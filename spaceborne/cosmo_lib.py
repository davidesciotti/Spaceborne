--- conflicted
+++ resolved
@@ -419,11 +419,7 @@
     - Option 2: Euclid convention. Euclid kernels and integration "prefactor" = dr/dz / r(z)**2 = c/H0 / (E(z)*r(z)**2)
     this is because dr/dz = c/H(z) = c/(H0*E(z))
     - Option 3: Euclid_KE_approximation. In this case you only need one of these prefactors in the integral (since it's
-<<<<<<< HEAD
-    a simple integral over distance). The dr_1/r_1^2 * dr_2/r_2^2 of the previous case becomes dr/r**4, in this way
-=======
     a simple integral over distance). The dr_1/r_1^2 * dr_2/r_2^2 of the previous case becomes dr/r**4, in this way 
->>>>>>> 58958571
     """
     r_of_z = ccl_comoving_distance(z, use_h_units=use_h_units, cosmo_ccl=cosmo_ccl)
     a = z_to_a(z)
