import argparse
import os
import multiprocessing
import sys

import matplotlib
from tqdm import tqdm
num_cores = multiprocessing.cpu_count()
os.environ['OMP_NUM_THREADS'] = '32'
os.environ['NUMBA_NUM_THREADS'] = '32'
os.environ['NUMBA_PARALLEL_DIAGNOSTICS'] = '4'

# jupyter stuff:
# os.chdir('/home/cosmo/davide.sciotti/data/Spaceborne/')  # for new interactive window

from functools import partial
from collections import OrderedDict
import numpy as np
import time
import matplotlib.cm as cm
import matplotlib.pyplot as plt
import warnings
import gc
import yaml
import pprint
from copy import deepcopy
import numpy.testing as npt
from scipy.interpolate import interp1d, RegularGridInterpolator, CubicSpline
# from tabulate import tabulate

import spaceborne.ell_utils as ell_utils
import spaceborne.cl_utils as cl_utils
import spaceborne.compute_Sijkl as Sijkl_utils
import spaceborne.covariance as covmat_utils
import spaceborne.fisher_matrix as fm_utils
import spaceborne.bnt as bnt_utils
import spaceborne.my_module as mm
import spaceborne.cosmo_lib as cosmo_lib
import spaceborne.wf_cl_lib as wf_cl_lib
import spaceborne.pyccl_interface as pyccl_interface
import spaceborne.plot_lib as plot_lib
import spaceborne.sigma2_SSC as sigma2_SSC
import spaceborne.config_checker as config_checker
import spaceborne.onecovariance_interface as oc_interface
import spaceborne.responses as responses

pp = pprint.PrettyPrinter(indent=4)
ROOT = os.getenv('ROOT')
SB_ROOT = ROOT + '/Spaceborne'
script_start_time = time.perf_counter()


def SSC_integral_julia(d2CLL_dVddeltab, d2CGL_dVddeltab, d2CGG_dVddeltab,
                       ind_auto, ind_cross, cl_integral_prefactor, sigma2, z_grid, integration_type, num_threads=16):
    """Kernel to compute the 4D integral optimized using Simpson's rule using Julia."""

    suffix = 0
    script_dir = os.path.dirname(os.path.abspath(__file__))
    folder_name = os.path.join(script_dir, 'tmp')
    unique_folder_name = folder_name

    # Loop until we find a folder name that does not exist
    while os.path.exists(unique_folder_name):
        suffix += 1
        unique_folder_name = f'{folder_name}{suffix}'
    os.makedirs(unique_folder_name)
    folder_name = unique_folder_name

    np.save(f"{folder_name}/d2CLL_dVddeltab", d2CLL_dVddeltab)
    np.save(f"{folder_name}/d2CGL_dVddeltab", d2CGL_dVddeltab)
    np.save(f"{folder_name}/d2CGG_dVddeltab", d2CGG_dVddeltab)
    np.save(f"{folder_name}/ind_auto", ind_auto)
    np.save(f"{folder_name}/ind_cross", ind_cross)
    np.save(f"{folder_name}/cl_integral_prefactor", cl_integral_prefactor)
    np.save(f"{folder_name}/sigma2", sigma2)
    np.save(f"{folder_name}/z_grid", z_grid)
    os.system(
        f"julia --project=. --threads={num_threads} {SB_ROOT}/spaceborne/julia_integration.jl {folder_name} {integration_type}")

    cov_filename = "cov_SSC_spaceborne_{probe_a:s}{probe_b:s}{probe_c:s}{probe_d:s}_4D.npy"

    if integration_type == 'trapz-6D':
        cov_ssc_3x2pt_dict_8D = {}  # it's 10D, actually
        for probe_a, probe_b in probe_ordering:
            for probe_c, probe_d in probe_ordering:
                if str.join('', (probe_a, probe_b, probe_c, probe_d)) not in ['GLLL', 'GGLL', 'GGGL']:
                    print(f"Loading {probe_a}{probe_b}{probe_c}{probe_d}")
                    _cov_filename = cov_filename.format(probe_a=probe_a, probe_b=probe_b,
                                                        probe_c=probe_c, probe_d=probe_d)
                    cov_ssc_3x2pt_dict_8D[(probe_a, probe_b, probe_c, probe_d)] = np.load(
                        f"{folder_name}/{_cov_filename}")

    else:
        cov_ssc_3x2pt_dict_8D = mm.load_cov_from_probe_blocks(
            path=f'{folder_name}',
            filename=cov_filename,
            probe_ordering=probe_ordering)

    os.system(f"rm -rf {folder_name}")
    return cov_ssc_3x2pt_dict_8D


# * ====================================================================================================================
# * ====================================================================================================================
# * ====================================================================================================================


# ! Set up argument parsing
# parser = argparse.ArgumentParser(description="Your script description here.")
# parser.add_argument('--config', type=str, help='Path to the configuration file', required=True)
# parser.add_argument('--show_plots', action='store_true', help='Show plots if specified')

# args = parser.parse_args()

# # # Load the configuration file
# with open(args.config, 'r') as f:
#     cfg = yaml.safe_load(f)
# # # this is for the test module
# with open(args.config, 'r') as f:
#     original_cfg = yaml.safe_load(f)

# if not args.show_plots:
#     matplotlib.use('Agg')

# ! uncomment this if executing from interactive window
with open('config.yaml', 'r') as f:
    cfg = yaml.safe_load(f)
# this is for the test module
with open('config.yaml', 'r') as f:
    original_cfg = yaml.safe_load(f)

# for zbins in (3, ):
#     for ep_or_ed in ('EP', ):

# add type/number-specific nuisance/hyperparameters
zbins = cfg['general_cfg']['zbins']
ep_or_ed = cfg['general_cfg']['EP_or_ED']
# do this instead if you loop
zbins = cfg['general_cfg']['zbins'] = zbins
ep_or_ed = cfg['general_cfg']['EP_or_ED'] = ep_or_ed

nuisance_folder = cfg['covariance_cfg']['nuisance_folder'].format(ROOT=ROOT)
nuisance_filename = cfg['covariance_cfg']['nuisance_filename'].format(zbins=cfg['general_cfg']['zbins'], ep_or_ed=cfg['general_cfg']['EP_or_ED'],
                                                                      zmin_nz_lens=cfg['general_cfg']['zmin_nz_lens'],
                                                                      zmax_nz=cfg['general_cfg']['zmax_nz'],
                                                                      magcut_lens=cfg['general_cfg']['magcut_lens'],
                                                                      )
nuisance_tab = np.genfromtxt(f'{nuisance_folder}/{nuisance_filename}')

zbin_centers = nuisance_tab[:, 0]
ngal_lensing = nuisance_tab[:, 1]
ngal_clustering = nuisance_tab[:, 1]
galaxy_bias_fit_fiducials = nuisance_tab[:, 2]

dzWL_fiducial = nuisance_tab[:, 4]
dzGC_fiducial = nuisance_tab[:, 4]

# insert in cfg dict:
cfg['covariance_cfg']['zbin_centers'] = zbin_centers
cfg['covariance_cfg']['ngal_lensing'] = ngal_lensing
cfg['covariance_cfg']['ngal_clustering'] = ngal_clustering

# insert the nuisance values in the ordered cfg section
# Convert FM_ordered_params to OrderedDict to maintain order
fm_ordered_params = OrderedDict(cfg['cosmology']['FM_ordered_params'])

# Find the index of 'eIA'
keys = list(fm_ordered_params.keys())
index_eIA = keys.index('eIA')

# Create a new OrderedDict to insert dzWL and dzGC after eIA
new_fm_ordered_params = OrderedDict()

for i, key in enumerate(keys):
    new_fm_ordered_params[key] = fm_ordered_params[key]
    if i == index_eIA:
        for zi in range(1, zbins + 1):
            new_fm_ordered_params[f'm{zi:02d}'] = 0

        for zi, dz in enumerate(dzWL_fiducial, start=1):
            new_fm_ordered_params[f'dzWL{zi:02d}'] = dz

cfg['cosmology']['FM_ordered_params'] = dict(new_fm_ordered_params)

# these are already in the cfg file, they do not change with zbins number/type
galaxy_bias_fit_fiducials = np.array(
    [cfg['cosmology']['FM_ordered_params'][f'bG{zi:02d}'] for zi in range(1, 5)])
magnification_bias_fit_fiducials = np.array(
    [cfg['cosmology']['FM_ordered_params'][f'bM{zi:02d}'] for zi in range(1, 5)])
# end: now the script can run as usual

general_cfg = cfg['general_cfg']
covariance_cfg = cfg['covariance_cfg']
fm_cfg = cfg['FM_cfg']
pyccl_cfg = covariance_cfg['PyCCL_cfg']

if 'logT' in cfg['cosmology']['FM_ordered_params']:
    assert cfg['cosmology']['FM_ordered_params']['logT'] == cfg['cosmology']['other_params']['camb_extra_parameters']['camb']['HMCode_logT_AGN'], (
        'Value mismatch for logT_AGN in the parameters definition')

if general_cfg['ell_cuts']:
    covariance_cfg['cov_filename'] = covariance_cfg['cov_filename'].replace('{ndim:d}D',
                                                                            '_kmaxhoverMpc{kmax_h_over_Mpc:.03f}_{ndim:d}D')

# some convenence variables, just to make things more readable
zbins = general_cfg['zbins']
ep_or_ed = general_cfg['EP_or_ED']
ell_max_WL = general_cfg['ell_max_WL']
ell_max_GC = general_cfg['ell_max_GC']
ell_max_3x2pt = general_cfg['ell_max_3x2pt']
center_or_min = general_cfg['center_or_min']
triu_tril = covariance_cfg['triu_tril']
row_col_major = covariance_cfg['row_col_major']
GL_or_LG = covariance_cfg['GL_or_LG']
n_probes = general_cfg['n_probes']
bnt_transform = general_cfg['BNT_transform']
shift_nz_interpolation_kind = covariance_cfg['shift_nz_interpolation_kind']
nz_gaussian_smoothing = covariance_cfg['nz_gaussian_smoothing']  # does not seem to have a large effect...
nz_gaussian_smoothing_sigma = covariance_cfg['nz_gaussian_smoothing_sigma']
shift_nz = covariance_cfg['shift_nz']  # ! are vincenzo's kernels shifted?? it looks like they are not
normalize_shifted_nz = covariance_cfg['normalize_shifted_nz']
# ! let's test this
compute_bnt_with_shifted_nz_for_zcuts = covariance_cfg['compute_bnt_with_shifted_nz_for_zcuts']
include_ia_in_bnt_kernel_for_zcuts = covariance_cfg['include_ia_in_bnt_kernel_for_zcuts']
nbl_WL_opt = general_cfg['nbl_WL_opt']
covariance_ordering_2D = covariance_cfg['covariance_ordering_2D']
magcut_lens = general_cfg['magcut_lens']
magcut_source = general_cfg['magcut_source']
clr = cm.rainbow(np.linspace(0, 1, zbins))
use_h_units = general_cfg['use_h_units']
covariance_cfg['probe_ordering'] = (('L', 'L'), (GL_or_LG[0], GL_or_LG[1]), ('G', 'G'))
probe_ordering = covariance_cfg['probe_ordering']
which_pk = general_cfg['which_pk']
general_cfg['fm_and_cov_suffix'] = general_cfg['fm_and_cov_suffix'].format(which_cls=general_cfg['which_cls'])
which_sigma2_b = covariance_cfg['which_sigma2_b']
z_steps_ssc_integrands = covariance_cfg['Spaceborne_cfg']['z_steps_ssc_integrands']

z_grid_ssc_integrands = np.linspace(covariance_cfg['Spaceborne_cfg']['z_min_ssc_integrands'],
                                    covariance_cfg['Spaceborne_cfg']['z_max_ssc_integrands'],
                                    covariance_cfg['Spaceborne_cfg']['z_steps_ssc_integrands'])
k_grid_resp = np.geomspace(covariance_cfg['PyCCL_cfg']['k_grid_tkka_min'],
                           covariance_cfg['PyCCL_cfg']['k_grid_tkka_max'],
                           covariance_cfg['PyCCL_cfg']['k_grid_tkka_steps_SSC'])

if len(z_grid_ssc_integrands) < 250:
    warnings.warn('z_grid_ssc_integrands is small, at the moment it used to compute various intermediate quantities')

# load some nuisance parameters
# note that zbin_centers is not exactly equal to the result of wf_cl_lib.get_z_mean...
zbin_centers = cfg['covariance_cfg']['zbin_centers']
ngal_lensing = cfg['covariance_cfg']['ngal_lensing']
ngal_clustering = cfg['covariance_cfg']['ngal_clustering']
galaxy_bias_fit_fiducials = np.array(
    [cfg['cosmology']['FM_ordered_params'][f'bG{zi:02d}'] for zi in range(1, 5)])
magnification_bias_fit_fiducials = np.array(
    [cfg['cosmology']['FM_ordered_params'][f'bM{zi:02d}'] for zi in range(1, 5)])
dzWL_fiducial = np.array([cfg['cosmology']['FM_ordered_params'][f'dzWL{zi:02d}'] for zi in range(1, zbins + 1)])
dzGC_fiducial = np.array([cfg['cosmology']['FM_ordered_params'][f'dzWL{zi:02d}'] for zi in range(1, zbins + 1)])
warnings.warn('dzGC_fiducial are equal to dzWL_fiducial')

which_ng_cov_suffix = 'G' + ''.join(covariance_cfg[covariance_cfg['ng_cov_code'] + '_cfg']['which_ng_cov'])
fid_pars_dict = cfg['cosmology']
flat_fid_pars_dict = mm.flatten_dict(fid_pars_dict)

h = flat_fid_pars_dict['h']

if general_cfg['use_h_units']:
    k_txt_label = "hoverMpc"
    pk_txt_label = "Mpcoverh3"
else:
    k_txt_label = "1overMpc"
    pk_txt_label = "Mpc3"

ccl_obj = pyccl_interface.PycclClass(fid_pars_dict)
a_default_grid_ccl = ccl_obj.cosmo_ccl.get_pk_spline_a()
z_default_grid_ccl = cosmo_lib.a_to_z(a_default_grid_ccl)[::-1]

# ! some checks
assert general_cfg['use_WA'] is False, 'We do not use Wadd for SPV3 at the moment'
assert general_cfg['which_cuts'] == 'standard', 'Other types of cuts not finished to implement'
if general_cfg['ell_cuts']:
    assert bnt_transform, 'you should BNT transform if you want to apply ell cuts'
if covariance_cfg['cov_BNT_transform']:
    assert general_cfg['cl_BNT_transform'] is False, \
        'the BNT transform should be applied either to the Cls or to the covariance'
    assert fm_cfg['derivatives_BNT_transform'], 'you should BNT transform the derivatives as well'
assert (ell_max_WL, ell_max_GC) == (5000, 3000) or (1500, 750), \
    'ell_max_WL and ell_max_GC must be either (5000, 3000) or (1500, 750)'
assert general_cfg['which_forecast'] == 'SPV3', 'ISTF forecasts not supported at the moment'

if cfg['covariance_cfg']['Spaceborne_cfg']['use_KE_approximation'] and cfg['covariance_cfg']['ng_cov_code'] == 'Spaceborne':
    assert cfg['covariance_cfg']['Spaceborne_cfg']['cl_integral_convention'] == 'Euclid_KE_approximation'
    assert cfg['covariance_cfg']['Spaceborne_cfg']['integration_type'] == 'simps_KE_approximation'
    assert cfg['covariance_cfg']['which_sigma2_b'] not in [None, 'full_curved_sky'], \
        'to use the flat-sky sigma2_b, set "flat_sky" in the cfg file. Also, bear in mind that the flat-sky '\
        'approximation for sigma2_b is likely inappropriate for the large Euclid survey area'
elif not cfg['covariance_cfg']['Spaceborne_cfg']['use_KE_approximation'] and cfg['covariance_cfg']['ng_cov_code'] == 'Spaceborne':
    assert cfg['covariance_cfg']['Spaceborne_cfg']['cl_integral_convention'] in ('Euclid', 'PySSC')
    assert cfg['covariance_cfg']['Spaceborne_cfg']['integration_type'] in ('simps', 'trapz')
    assert cfg['covariance_cfg']['which_sigma2_b'] not in [None, 'flat_sky'], \
        'If you\'re not using the KE approximation, you should set "full_curved_sky", "from_input_mask or "polar_cap_on_the_fly"'

if general_cfg['is_CLOE_run']:
    assert covariance_cfg['survey_area_deg2'] == 13245, 'survey area must be 13245 deg2'
    assert covariance_cfg['PyCCL_cfg']['which_pk_for_pyccl'] == 'CLOE', 'pk should be from CLOE'
    assert covariance_cfg['which_shape_noise'] == 'per_component', 'which_shape_noise must be per_component'
    assert ell_max_WL == ell_max_3x2pt == 5000, 'all probes should be up to lmax=5000'
    assert general_cfg['which_pk'] == 'HMCodeBar', 'which_pk must be HMCodeBar'
    assert general_cfg['which_cls'] == 'CLOE', 'which_cls must be "CLOE"'
    assert general_cfg['flat_or_nonflat'] == 'Flat', 'Model must be flat'
    assert covariance_cfg['load_CLOE_benchmark_cov'] is False, 'load_CLOE_benchmark_cov must be False'
    # assert z_steps_ssc_integrands == 7000, \
    # 'for the actual run, I used z_steps_ssc_integrands == 7000'
    assert cfg['covariance_cfg']['OneCovariance_cfg']['precision_settings'] == 'high_precision'
    assert cfg['covariance_cfg']['OneCovariance_cfg']['use_OneCovariance_cNG'] is True, \
        'for the final run you should include the OC cNG term'
    assert covariance_cfg['OneCovariance_cfg']['which_ng_cov'] == ['cNG',], \
        'which_ng_cov must be ["cNG"]'
    assert covariance_cfg['OneCovariance_cfg']['which_gauss_cov_binning'] == 'OneCovariance', \
        'which_gauss_cov_binning must be "OneCovariance" for the moment'
    assert zbins == 13, 'zbins must be 13'
    assert ep_or_ed == 'EP', 'ep_or_ed must be "EP"'

fsky_check = cosmo_lib.deg2_to_fsky(covariance_cfg['survey_area_deg2'])
assert np.abs(mm.percent_diff(covariance_cfg['fsky'], fsky_check)) < 1e-5, 'fsky does not match the survey area'

<<<<<<< HEAD
path_res_rob = f'{ROOT}/OneCovariance/check_ssc_integrands/Robert'
chi = np.load(f'{path_res_rob}/responses_davide_3/chi.npy')
k_rob = np.load(f'{path_res_rob}/responses_davide_3/k.npy') * h  # (so it's in 1/Mpc)
z_rob = np.load(f'{path_res_rob}/responses_davide_3/z.npy')
z_grid_ssc_integrands = z_rob
k_grid_resp = k_rob
=======
# path_res_rob = f'{ROOT}/OneCovariance/check_ssc_integrands/Robert'
# chi = np.load(f'{path_res_rob}/responses_davide_3/chi.npy')
# k_rob = np.load(f'{path_res_rob}/responses_davide_3/k.npy') * h  # (so it's in 1/Mpc)
# z_rob = np.load(f'{path_res_rob}/responses_davide_3/z.npy')
# k_grid_resp = k_rob

# zmin_sb = 0.007
# zmin_sb_idx = np.argmin(np.abs(z_rob - zmin_sb))
# z_grid_ssc_integrands = z_rob[zmin_sb_idx:]

>>>>>>> 5d2ba4ee

# TODO delete this arg in save_cov function
cases_tosave = '_'

# build the ind array and store it into the covariance dictionary
ind = mm.build_full_ind(triu_tril, row_col_major, zbins)
covariance_cfg['ind'] = ind
zpairs_auto, zpairs_cross, zpairs_3x2pt = mm.get_zpairs(zbins)
ind_auto = ind[:zpairs_auto, :].copy()
ind_cross = ind[zpairs_auto:zpairs_cross + zpairs_auto, :].copy()
ind_dict = {('L', 'L'): ind_auto,
            ('G', 'L'): ind_cross,
            ('G', 'G'): ind_auto}
covariance_cfg['ind_dict'] = ind_dict

if not general_cfg['ell_cuts']:
    general_cfg['ell_cuts_subfolder'] = ''
    kmax_h_over_Mpc = general_cfg['kmax_h_over_Mpc_ref']
else:
    general_cfg['ell_cuts_subfolder'] = f'{general_cfg["which_cuts"]}/ell_{general_cfg["center_or_min"]}'

assert general_cfg['nbl_WL_opt'] == 32, 'this is used as the reference binning, from which the cuts are made'
assert general_cfg['ell_max_WL_opt'] == 5000, 'this is used as the reference binning, from which the cuts are made'
assert n_probes == 2, 'The code can only accept 2 probes at the moment'
cfg_check_obj = config_checker.SpaceborneConfigChecker(cfg)
cfg_check_obj.run_all_checks()

# ! 1. compute ell values, ell bins and delta ell
# compute ell and delta ell values in the reference (optimistic) case
ell_ref_nbl32, delta_l_ref_nbl32, ell_edges_ref_nbl32 = (
    ell_utils.compute_ells(general_cfg['nbl_WL_opt'], general_cfg['ell_min'], general_cfg['ell_max_WL_opt'],
                           recipe='ISTF', output_ell_bin_edges=True))

# perform the cuts (not the redshift-dependent ones!) on the ell centers and edges
ell_dict = {}
ell_dict['ell_WL'] = np.copy(ell_ref_nbl32[ell_ref_nbl32 < ell_max_WL])
ell_dict['ell_GC'] = np.copy(ell_ref_nbl32[ell_ref_nbl32 < ell_max_GC])
ell_dict['ell_3x2pt'] = np.copy(ell_ref_nbl32[ell_ref_nbl32 < ell_max_3x2pt])
ell_dict['ell_WA'] = np.copy(ell_ref_nbl32[(ell_ref_nbl32 > ell_max_GC) & (ell_ref_nbl32 < ell_max_WL)])
ell_dict['ell_XC'] = np.copy(ell_dict['ell_3x2pt'])

# store edges *except last one for dimensional consistency* in the ell_dict
ell_dict['ell_edges_WL'] = np.copy(ell_edges_ref_nbl32[ell_edges_ref_nbl32 < ell_max_WL])[:-1]
ell_dict['ell_edges_GC'] = np.copy(ell_edges_ref_nbl32[ell_edges_ref_nbl32 < ell_max_GC])[:-1]
ell_dict['ell_edges_3x2pt'] = np.copy(ell_edges_ref_nbl32[ell_edges_ref_nbl32 < ell_max_3x2pt])[:-1]
ell_dict['ell_edges_XC'] = np.copy(ell_dict['ell_edges_3x2pt'])
ell_dict['ell_edges_WA'] = np.copy(
    ell_edges_ref_nbl32[(ell_edges_ref_nbl32 > ell_max_GC) & (ell_edges_ref_nbl32 < ell_max_WL)])[:-1]

for key in ell_dict.keys():
    if ell_dict[key].size > 0:  # Check if the array is non-empty
        assert np.max(ell_dict[key]) > 15, f'ell values for key {key} must *not* be in log space'

# set the corresponding number of ell bins
nbl_WL = len(ell_dict['ell_WL'])
nbl_GC = len(ell_dict['ell_GC'])
nbl_WA = len(ell_dict['ell_WA'])
nbl_3x2pt = nbl_GC

assert len(ell_dict['ell_3x2pt']) == len(ell_dict['ell_XC']) == len(ell_dict['ell_GC']), '3x2pt, XC and GC should '\
    ' have the same number of ell bins'
assert np.all(ell_dict['ell_3x2pt'] == ell_dict['ell_XC']), '3x2pt and XC should have the same ell values'
assert np.all(ell_dict['ell_3x2pt'] == ell_dict['ell_GC']), '3x2pt and GC should have the same ell values'

# ! the main should not change the cfg...
general_cfg['nbl_WL'] = nbl_WL
general_cfg['nbl_GC'] = nbl_GC
general_cfg['nbl_3x2pt'] = nbl_3x2pt

assert nbl_WL == nbl_3x2pt == nbl_GC, 'use the same number of bins for the moment'

delta_dict = {'delta_l_WL': np.copy(delta_l_ref_nbl32[:nbl_WL]),
              'delta_l_GC': np.copy(delta_l_ref_nbl32[:nbl_GC]),
              'delta_l_WA': np.copy(delta_l_ref_nbl32[nbl_GC:nbl_WL])}

# this is just to make the .format() more compact
variable_specs = {'EP_or_ED': ep_or_ed,
                  'ep_or_ed': ep_or_ed,
                  'zbins': zbins,
                  'ell_max_WL': ell_max_WL, 'ell_max_GC': ell_max_GC, 'ell_max_3x2pt': ell_max_3x2pt,
                  'nbl_WL': nbl_WL, 'nbl_GC': nbl_GC, 'nbl_WA': nbl_WA, 'nbl_3x2pt': nbl_3x2pt,
                  'kmax_h_over_Mpc': kmax_h_over_Mpc, 'center_or_min': center_or_min,
                  'BNT_transform': bnt_transform,
                  'which_ng_cov': which_ng_cov_suffix,
                  'ng_cov_code': covariance_cfg['ng_cov_code'],
                  'magcut_lens': magcut_lens,
                  'magcut_source': magcut_source,
                  'zmin_nz_lens': general_cfg['zmin_nz_lens'],
                  'zmin_nz_source': general_cfg['zmin_nz_source'],
                  'zmax_nz': general_cfg['zmax_nz'],
                  'which_pk': which_pk,
                  'flat_or_nonflat': general_cfg['flat_or_nonflat'],
                  'flagship_version': general_cfg['flagship_version'],
                  'idIA': general_cfg['idIA'],
                  'idM': general_cfg['idM'],
                  'idB': general_cfg['idB'],
                  'idR': general_cfg['idR'],
                  'idBM': general_cfg['idBM'],
                  }
pp.pprint(variable_specs)

# ! some check on the input nuisance values
# assert np.all(np.array(covariance_cfg['ngal_lensing']) <
# 9), 'ngal_lensing values are likely < 9 *per bin*; this is just a rough check'
# assert np.all(np.array(covariance_cfg['ngal_clustering']) <
# 9), 'ngal_clustering values are likely < 9 *per bin*; this is just a rough check'
assert np.all(np.array(covariance_cfg['ngal_lensing']) > 0), 'ngal_lensing values must be positive'
assert np.all(np.array(covariance_cfg['ngal_clustering']) > 0), 'ngal_clustering values must be positive'
assert np.all(np.array(zbin_centers) > 0), 'z_center values must be positive'
assert np.all(np.array(zbin_centers) < 3), 'z_center values are likely < 3; this is just a rough check'
assert np.all(dzWL_fiducial == dzGC_fiducial), 'dzWL and dzGC shifts do not match'
assert general_cfg['magcut_source'] == 245, 'magcut_source should be 245, only magcut lens is varied'

# Import redshift distribution, $n(z)$
# The shape of the input file should be `(zpoints, zbins + 1)`, with `zpoints` the number of points over which the distribution is measured and zbins the number of redshift bins. The first column should contain the redshifts values.
#
# We also define:
# - `n_of_z_full`: nz table including a column for the z values
# - `n_of_z`:      nz table excluding a column for the z values
# - `n_of_z_original`: nz table as imported (it may be subjected to shifts later on)
nz_folder = covariance_cfg['nz_folder'].format(ROOT=ROOT)
nz_src_full = np.genfromtxt(f'{nz_folder}/{covariance_cfg["nz_sources_filename"].format(**variable_specs)}')
nz_lns_full = np.genfromtxt(f'{nz_folder}/{covariance_cfg["nz_lenses_filename"].format(**variable_specs)}')

assert nz_src_full.shape[1] == zbins + 1, 'n_of_z must have zbins + 1 columns; the first one must be for the z values'
assert nz_lns_full.shape[1] == zbins + 1, 'n_of_z must have zbins + 1 columns; the first one must be for the z values'

zgrid_nz_src = nz_src_full[:, 0]
zgrid_nz_lns = nz_lns_full[:, 0]
nz_src = nz_src_full[:, 1:]
nz_lns = nz_lns_full[:, 1:]

# nz may be subjected to a shift
nz_unshifted_src = nz_src
nz_unshifted_lns = nz_lns

wf_cl_lib.plot_nz_src_lns(zgrid_nz_src, nz_src, zgrid_nz_lns, nz_lns, colors=clr)

# ! START SCALE CUTS: for these, we need to:
# 1. Compute the BNT. This is done with the raw, or unshifted n(z), but only for the purpose of computing the
#    ell cuts - the rest of the code uses a BNT matrix from the shifted n(z) - see also comment below.
# 2. compute the kernels for the un-shifted n(z) (for consistency)
# 3. bnt-transform these kernels (for lensing, it's only the gamma kernel), and use these to:
# 4. compute the z means
# 5. compute the ell cuts

# 1. Compute BNT
assert compute_bnt_with_shifted_nz_for_zcuts is False, 'The BNT used to compute the z_means and ell cuts is just for a simple case: no IA, no dz shift'
assert shift_nz is True, 'The signal (and BNT used to transform it) is computed with a shifted n(z); You could use an un-shifted n(z) for the BNT, but' \
    'this would be slightly inconsistent (but also what I did so far).'
assert include_ia_in_bnt_kernel_for_zcuts is False, 'We compute the BNT just for a simple case: no IA, no shift. This is because we want' \
                                                    ' to compute the z means'

# * IMPORTANT NOTE: The BNT should be computed from the same n(z) (shifted or not) which is then used to compute
# * the kernels which are then used to get the z_means, and finally the ell_cuts, for consistency. In other words,
# * we cannot compute the kernels with a shifted n(z) and transform them with a BNT computed from the unshifted n(z)
# * and viceversa. If the n(z) are shifted, one of the BNT kernels will become negative, but this is just because
# * two of the original kernels get very close after the shift: the transformation is correct.
# * Having said that, I leave the code below in case we want to change this in the future
if nz_gaussian_smoothing:
    nz_src = wf_cl_lib.gaussian_smmothing_nz(zgrid_nz_src, nz_unshifted_src, nz_gaussian_smoothing_sigma, plot=True)
    nz_lns = wf_cl_lib.gaussian_smmothing_nz(zgrid_nz_lns, nz_unshifted_lns, nz_gaussian_smoothing_sigma, plot=True)
if compute_bnt_with_shifted_nz_for_zcuts:
    nz_src = wf_cl_lib.shift_nz(zgrid_nz_src, nz_unshifted_src, dzWL_fiducial, normalize=normalize_shifted_nz,
                                plot_nz=False, interpolation_kind=shift_nz_interpolation_kind,
                                bounds_error=False, fill_value=0)
    nz_lns = wf_cl_lib.shift_nz(zgrid_nz_lns, nz_unshifted_lns, dzGC_fiducial, normalize=normalize_shifted_nz,
                                plot_nz=False, interpolation_kind=shift_nz_interpolation_kind,
                                bounds_error=False, fill_value=0)

bnt_matrix = bnt_utils.compute_BNT_matrix(
    zbins, zgrid_nz_src, nz_src, cosmo_ccl=ccl_obj.cosmo_ccl, plot_nz=False)

# 2. compute the kernels for the un-shifted n(z) (for consistency)
ccl_obj.zbins = zbins
ccl_obj.set_nz(nz_full_src=np.hstack((zgrid_nz_src[:, None], nz_src)),
               nz_full_lns=np.hstack((zgrid_nz_lns[:, None], nz_lns)))
ccl_obj.check_nz_tuple(zbins)
ccl_obj.set_ia_bias_tuple(z_grid_src=z_grid_ssc_integrands, has_ia=general_cfg['has_IA'])

# set galaxy bias
if general_cfg['which_forecast'] == 'SPV3':
    ccl_obj.set_gal_bias_tuple_spv3(z_grid_lns=z_grid_ssc_integrands,
                                    magcut_lens=magcut_lens / 10,
                                    poly_fit_values=None)

elif general_cfg['which_forecast'] == 'ISTF':
    bias_func_str = general_cfg['bias_function']
    bias_model = general_cfg['bias_model']
    ccl_obj.set_gal_bias_tuple_istf(z_grid_lns=z_grid_ssc_integrands,
                                    bias_function_str=bias_func_str,
                                    bias_model=bias_model)

# set magnification bias
ccl_obj.set_mag_bias_tuple(z_grid_lns=z_grid_ssc_integrands,
                           has_magnification_bias=general_cfg['has_magnification_bias'],
                           magcut_lens=magcut_lens / 10,
                           poly_fit_values=None)

# set pk
# this is a test to use the actual P(k) from the input files, but the agreement gets much worse
if general_cfg['which_forecast'] == 'SPV3' and pyccl_cfg['which_pk_for_pyccl'] == 'CLOE':

    cloe_pk_folder = general_cfg['CLOE_pk_folder'].format(
        ROOT=ROOT,
        which_pk=general_cfg['which_pk'],
        flat_or_nonflat=general_cfg['flat_or_nonflat'])

    cloe_pk_filename = general_cfg['CLOE_pk_filename'].format(
        CLOE_pk_folder=cloe_pk_folder,
        param_name='h',
        param_value=0.67
    )

    ccl_obj.p_of_k_a = ccl_obj.pk_obj_from_file(pk_filename=cloe_pk_filename, plot_pk_z0=False)
    # TODO finish implementing this
    warnings.warn('Extrapolating the P(k) in Tk3D_SSC!')
    # raise NotImplementedError('range needs to be extended to higher redshifts to match tkka grid (probably larger k range too), \
    # some other small consistency checks needed')

elif general_cfg['which_forecast'] == 'SPV3' and pyccl_cfg['which_pk_for_pyccl'] == 'PyCCL':
    ccl_obj.p_of_k_a = 'delta_matter:delta_matter'

elif general_cfg['which_forecast'] == 'ISTF':
    ccl_obj.p_of_k_a = 'delta_matter:delta_matter'

# set kernel arrays and objects
ccl_obj.set_kernel_obj(general_cfg['has_rsd'], covariance_cfg['PyCCL_cfg']['n_samples_wf'])
ccl_obj.set_kernel_arr(z_grid_wf=z_grid_ssc_integrands,
                       has_magnification_bias=general_cfg['has_magnification_bias'])

if general_cfg['which_forecast'] == 'SPV3':
    gal_kernel_plt_title = 'galaxy kernel\n(w/o gal bias!)'
    ccl_obj.wf_galaxy_arr = ccl_obj.wf_galaxy_wo_gal_bias_arr

if general_cfg['which_forecast'] == 'ISTF':
    gal_kernel_plt_title = 'galaxy kernel\n(w/ gal bias)'
    ccl_obj.wf_galaxy_arr = ccl_obj.wf_galaxy_w_gal_bias_arr

# 3. bnt-transform these kernels (for lensing, it's only the gamma kernel, without IA)
wf_gamma_ccl_bnt = (bnt_matrix @ ccl_obj.wf_gamma_arr.T).T

# 4. compute the z means
z_means_ll = wf_cl_lib.get_z_means(z_grid_ssc_integrands, ccl_obj.wf_gamma_arr)
z_means_gg = wf_cl_lib.get_z_means(z_grid_ssc_integrands, ccl_obj.wf_galaxy_arr)
z_means_ll_bnt = wf_cl_lib.get_z_means(z_grid_ssc_integrands, wf_gamma_ccl_bnt)

plt.figure()
for zi in range(zbins):
    plt.plot(z_grid_ssc_integrands, ccl_obj.wf_gamma_arr[:, zi], ls='-', c=clr[zi],
             alpha=0.6, label='wf_gamma_ccl' if zi == 0 else None)
    plt.plot(z_grid_ssc_integrands, wf_gamma_ccl_bnt[:, zi], ls='--', c=clr[zi],
             alpha=0.6, label='wf_gamma_ccl_bnt' if zi == 0 else None)
    plt.axvline(z_means_ll_bnt[zi], ls=':', c=clr[zi])
plt.legend()
plt.xlabel('$z$')
plt.ylabel(r'$W_i^{\gamma}(z)$')

# assert np.all(np.diff(z_means_ll) > 0), 'z_means_ll should be monotonically increasing'
# assert np.all(np.diff(z_means_gg) > 0), 'z_means_gg should be monotonically increasing'
# assert np.all(np.diff(z_means_ll_bnt) > 0), ('z_means_ll_bnt should be monotonically increasing '
#                                             '(not a strict condition, valid only if we do not shift the n(z) in this part)')

# 5. compute the ell cuts
ell_cuts_dict = {}
ell_cuts_dict['LL'] = ell_utils.load_ell_cuts(
    kmax_h_over_Mpc, z_means_ll_bnt, z_means_ll_bnt, ccl_obj.cosmo_ccl, zbins, h, general_cfg)
ell_cuts_dict['GG'] = ell_utils.load_ell_cuts(
    kmax_h_over_Mpc, z_means_gg, z_means_gg, ccl_obj.cosmo_ccl, zbins, h, general_cfg)
ell_cuts_dict['GL'] = ell_utils.load_ell_cuts(
    kmax_h_over_Mpc, z_means_gg, z_means_ll_bnt, ccl_obj.cosmo_ccl, zbins, h, general_cfg)
ell_cuts_dict['LG'] = ell_utils.load_ell_cuts(
    kmax_h_over_Mpc, z_means_ll_bnt, z_means_gg, ccl_obj.cosmo_ccl, zbins, h, general_cfg)
ell_dict['ell_cuts_dict'] = ell_cuts_dict  # this is to pass the ll cuts to the covariance module
# ! END SCALE CUTS

# now compute the BNT used for the rest of the code
if shift_nz:
    nz_src = wf_cl_lib.shift_nz(zgrid_nz_src, nz_unshifted_src, dzWL_fiducial, normalize=normalize_shifted_nz,
                                plot_nz=False, interpolation_kind=shift_nz_interpolation_kind)
    nz_lns = wf_cl_lib.shift_nz(zgrid_nz_lns, nz_unshifted_lns, dzGC_fiducial, normalize=normalize_shifted_nz,
                                plot_nz=False, interpolation_kind=shift_nz_interpolation_kind)
    # * this is important: the BNT matrix I use for the rest of the code (so not to compute the ell cuts) is instead
    # * consistent with the shifted n(z) used to compute the kernels
    bnt_matrix = bnt_utils.compute_BNT_matrix(
        zbins, zgrid_nz_src, nz_src, cosmo_ccl=ccl_obj.cosmo_ccl, plot_nz=False)


wf_cl_lib.plot_nz_src_lns(zgrid_nz_src, nz_src, zgrid_nz_lns, nz_lns, colors=clr)

# re-set n(z) used in CCL class, then re-compute kernels
ccl_obj.set_nz(nz_full_src=np.hstack((zgrid_nz_src[:, None], nz_src)),
               nz_full_lns=np.hstack((zgrid_nz_lns[:, None], nz_lns)))
ccl_obj.set_kernel_obj(general_cfg['has_rsd'], covariance_cfg['PyCCL_cfg']['n_samples_wf'])
ccl_obj.set_kernel_arr(z_grid_wf=z_grid_ssc_integrands,
                       has_magnification_bias=general_cfg['has_magnification_bias'])

if general_cfg['which_forecast'] == 'SPV3':
    gal_kernel_plt_title = 'galaxy kernel\n(w/o gal bias!)'
    ccl_obj.wf_galaxy_arr = ccl_obj.wf_galaxy_wo_gal_bias_arr

if general_cfg['which_forecast'] == 'ISTF':
    gal_kernel_plt_title = 'galaxy kernel\n(w/ gal bias)'
    ccl_obj.wf_galaxy_arr = ccl_obj.wf_galaxy_w_gal_bias_arr

if general_cfg['check_wf_against_vincenzo']:

    # import
    vincenzo_wf_folder = general_cfg['wf_folder'].format(ROOT=ROOT)
    specs = general_cfg['specs'].format(**variable_specs)
    wf_filename = general_cfg['wf_filename'].format(probe='{probe:s}', specs=specs, **variable_specs)

    wf_delta_vin = np.genfromtxt(f'{vincenzo_wf_folder}/{wf_filename.format(probe="delta")}')
    wf_gamma_vin = np.genfromtxt(f'{vincenzo_wf_folder}/{wf_filename.format(probe="gamma")}')
    wf_ia_vin = np.genfromtxt(f'{vincenzo_wf_folder}/{wf_filename.format(probe="ia")}')
    wf_mu_vin = np.genfromtxt(f'{vincenzo_wf_folder}/{wf_filename.format(probe="mu")}')

    z_grid_kernels_vin = wf_delta_vin[:, 0]
    wf_delta_vin = wf_delta_vin[:, 1:]
    wf_gamma_vin = wf_gamma_vin[:, 1:]
    wf_ia_vin = wf_ia_vin[:, 1:]
    wf_mu_vin = wf_mu_vin[:, 1:]

    # construct lensing kernel
    ia_bias = wf_cl_lib.build_ia_bias_1d_arr(z_grid_out=z_grid_kernels_vin, cosmo_ccl=ccl_obj.cosmo_ccl,
                                             flat_fid_pars_dict=flat_fid_pars_dict,
                                             input_z_grid_lumin_ratio=None, input_lumin_ratio=None,
                                             output_F_IA_of_z=False)

    wf_lensing_vin = wf_gamma_vin + ia_bias[:, None] * wf_ia_vin
    wf_galaxy_vin = wf_delta_vin + wf_mu_vin

    # interpolate
    wf_names_list = ['delta', 'gamma', 'ia', 'magnification', 'lensing', gal_kernel_plt_title]
    wf_ccl_list = [ccl_obj.wf_delta_arr, ccl_obj.wf_gamma_arr, ccl_obj.wf_ia_arr, ccl_obj.wf_mu_arr,
                   ccl_obj.wf_lensing_arr, ccl_obj.wf_galaxy_arr]
    wf_interp_list = []
    diff_list = []
    for idx, wf_arr in enumerate([wf_delta_vin, wf_gamma_vin, wf_ia_vin, wf_mu_vin, wf_lensing_vin, wf_galaxy_vin]):
        wf_func = interp1d(z_grid_kernels_vin, wf_arr, axis=0, kind='linear')
        wf_interp_list.append(wf_func(z_grid_ssc_integrands))
        diff_list.append(mm.percent_diff(wf_ccl_list[idx], wf_interp_list[idx]))

    # plot
    for wf_idx in range(len(wf_interp_list)):
        clr = cm.rainbow(np.linspace(0, 1, zbins))
        fig, ax = plt.subplots(2, 1, sharex=True, figsize=(10, 5), height_ratios=[2, 1])
        plt.tight_layout()
        fig.subplots_adjust(hspace=0)

        for zi in range(zbins):
            ax[0].plot(z_grid_ssc_integrands, wf_interp_list[wf_idx][:, zi], ls="-", c=clr[zi], alpha=0.6)
            ax[0].plot(z_grid_ssc_integrands, wf_ccl_list[wf_idx][:, zi], ls=":", c=clr[zi], alpha=0.6)
            ax[1].plot(z_grid_ssc_integrands, diff_list[wf_idx][:, zi], c=clr[zi])

        ax[1].set_xlabel('$z$')
        ax[0].set_xlabel('wf')
        ax[1].set_ylabel('% diff')
        ax[1].set_ylim(-20, 20)
        lines = [plt.Line2D([], [], color='k', linestyle=ls) for ls in ['-', ':']]
        plt.legend(lines, ['Vincenzo', 'CCL'], loc='upper right')
        plt.suptitle(f'{wf_names_list[wf_idx]}')
        plt.show()
# ! end import vincenzo's kernels

# compute cls
ccl_obj.cl_ll_3d = ccl_obj.compute_cls(ell_dict['ell_WL'], ccl_obj.p_of_k_a,
                                       ccl_obj.wf_lensing_obj, ccl_obj.wf_lensing_obj, 'spline')
ccl_obj.cl_gl_3d = ccl_obj.compute_cls(ell_dict['ell_XC'], ccl_obj.p_of_k_a,
                                       ccl_obj.wf_galaxy_obj, ccl_obj.wf_lensing_obj, 'spline')
ccl_obj.cl_gg_3d = ccl_obj.compute_cls(ell_dict['ell_GC'], ccl_obj.p_of_k_a,
                                       ccl_obj.wf_galaxy_obj, ccl_obj.wf_galaxy_obj, 'spline')
ccl_obj.cl_wa_3d = ccl_obj.cl_ll_3d[nbl_3x2pt:nbl_WL]

ccl_obj.cl_3x2pt_5d = np.zeros((n_probes, n_probes, nbl_3x2pt, zbins, zbins))
ccl_obj.cl_3x2pt_5d[0, 0, :, :, :] = ccl_obj.cl_ll_3d[:nbl_3x2pt, :, :]
ccl_obj.cl_3x2pt_5d[1, 0, :, :, :] = ccl_obj.cl_gl_3d[:nbl_3x2pt, :, :]
ccl_obj.cl_3x2pt_5d[0, 1, :, :, :] = ccl_obj.cl_gl_3d[:nbl_3x2pt, :, :].transpose(0, 2, 1)
ccl_obj.cl_3x2pt_5d[1, 1, :, :, :] = ccl_obj.cl_gg_3d[:nbl_3x2pt, :, :]

if general_cfg['which_cls'] == 'Vincenzo':
    # import Vicnenzo's cls, as a quick check (no RSDs in GCph in my Cls!!)
    cl_folder = general_cfg['cl_folder'].format(which_pk=general_cfg['which_pk'], ROOT=ROOT, probe='{probe:s}')
    cl_filename = 'dv-{probe:s}-{EP_or_ED:s}{zbins:02d}-ML{magcut_lens:d}-MS{magcut_source:d}-idIA2-idB3-idM3-idR1.dat'
    cl_ll_1d = np.genfromtxt(
        f"{cl_folder.format(probe='WLO')}/{cl_filename.format(probe='WLO', **variable_specs)}")
    cl_gg_1d = np.genfromtxt(
        f"{cl_folder.format(probe='GCO')}/{cl_filename.format(probe='GCO', **variable_specs)}")
    cl_wa_1d = np.genfromtxt(
        f"{cl_folder.format(probe='WLA')}/{cl_filename.format(probe='WLA', **variable_specs)}")
    cl_3x2pt_1d = np.genfromtxt(
        f"{cl_folder.format(probe='3x2pt')}/{cl_filename.format(probe='3x2pt', **variable_specs)}")

    # ! reshape to 3d
    cl_ll_3d_vinc = cl_utils.cl_SPV3_1D_to_3D(cl_ll_1d, 'WL', nbl_WL_opt, zbins)[:nbl_WL, :, :]
    cl_gg_3d_vinc = cl_utils.cl_SPV3_1D_to_3D(cl_gg_1d, 'GC', nbl_GC, zbins)
    cl_wa_3d_vinc = np.ones_like(cl_ll_3d_vinc)[:nbl_WA, :, :]
    # cl_wa_3d_vinc = cl_utils.cl_SPV3_1D_to_3D(cl_wa_1d, 'WA', nbl_WA, zbins)
    cl_3x2pt_5d_vinc = cl_utils.cl_SPV3_1D_to_3D(cl_3x2pt_1d, '3x2pt', nbl_3x2pt, zbins)
    cl_gl_3d_vinc = deepcopy(cl_3x2pt_5d_vinc[1, 0, :, :, :])

    cl_ll_3d = cl_ll_3d_vinc
    cl_gg_3d = cl_gg_3d_vinc
    cl_wa_3d = cl_wa_3d_vinc
    cl_gl_3d = cl_gl_3d_vinc
    cl_3x2pt_5d = cl_3x2pt_5d_vinc

elif general_cfg['which_cls'] == 'CLOE':
    # import CLOE cls
    cloe_bench_path = general_cfg["CLOE_benchmarks_path"].format(ROOT=ROOT)
    cl_ll_2d = np.genfromtxt(f'{cloe_bench_path}/Cls_zNLA_ShearShear_C00.dat')
    cl_gl_2d = np.genfromtxt(f'{cloe_bench_path}/Cls_zNLA_PosShear_C00.dat')
    cl_gg_2d = np.genfromtxt(f'{cloe_bench_path}/Cls_zNLA_PosPos_C00.dat')

    # some checks on the ell values
    np.testing.assert_allclose(cl_ll_2d[:, 0], cl_gl_2d[:, 0], atol=0, rtol=1e-10)
    np.testing.assert_allclose(cl_ll_2d[:, 0], cl_gg_2d[:, 0], atol=0, rtol=1e-10)
    np.testing.assert_allclose(cl_ll_2d[:, 0], ell_ref_nbl32, atol=0, rtol=1e-10)
    np.testing.assert_allclose(cl_ll_2d[:, 0][:nbl_3x2pt], ell_dict['ell_3x2pt'], atol=0, rtol=1e-10)

    cl_ll_2d = cl_ll_2d[:, 1:]
    cl_gl_2d = cl_gl_2d[:, 1:]
    cl_gg_2d = cl_gg_2d[:, 1:]

    cl_ll_3d = mm.cl_2D_to_3D_symmetric(cl_ll_2d, nbl=nbl_WL_opt, zpairs=zpairs_auto, zbins=zbins)
    cl_gl_3d = mm.cl_2D_to_3D_asymmetric(cl_gl_2d, nbl=nbl_WL_opt, zbins=zbins, order='C')
    cl_gg_3d = mm.cl_2D_to_3D_symmetric(cl_gg_2d, nbl=nbl_WL_opt, zpairs=zpairs_auto, zbins=zbins)
    cl_wa_3d = cl_ll_3d[nbl_3x2pt:nbl_WL]

    cl_ll_3d = cl_ll_3d[:nbl_WL, :, :]
    cl_gl_3d = cl_gl_3d[:nbl_3x2pt, :, :]
    cl_gg_3d = cl_gg_3d[:nbl_GC, :, :]

    cl_3x2pt_5d = np.zeros((n_probes, n_probes, nbl_3x2pt, zbins, zbins))
    cl_3x2pt_5d[0, 0, :, :, :] = cl_ll_3d[:nbl_3x2pt, :, :]
    cl_3x2pt_5d[1, 0, :, :, :] = cl_gl_3d[:nbl_3x2pt, :, :]
    cl_3x2pt_5d[0, 1, :, :, :] = cl_gl_3d[:nbl_3x2pt, :, :].transpose(0, 2, 1)
    cl_3x2pt_5d[1, 1, :, :, :] = cl_gg_3d[:nbl_3x2pt, :, :]

elif general_cfg['which_cls'] == 'CCL':
    cl_ll_3d, cl_gl_3d, cl_gg_3d, cl_wa_3d = ccl_obj.cl_ll_3d, ccl_obj.cl_gl_3d, ccl_obj.cl_gg_3d, ccl_obj.cl_wa_3d
    cl_3x2pt_5d = ccl_obj.cl_3x2pt_5d

else:
    raise ValueError(f"general_cfg['which_cls'] = must be in ['Vincenzo', 'CLOE', 'CCL']")

clr = cm.rainbow(np.linspace(0, 1, zbins))
fig, ax = plt.subplots(2, 3, sharex=True, figsize=(10, 5), height_ratios=[2, 1])
plt.tight_layout()
fig.subplots_adjust(hspace=0)

for zi in range(zbins):
    zj = zi
    ax[0, 0].loglog(ell_dict['ell_WL'], cl_ll_3d[:, zi, zj][:nbl_WL], ls="-", c=clr[zi], alpha=0.6)
    ax[0, 0].loglog(ell_dict['ell_WL'], ccl_obj.cl_ll_3d[:, zi, zj], ls=":", c=clr[zi], alpha=0.6)

    ax[0, 1].loglog(ell_dict['ell_XC'], cl_gl_3d[:, zi, zj][:nbl_3x2pt], ls="-", c=clr[zi], alpha=0.6)
    ax[0, 1].loglog(ell_dict['ell_XC'], ccl_obj.cl_gl_3d[:, zi, zj], ls=":", c=clr[zi], alpha=0.6)

    ax[0, 2].loglog(ell_dict['ell_GC'], cl_gg_3d[:, zi, zj][:nbl_GC], ls="-", c=clr[zi], alpha=0.6)
    ax[0, 2].loglog(ell_dict['ell_GC'], ccl_obj.cl_gg_3d[:, zi, zj], ls=":", c=clr[zi], alpha=0.6)

    ax[1, 0].plot(ell_dict['ell_WL'], mm.percent_diff(
        cl_ll_3d[:nbl_WL], ccl_obj.cl_ll_3d)[:, zi, zj], c=clr[zi])
    ax[1, 1].plot(ell_dict['ell_XC'], mm.percent_diff(
        cl_gl_3d[:nbl_3x2pt], ccl_obj.cl_gl_3d)[:, zi, zj], c=clr[zi])
    ax[1, 2].plot(ell_dict['ell_GC'], mm.percent_diff(
        cl_gg_3d[:nbl_GC], ccl_obj.cl_gg_3d)[:, zi, zj], c=clr[zi])

ax[1, 0].set_xlabel('$\\ell$')
ax[1, 1].set_xlabel('$\\ell$')
ax[1, 2].set_xlabel('$\\ell$')
ax[0, 0].set_ylabel('$C_{\\ell}$')
ax[1, 0].set_ylabel('% diff')
ax[1, 1].set_ylim(-20, 20)
lines = [plt.Line2D([], [], color='k', linestyle=ls) for ls in ['-', ':']]
plt.legend(lines, [general_cfg["which_cls"], 'CCL'], loc='upper right', bbox_to_anchor=(1.55, 1))
plt.show()

# matshow for GL, to make sure it's not LG
ell_idx = 10
mm.compare_arrays(cl_gl_3d[ell_idx, ...], ccl_obj.cl_gl_3d[ell_idx, ...], abs_val=True, log_array=True,
                  name_A=f'{general_cfg["which_cls"]} GL', name_B='CCL GL')


# ! ========================================== OneCovariance ===================================================
# * 1. save ingredients in ascii format
oc_path = covariance_cfg['OneCovariance_cfg']['onecovariance_folder'].format(ROOT=ROOT, **variable_specs)

if not os.path.exists(oc_path):
    os.makedirs(oc_path)

nz_src_ascii_filename = covariance_cfg['nz_sources_filename'].replace('.dat', f'_dzshifts{shift_nz}.ascii')
nz_lns_ascii_filename = covariance_cfg['nz_lenses_filename'].replace('.dat', f'_dzshifts{shift_nz}.ascii')
nz_src_ascii_filename = nz_src_ascii_filename.format(**variable_specs)
nz_lns_ascii_filename = nz_lns_ascii_filename.format(**variable_specs)
nz_src_tosave = np.column_stack((zgrid_nz_src, nz_src))
nz_lns_tosave = np.column_stack((zgrid_nz_lns, nz_lns))
np.savetxt(f'{oc_path}/{nz_src_ascii_filename}', nz_src_tosave)
np.savetxt(f'{oc_path}/{nz_lns_ascii_filename}', nz_lns_tosave)

cl_ll_ascii_filename = f'Cell_ll_SPV3_nbl{nbl_3x2pt}'
cl_gl_ascii_filename = f'Cell_gl_SPV3_nbl{nbl_3x2pt}'
cl_gg_ascii_filename = f'Cell_gg_SPV3_nbl{nbl_3x2pt}'
mm.write_cl_ascii(oc_path, cl_ll_ascii_filename, cl_3x2pt_5d[0, 0, ...], ell_dict['ell_3x2pt'], zbins)
mm.write_cl_ascii(oc_path, cl_gl_ascii_filename, cl_3x2pt_5d[1, 0, ...], ell_dict['ell_3x2pt'], zbins)
mm.write_cl_ascii(oc_path, cl_gg_ascii_filename, cl_3x2pt_5d[1, 1, ...], ell_dict['ell_3x2pt'], zbins)

gal_bias_ascii_filename = f'{oc_path}/gal_bias_table_{general_cfg["which_forecast"]}.ascii'
ccl_obj.save_gal_bias_table_ascii(z_grid_ssc_integrands, gal_bias_ascii_filename)

ascii_filenames_dict = {
    'cl_ll_ascii_filename': cl_ll_ascii_filename,
    'cl_gl_ascii_filename': cl_gl_ascii_filename,
    'cl_gg_ascii_filename': cl_gg_ascii_filename,
    'gal_bias_ascii_filename': gal_bias_ascii_filename,
    'nz_src_ascii_filename': nz_src_ascii_filename,
    'nz_lns_ascii_filename': nz_lns_ascii_filename,
}

# * 2. compute cov using the onecovariance interface class
start_time = time.perf_counter()
if (covariance_cfg['ng_cov_code'] == 'OneCovariance') or \
        ((covariance_cfg['ng_cov_code'] == 'Spaceborne') and
            covariance_cfg['OneCovariance_cfg']['use_OneCovariance_cNG']):

    print('Start NG cov computation with OneCovariance...')

    # TODO this should be defined globally...
    symmetrize_output_dict = {
        ('L', 'L'): False,
        ('G', 'L'): False,
        ('L', 'G'): False,
        ('G', 'G'): False,
    }

    oc_obj = oc_interface.OneCovarianceInterface(ROOT, cfg, variable_specs)
    oc_obj.ells_sb = ell_dict['ell_3x2pt']
    oc_obj.build_save_oc_ini(ascii_filenames_dict, print_ini=True)

    if not covariance_cfg['OneCovariance_cfg']['load_precomputed_cov']:
        oc_obj.call_onecovariance()
        oc_obj.reshape_oc_output(variable_specs, ind_dict, symmetrize_output_dict)

    oc_obj.cov_g_oc_3x2pt_10D = oc_obj.oc_output_to_dict_or_array(
        'G', '10D_array', ind_dict, symmetrize_output_dict)
    oc_obj.cov_ssc_oc_3x2pt_10D = oc_obj.oc_output_to_dict_or_array(
        'SSC', '10D_array', ind_dict, symmetrize_output_dict)
    oc_obj.cov_cng_oc_3x2pt_10D = oc_obj.oc_output_to_dict_or_array(
        'cNG', '10D_array', ind_dict, symmetrize_output_dict)

    print('Time taken to compute OC: {:.2f} m'.format((time.perf_counter() - start_time) / 60))

else:
    oc_obj = None
# ! ========================================== end OneCovariance ===================================================

# ! ========================================== start Spaceborne ===================================================
_which_pk_resp = covariance_cfg['Spaceborne_cfg']['which_pk_responses']
_which_pk_resp = 'separate_universe' if _which_pk_resp.startswith('separate_universe') else _which_pk_resp
_which_pk_resp = 'halo_model' if _which_pk_resp.startswith('halo_model') else _which_pk_resp
cov_folder_sb = covariance_cfg['Spaceborne_cfg']['cov_path'].format(ROOT=ROOT,
                                                                    which_pk_responses=_which_pk_resp,
                                                                    flagship_version=general_cfg['flagship_version'],
                                                                    cov_ell_cuts=str(
                                                                        covariance_cfg['cov_ell_cuts']),
                                                                    BNT_transform=str(general_cfg['BNT_transform']))

cov_sb_suffix = covariance_cfg['Spaceborne_cfg']['cov_suffix'].format(
    z_steps_ssc_integrands=z_steps_ssc_integrands,
    k_txt_label=k_txt_label,
    cl_integral_convention=covariance_cfg['Spaceborne_cfg']['cl_integral_convention'],
    integration_type=covariance_cfg['Spaceborne_cfg']['integration_type'],
    survey_area_deg2=covariance_cfg['survey_area_deg2'],
)

variable_specs.pop('ng_cov_code')
variable_specs.pop('which_ng_cov')
cov_sb_filename = covariance_cfg['cov_filename'].format(ng_cov_code='spaceborne',
                                                        lmax_3x2pt=general_cfg['ell_max_3x2pt'],
                                                        probe='{probe_a:s}{probe_b:s}{probe_c:s}{probe_d:s}',
                                                        cov_suffix=cov_sb_suffix,
                                                        which_ng_cov=which_ng_cov_suffix.replace('G', ''),
                                                        fm_and_cov_suffix=general_cfg['fm_and_cov_suffix'],
                                                        ndim=4,
                                                        **variable_specs)

variable_specs['ng_cov_code'] = covariance_cfg['ng_cov_code']
variable_specs['which_ng_cov'] = which_ng_cov_suffix
include_b2g = covariance_cfg['Spaceborne_cfg']['include_b2g']

if 'cNG' in covariance_cfg['Spaceborne_cfg']['which_ng_cov']:
    raise NotImplementedError('You should review the which_ng_cov arg in the cov_filename formatting above, "SSC" is'
                              'hardcoded at the moment')

# precompute pk_mm, pk_gm and pk_mm, if you want to rescale the responses
k_array, pk_mm_2d = cosmo_lib.pk_from_ccl(k_grid_resp, z_grid_ssc_integrands, use_h_units,
                                          ccl_obj.cosmo_ccl, pk_kind='nonlinear')

# compute P_gm, P_gg
gal_bias = ccl_obj.gal_bias_2d[:, 0]

# check that it's the same in each bin
for zi in range(zbins):
    np.testing.assert_allclose(ccl_obj.gal_bias_2d[:, 0], ccl_obj.gal_bias_2d[:, zi], atol=0, rtol=1e-5)

pk_gm_2d = pk_mm_2d * gal_bias
pk_gg_2d = pk_mm_2d * gal_bias ** 2

if covariance_cfg['ng_cov_code'] == 'Spaceborne' and not covariance_cfg['Spaceborne_cfg']['load_precomputed_cov']:
    print('Start SSC computation with Spaceborne...')

    # ! 1. Get halo model responses from CCL
    if covariance_cfg['Spaceborne_cfg']['which_pk_responses'] == 'halo_model_CCL':

        ccl_obj.initialize_trispectrum(which_ng_cov='SSC', probe_ordering=probe_ordering,
                                       pyccl_cfg=pyccl_cfg)

        # k and z grids (responses will be interpolated below)
        k_grid_resp_hm = ccl_obj.responses_dict['L', 'L', 'L', 'L']['k_1overMpc']
        a_grid_resp_hm = ccl_obj.responses_dict['L', 'L', 'L', 'L']['a_arr']
        # translate a to z and cut the arrays to the maximum redshift of the SU responses (much smaller range!)
        z_grid_resp_hm = cosmo_lib.a_to_z(a_grid_resp_hm)[::-1]

        assert np.allclose(k_grid_resp_hm, k_grid_resp, atol=0, rtol=1e-2), 'CCL and SB k_grids for responses '\
            'should match'

        dPmm_ddeltab_hm = ccl_obj.responses_dict['L', 'L', 'L', 'L']['dpk12']
        dPgm_ddeltab_hm = ccl_obj.responses_dict['L', 'L', 'G', 'L']['dpk34']
        dPgg_ddeltab_hm = ccl_obj.responses_dict['G', 'G', 'G', 'G']['dpk12']

        # a is flipped w.r.t. z
        dPmm_ddeltab_hm = np.flip(dPmm_ddeltab_hm, axis=1)
        dPgm_ddeltab_hm = np.flip(dPgm_ddeltab_hm, axis=1)
        dPgg_ddeltab_hm = np.flip(dPgg_ddeltab_hm, axis=1)

        # quick sanity check
        assert np.allclose(ccl_obj.responses_dict['L', 'L', 'G', 'L']['dpk34'],
                           ccl_obj.responses_dict['G', 'L', 'G', 'G']['dpk12'], atol=0, rtol=1e-5)
        assert np.allclose(ccl_obj.responses_dict['L', 'L', 'L', 'L']['dpk34'],
                           ccl_obj.responses_dict['L', 'L', 'L', 'L']['dpk12'], atol=0, rtol=1e-5)
        assert dPmm_ddeltab_hm.shape == dPgm_ddeltab_hm.shape == dPgg_ddeltab_hm.shape, 'dPab_ddeltab_hm shape mismatch'

        dPmm_ddeltab_hm_func = interp1d(x=z_grid_resp_hm, y=dPmm_ddeltab_hm, axis=1, kind='linear')
        dPgm_ddeltab_hm_func = interp1d(x=z_grid_resp_hm, y=dPgm_ddeltab_hm, axis=1, kind='linear')
        dPgg_ddeltab_hm_func = interp1d(x=z_grid_resp_hm, y=dPgg_ddeltab_hm, axis=1, kind='linear')

        # I do not assign diretly to dPxx_ddeltab to be able to plot later if necessary
        dPmm_ddeltab_hm = dPmm_ddeltab_hm_func(z_grid_ssc_integrands)
        dPgm_ddeltab_hm = dPgm_ddeltab_hm_func(z_grid_ssc_integrands)
        dPgg_ddeltab_hm = dPgg_ddeltab_hm_func(z_grid_ssc_integrands)
        r_mm_hm = dPmm_ddeltab_hm / pk_mm_2d
        r_gm_hm = dPgm_ddeltab_hm / pk_gm_2d
        r_gg_hm = dPgg_ddeltab_hm / pk_gg_2d

        dPmm_ddeltab = dPmm_ddeltab_hm
        dPgm_ddeltab = dPgm_ddeltab_hm
        dPgg_ddeltab = dPgg_ddeltab_hm

    elif covariance_cfg['Spaceborne_cfg']['which_pk_responses'] == 'halo_model_SB':

        which_b1g_in_resp = covariance_cfg['Spaceborne_cfg']['which_b1g_in_resp']
        resp_obj = responses.SpaceborneResponses(cfg=cfg, k_grid=k_grid_resp,
                                                 z_grid=z_grid_ssc_integrands,
                                                 ccl_obj=ccl_obj)
        resp_obj.set_hm_resp(k_grid_resp, z_grid_ssc_integrands, which_b1g_in_resp, gal_bias)
        dPmm_ddeltab = resp_obj.dPmm_ddeltab_hm
        dPgm_ddeltab = resp_obj.dPgm_ddeltab_hm
        dPgg_ddeltab = resp_obj.dPgg_ddeltab_hm
        r_mm_hm = resp_obj.r1_mm_hm
        r_gm_hm = resp_obj.r1_gm_hm
        r_gg_hm = resp_obj.r1_gg_hm

    # ! from Vincenzo's files
    elif covariance_cfg['Spaceborne_cfg']['which_pk_responses'] == 'separate_universe_vin':

        # import the response *coefficients* (not the responses themselves)
        su_responses_folder = covariance_cfg['Spaceborne_cfg']['separate_universe_responses_folder'].format(
            which_pk=general_cfg['which_pk'], ROOT=ROOT)
        su_responses_filename = covariance_cfg['Spaceborne_cfg']['separate_universe_responses_filename'].format(
            idBM=general_cfg['idBM'])
        rAB_of_k = np.genfromtxt(f'{su_responses_folder}/{su_responses_filename}')

        log_k_arr = np.unique(rAB_of_k[:, 0])
        k_grid_resp_vin = 10 ** log_k_arr
        z_grid_resp_vin = np.unique(rAB_of_k[:, 1])

        r_mm_vin = np.reshape(rAB_of_k[:, 2], (len(k_grid_resp_vin), len(z_grid_resp_vin)))
        r_gm_vin = np.reshape(rAB_of_k[:, 3], (len(k_grid_resp_vin), len(z_grid_resp_vin)))
        r_gg_vin = np.reshape(rAB_of_k[:, 4], (len(k_grid_resp_vin), len(z_grid_resp_vin)))

        # remove z=0 and z = 0.01
        z_grid_resp_vin = z_grid_resp_vin[2:]
        r_mm_vin = r_mm_vin[:, 2:]
        r_gm_vin = r_gm_vin[:, 2:]
        r_gg_vin = r_gg_vin[:, 2:]

        r_mm_vin_func = RegularGridInterpolator(
            (k_grid_resp_vin, z_grid_resp_vin), r_mm_vin, method='linear')
        r_gm_vin_func = RegularGridInterpolator(
            (k_grid_resp_vin, z_grid_resp_vin), r_gm_vin, method='linear')
        r_gg_vin_func = RegularGridInterpolator(
            (k_grid_resp_vin, z_grid_resp_vin), r_gg_vin, method='linear')

        k_grid_resp_xx, z_grid_ssc_integrands_yy = np.meshgrid(k_grid_resp, z_grid_ssc_integrands, indexing='ij')
        r_mm_vin = r_mm_vin_func((k_grid_resp_xx, z_grid_ssc_integrands_yy))
        r_gm_vin = r_gm_vin_func((k_grid_resp_xx, z_grid_ssc_integrands_yy))
        r_gg_vin = r_gg_vin_func((k_grid_resp_xx, z_grid_ssc_integrands_yy))

        # now turn the response coefficients into responses
        dPmm_ddeltab_vin = r_mm_vin * pk_mm_2d
        dPgm_ddeltab_vin = r_gm_vin * pk_gm_2d
        dPgg_ddeltab_vin = r_gg_vin * pk_gg_2d

        dPmm_ddeltab = dPmm_ddeltab_vin
        dPgm_ddeltab = dPgm_ddeltab_vin
        dPgg_ddeltab = dPgg_ddeltab_vin

    # ! from SpaceborneResponses class
    elif covariance_cfg['Spaceborne_cfg']['which_pk_responses'] == 'separate_universe_sb':

        resp_obj = responses.SpaceborneResponses(cfg=cfg, k_grid=k_grid_resp,
                                                 z_grid=z_grid_ssc_integrands,
                                                 ccl_obj=ccl_obj)
        r_mm_sbclass = resp_obj.compute_r1_mm()
        resp_obj.set_su_resp(b2g_from_halomodel=True)

        if covariance_cfg['Spaceborne_cfg']['include_b2g']:
            r_gm_sbclass = resp_obj.r1_gm
            r_gg_sbclass = resp_obj.r1_gg
        else:
            r_gm_sbclass = resp_obj.r1_gm_nob2
            r_gg_sbclass = resp_obj.r1_gg_nob2

        dPmm_ddeltab = resp_obj.dPmm_ddeltab
        dPgm_ddeltab = resp_obj.dPgm_ddeltab
        dPgg_ddeltab = resp_obj.dPgg_ddeltab

        dPmm_ddeltab = resp_obj.dPmm_ddeltab
        dPgm_ddeltab = resp_obj.dPgm_ddeltab
        dPgg_ddeltab = resp_obj.dPgg_ddeltab

        b1g_hm = resp_obj.b1g_hm
        b2g_hm = resp_obj.b2g_hm

        # ! plot for a comparison (you need to remove the 2 above "ifs")
        # z_idx = 0
        # k_idx = 0
        # plt.semilogx(k_grid_resp, r_mm_sbclass[:, z_idx], label=f'r_mm_sbclass includeb2{
        #              include_b2g}', c='tab:blue', ls='-.')
        # plt.semilogx(k_grid_resp, r_mm_hm[:, z_idx], label='r_mm_hm', c='tab:blue', ls='-')
        # plt.semilogx(k_grid_resp, r_mm_vin[:, z_idx], label='r_mm vin', c='tab:blue', ls='--')

        # plt.semilogx(k_grid_resp, r_gm_sbclass[:, z_idx], c='tab:orange', ls='-.')
        # plt.semilogx(k_grid_resp, r_gm_hm[:, z_idx], c='tab:orange', ls='-')
        # plt.semilogx(k_grid_resp, r_gm_vin[:, z_idx], c='tab:orange', ls='--')

        # plt.semilogx(k_grid_resp, r_gg_sbclass[:, z_idx], c='tab:green', ls='-.')
        # plt.semilogx(k_grid_resp, r_gg_hm[:, z_idx], c='tab:green', ls='-')
        # plt.semilogx(k_grid_resp, r_gg_vin[:, z_idx], c='tab:green', ls='--')

        # plt.legend()
        # plt.xlabel(f'k {k_txt_label}')
        # plt.ylabel(r'$R_{AB}(k)$')
        # plt.ylim(-5, 5)
        # plt.title(f'z={z_grid_ssc_integrands[z_idx]}')

    else:
        raise ValueError(
            'which_pk_responses must be either "halo_model" or "separate_universe_vin" or "separate_universe_sb"')

<<<<<<< HEAD
    path_res_rob = f'{ROOT}/OneCovariance/check_ssc_integrands/Robert'
    chi = np.load(f'{path_res_rob}/responses_davide_3/chi.npy')
    k_rob = np.load(f'{path_res_rob}/responses_davide_3/k.npy') * h  # (so it's in 1/Mpc)
    z_rob = np.load(f'{path_res_rob}/responses_davide_3/z.npy')
    dPmm_ddeltab = np.load(f'{path_res_rob}/responses_davide_3/response_mm.npy') / h**3
    dPgm_ddeltab = np.load(f'{path_res_rob}/responses_davide_3/response_gm.npy') / h**3
    dPgg_ddeltab = np.load(f'{path_res_rob}/responses_davide_3/response_gg.npy') / h**3

    # response_mm_func = RegularGridInterpolator((k_rob, z_rob), response_mm)
    # response_gm_func = RegularGridInterpolator((k_rob, z_rob), response_gm)
    # response_gg_func = RegularGridInterpolator((k_rob, z_rob), response_gg)

    # # clip k_grid_resp and z_grid_ssc_integrands to avoid interpolation errors
    # k_mask = np.logical_and(k_rob.min() <= k_grid_resp, k_grid_resp < k_rob.max())
    # _k_grid_resp = k_grid_resp[k_mask]
    # z_mask = np.logical_and(z_rob.min() <= z_grid_ssc_integrands, z_grid_ssc_integrands < z_rob.max())
    # _z_grid_ssc_integrands = z_grid_ssc_integrands[z_mask]

    # kk, zz = np.meshgrid(_k_grid_resp, _z_grid_ssc_integrands, indexing='ij')
    # dPmm_ddeltab = response_mm_func((kk, zz))
    # dPgm_ddeltab = response_gm_func((kk, zz))
    # dPgg_ddeltab = response_gg_func((kk, zz))
=======
    # print('OVERWRITING RESPONSE FUNCTIONS WITH OC ONES')
    # path_res_rob = f'{ROOT}/OneCovariance/check_ssc_integrands/Robert'
    # chi = np.load(f'{path_res_rob}/responses_davide_3/chi.npy')
    # k_rob = np.load(f'{path_res_rob}/responses_davide_3/k.npy') * h  # (so it's in 1/Mpc)
    # z_rob = np.load(f'{path_res_rob}/responses_davide_3/z.npy')
    # dPmm_ddeltab = np.load(f'{path_res_rob}/responses_davide_3/response_mm.npy') / h**3
    # dPgm_ddeltab = np.load(f'{path_res_rob}/responses_davide_3/response_gm.npy') / h**3
    # dPgg_ddeltab = np.load(f'{path_res_rob}/responses_davide_3/response_gg.npy') / h**3

    # dPmm_ddeltab_func = RegularGridInterpolator((k_rob, z_rob), dPmm_ddeltab)
    # dPgm_ddeltab_func = RegularGridInterpolator((k_rob, z_rob), dPgm_ddeltab)
    # dPgg_ddeltab_func = RegularGridInterpolator((k_rob, z_rob), dPgg_ddeltab)

    # # # clip k_grid_resp and z_grid_ssc_integrands to avoid interpolation errors
    # # k_mask = np.logical_and(k_rob.min() <= k_grid_resp, k_grid_resp < k_rob.max())
    # # _k_grid_resp = k_grid_resp[k_mask]
    # # z_mask = np.logical_and(z_rob.min() <= z_grid_ssc_integrands, z_grid_ssc_integrands < z_rob.max())
    # # _z_grid_ssc_integrands = z_grid_ssc_integrands[z_mask]
    
    # # kk, zz = np.meshgrid(_k_grid_resp, _z_grid_ssc_integrands, indexing='ij')
    # kk, zz = np.meshgrid(k_grid_resp, z_grid_ssc_integrands, indexing='ij')

    # dPmm_ddeltab = dPmm_ddeltab_func((kk, zz))
    # dPgm_ddeltab = dPgm_ddeltab_func((kk, zz))
    # dPgg_ddeltab = dPgg_ddeltab_func((kk, zz))
>>>>>>> 5d2ba4ee

    # assert False, 'stop here'

    # which_pk_resp = covariance_cfg["Spaceborne_cfg"]["which_pk_responses"]
    # which_pk = cfg["cosmology"]["other_params"]["camb_extra_parameters"]["camb"]["halofit_version"]

    # fig, ax = plt.subplots(2, 1, sharex=True, figsize=(10, 10), height_ratios=[2, 1])
    # # plt.tight_layout()
    # fig.subplots_adjust(hspace=0)

    # z_val = 0.02
    # z_ix_rob = np.argmin(np.abs(_z_grid_ssc_integrands - z_val))
    # z_ix_dav = np.argmin(np.abs(z_grid_ssc_integrands - z_val))

    # # ax[0].loglog(_k_grid_resp, response_mm_interp[:, z_ix_rob], label=f'OC mm', c='tab:blue')
    # # ax[0].loglog(_k_grid_resp, np.fabs(response_gm_interp)[:, z_ix_rob], label=f'OC abs(gm)', c='tab:orange')
    # ax[0].loglog(_k_grid_resp, np.fabs(response_gg_interp)[:, z_ix_rob], label=f'OC bgtab abs(gg)', c='tab:orange')

    # # ax[0].loglog(k_grid_resp, dPmm_ddeltab[:, z_ix_dav], label=f'CCL mm', ls='--', c='tab:blue')
    # # ax[0].loglog(k_grid_resp, np.fabs(dPgm_ddeltab)[:, z_ix_dav], label=f'CCL abs(gm)', ls='--', c='tab:orange')
    # ax[0].loglog(k_grid_resp, np.fabs(dPgg_ddeltab)[:, z_ix_dav], label=f'CCL bgHOD abs(gg)', ls='--', c='tab:blue')

    # # ax[0].loglog(k_grid_resp, dPmm_ddeltab_dav[:, z_ix_dav], label=f'Dav mm', ls=':', c='tab:blue')
    # # ax[0].loglog(k_grid_resp, np.fabs(dPgm_ddeltab_dav)[:, z_ix_dav], label=f'Dav abs(gm)', ls=':', c='tab:orange')
    # ax[0].loglog(k_grid_resp, np.fabs(dPgg_ddeltab_dav)[:, z_ix_dav], label=f'CCL bgtab abs(gg)', ls=':', c='tab:green')
    # # ax[1].plot(_k_grid_resp, mm.percent_diff(dPmm_ddeltab[k_mask, z_ix_dav],
    # #            response_mm_interp[:, z_ix_rob]), c='tab:blue')
    # # ax[1].plot(_k_grid_resp, mm.percent_diff(dPgm_ddeltab[k_mask, z_ix_dav],
    # #            response_gm_interp[:, z_ix_rob]), c='tab:orange')
    # # ax[1].plot(_k_grid_resp, mm.percent_diff(dPgg_ddeltab[k_mask, z_ix_dav],
    # #            response_gg_interp[:, z_ix_rob]), c='tab:green')
    # ax[1].plot(_k_grid_resp, mm.percent_diff(dPmm_ddeltab[k_mask, z_ix_dav],
    #            dPmm_ddeltab_dav[k_mask, z_ix_dav]), c='tab:blue')
    # ax[1].plot(_k_grid_resp, mm.percent_diff(dPgm_ddeltab[k_mask, z_ix_dav],
    #            dPgm_ddeltab_dav[k_mask, z_ix_dav]), c='tab:orange')
    # ax[1].plot(_k_grid_resp, mm.percent_diff(dPgg_ddeltab[k_mask, z_ix_dav],
    #            dPgg_ddeltab_dav[k_mask, z_ix_dav]), c='tab:green')

    # ax[0].set_title(f'z_rob={_z_grid_ssc_integrands[z_ix_rob]} \nz_dav={
    #                 z_grid_ssc_integrands[z_ix_dav]}\n {which_pk_resp}, pk {which_pk}')
    # ax[0].set_ylabel('dPmm/ddeltab [Mpc**3]')
    # ax[0].legend()
    # ax[1].set_xlabel('k [1/Mpc]')
    # ax[1].set_ylabel('dav/rob - 1 [%]')
    # ax[1].axhspan(-10, 10, color='gray', alpha=0.2, label='$\\pm 10 \\%$')
    # ax[1].set_ylim(-100, 100)
    # ax[1].legend()

    # # plt.savefig(f'{path_res_rob}/resp_mm_comparison_{which_pk_resp}_pk{which_pk}_v3.png')
    # plt.show()

    # ! 2. prepare integrands (d2CAB_dVddeltab) and volume element
    k_limber = partial(cosmo_lib.k_limber, cosmo_ccl=ccl_obj.cosmo_ccl, use_h_units=use_h_units)
    r_of_z_func = partial(cosmo_lib.ccl_comoving_distance, use_h_units=use_h_units, cosmo_ccl=ccl_obj.cosmo_ccl)

    # ! divide by r(z)**2 if cl_integral_convention == 'PySSC'
    if covariance_cfg['Spaceborne_cfg']['cl_integral_convention'] == 'PySSC':
        r_of_z_square = r_of_z_func(z_grid_ssc_integrands) ** 2

        wf_delta = ccl_obj.wf_delta_arr / r_of_z_square[:, None]
        wf_gamma = ccl_obj.wf_gamma_arr / r_of_z_square[:, None]
        wf_ia = ccl_obj.wf_ia_arr / r_of_z_square[:, None]
        wf_mu = ccl_obj.wf_mu_arr / r_of_z_square[:, None]
        wf_lensing = ccl_obj.wf_lensing_arr / r_of_z_square[:, None]

    elif covariance_cfg['Spaceborne_cfg']['cl_integral_convention'] in ('Euclid', 'Euclid_KE_approximation'):
        wf_delta = ccl_obj.wf_delta_arr
        wf_gamma = ccl_obj.wf_gamma_arr
        wf_ia = ccl_obj.wf_ia_arr
        wf_mu = ccl_obj.wf_mu_arr
        wf_lensing = ccl_obj.wf_lensing_arr

    else:
        raise ValueError('cl_integral_convention must be either "PySSC" or "Euclid" or "Euclid_KE_approximation')

    # ! compute the Pk responses(k, z) in k_limber and z_grid_ssc_integrands
    dPmm_ddeltab_interp = RegularGridInterpolator((k_grid_resp, z_grid_ssc_integrands), dPmm_ddeltab, method='linear')
    dPgm_ddeltab_interp = RegularGridInterpolator((k_grid_resp, z_grid_ssc_integrands), dPgm_ddeltab, method='linear')
    dPgg_ddeltab_interp = RegularGridInterpolator((k_grid_resp, z_grid_ssc_integrands), dPgg_ddeltab, method='linear')

    # ! test k_max_limber vs k_max_dPk and adjust z_min_ssc_integrands accordingly
    k_max_resp = np.max(k_grid_resp)
    ell_grid = ell_dict['ell_3x2pt']
    kmax_limber = cosmo_lib.get_kmax_limber(ell_grid, z_grid_ssc_integrands, use_h_units, ccl_obj.cosmo_ccl)

    z_grid_ssc_integrands_test = deepcopy(z_grid_ssc_integrands)
    while kmax_limber > k_max_resp:
        print(f'kmax_limber > k_max_dPk ({kmax_limber:.2f} {k_txt_label} > {k_max_resp:.2f} {k_txt_label}): '
              f'Increasing z_min until kmax_limber < k_max_dPk. Alternatively, increase k_max_dPk or decrease ell_max.')
        z_grid_ssc_integrands_test = z_grid_ssc_integrands_test[1:]
        kmax_limber = cosmo_lib.get_kmax_limber(
            ell_grid, z_grid_ssc_integrands_test, use_h_units, ccl_obj.cosmo_ccl)
        print(f'Retrying with z_min = {z_grid_ssc_integrands_test[0]:.3f}')

    dPmm_ddeltab_klimb = np.array(
        [dPmm_ddeltab_interp((k_limber(ell_val, z_grid_ssc_integrands), z_grid_ssc_integrands)) for ell_val in
            ell_dict['ell_WL']])
    dPgm_ddeltab_klimb = np.array(
        [dPgm_ddeltab_interp((k_limber(ell_val, z_grid_ssc_integrands), z_grid_ssc_integrands)) for ell_val in
            ell_dict['ell_XC']])
    dPgg_ddeltab_klimb = np.array(
        [dPgg_ddeltab_interp((k_limber(ell_val, z_grid_ssc_integrands), z_grid_ssc_integrands)) for ell_val in
            ell_dict['ell_GC']])

    # ! integral prefactor
    cl_integral_prefactor = cosmo_lib.cl_integral_prefactor(z_grid_ssc_integrands,
                                                            covariance_cfg['Spaceborne_cfg']['cl_integral_convention'],
                                                            use_h_units=use_h_units,
                                                            cosmo_ccl=ccl_obj.cosmo_ccl)

    # ! observable densities
    d2CLL_dVddeltab = np.einsum('zi,zj,Lz->Lijz', wf_lensing, wf_lensing, dPmm_ddeltab_klimb)
    d2CGL_dVddeltab = \
        np.einsum('zi,zj,Lz->Lijz', wf_delta, wf_lensing, dPgm_ddeltab_klimb) + \
        np.einsum('zi,zj,Lz->Lijz', wf_mu, wf_lensing, dPmm_ddeltab_klimb)
    d2CGG_dVddeltab = \
        np.einsum('zi,zj,Lz->Lijz', wf_delta, wf_delta, dPgg_ddeltab_klimb) + \
        np.einsum('zi,zj,Lz->Lijz', wf_delta, wf_mu, dPgm_ddeltab_klimb) + \
        np.einsum('zi,zj,Lz->Lijz', wf_mu, wf_delta, dPgm_ddeltab_klimb) + \
        np.einsum('zi,zj,Lz->Lijz', wf_mu, wf_mu, dPmm_ddeltab_klimb)

    # ! 3. Compute/load/save sigma2_b
    k_grid_sigma2 = np.logspace(covariance_cfg['Spaceborne_cfg']['log10_k_min_sigma2'],
                                covariance_cfg['Spaceborne_cfg']['log10_k_max_sigma2'],
                                covariance_cfg['Spaceborne_cfg']['k_steps_sigma2'])

    # TODO find best way to handle these conditions, too much nesting
    sigma2_b_filename = covariance_cfg['Spaceborne_cfg']['sigma2_b_filename'].format(
        ROOT=ROOT,
        which_sigma2_b=str(which_sigma2_b),
        zmin=covariance_cfg['Spaceborne_cfg']['z_min_ssc_integrands'],
        zmax=covariance_cfg['Spaceborne_cfg']['z_max_ssc_integrands'],
        zsteps=z_steps_ssc_integrands,
        log10kmin=covariance_cfg['Spaceborne_cfg']['log10_k_min_sigma2'],
        log10kmax=covariance_cfg['Spaceborne_cfg']['log10_k_max_sigma2'],
        ksteps=covariance_cfg['Spaceborne_cfg']['k_steps_sigma2']
    )
    if covariance_cfg['Spaceborne_cfg']['use_KE_approximation']:

        # compute sigma2_b(z) (1 dimension) using the existing CCL implementation
        ccl_obj.set_sigma2_b(z_grid=z_grid_ssc_integrands,
                             fsky=covariance_cfg['fsky'],
                             which_sigma2_b=which_sigma2_b,
                             nside_mask=covariance_cfg['nside_mask'],
                             mask_path=covariance_cfg['mask_path'])

        _a, sigma2_b = ccl_obj.sigma2_b_tuple
        sigma2_b = sigma2_b[::-1]
        _z = cosmo_lib.a_to_z(_a)[::-1]

        np.testing.assert_allclose(z_grid_ssc_integrands, _z, atol=0, rtol=1e-8)

        if covariance_cfg['Spaceborne_cfg']['load_precomputed_sigma2']:
            raise NotImplementedError('TODO')

        chi_rob = np.load(f'{path_res_rob}/survey_variance/chi.npy')
        sigma2_b_rob = np.load(f'{path_res_rob}/survey_variance/sigma2_b.npy')
        # convert to no-h units
        sigma2_b_rob = sigma2_b_rob / chi_rob**2 / h
        chi_rob /= h

        chi_dav = cosmo_lib.ccl_comoving_distance(_z, use_h_units, ccl_obj.cosmo_ccl)
        # cubic spline interpolation
        sigma2_b_rob_func = CubicSpline(x=chi_rob, y=sigma2_b_rob)
        sigma2_b_rob_interp = sigma2_b_rob_func(chi_dav)

        fig, ax = plt.subplots(2, 1, sharex=True, figsize=(10, 10), height_ratios=[2, 1])
        fig.subplots_adjust(hspace=0)
        # fig.tight_layout()
        # ax[0].semilogy(chi_rob, sigma2_b_rob, label='rob/h')
        ax[0].semilogy(chi_dav, sigma2_b_rob_interp, label='rob/h')
        ax[0].semilogy(chi_dav, sigma2_b, label='dav')

        ax[1].plot(chi_dav, mm.percent_diff(sigma2_b, sigma2_b_rob_interp), label='dav')

        ax[1].set_xlabel('$\\chi$ [Mpc]')
        ax[1].set_ylabel('dav/rob [%]')
        ax[0].set_ylabel('$\\sigma^2_b(\\chi)$ [Mpc]')
        ax[0].legend()
        ax[0].set_title(f'survey area {covariance_cfg["survey_area_deg2"]} deg^2')

        # plt.savefig(f'{path_res_rob}/sigma2_b.png')
        plt.show()

        # ! compare linear pk
        # chi_rob = np.load(f'{path_res_rob}/survey_variance/power_spec_lin/chi.npy') / h
        # k_rob = np.load(f'{path_res_rob}/survey_variance/power_spec_lin/k.npy') * h
        # plin_rob = np.load(f'{path_res_rob}/survey_variance/power_spec_lin/lin_pow.npy') / h**3
        # plin_rob = plin_rob.T
        # chi_dav = np.load(f'{path_res_rob}/survey_variance/power_spec_lin/chi_dav.npy')[::-1]
        # k_dav = np.load(f'{path_res_rob}/survey_variance/power_spec_lin/k_dav.npy')
        # plin_dav = np.load(f'{path_res_rob}/survey_variance/power_spec_lin/pklin_dav.npy').T

        # a2_dav = ccl_obj.responses_dict['L', 'L', 'L', 'L']['a_arr']
        # chi2_dav = ccl_obj.cosmo_ccl.comoving_angular_distance(a=a2_dav[::-1])
        # k2_dav = ccl_obj.responses_dict['L', 'L', 'L', 'L']['k_1overMpc']
        # plin2_dav = ccl_obj.responses_dict['L', 'L', 'L', 'L']['pk2d_linear']
        # plin2_dav = np.flip(plin2_dav, axis=1)
        # plin_dav = np.flip(plin_dav, axis=1)

        # k_rob_masked, y_rob_masked, pk2d_rob_interp, x_mask, y_mask = mm.interp_2d_arr(k_rob, chi_rob, plin_rob,
        #                                                                                k2_dav, chi2_dav,
        #                                                                                output_masks=True)

        # plt.figure()
        # # plt.loglog(k_rob, plin_rob[:, 0])
        # plt.loglog(k_rob_masked, pk2d_rob_interp[:, 0], label='rob')
        # plt.loglog(k2_dav, plin2_dav[:, 0], label='dav cosmo_ccl')
        # plt.loglog(k_dav, plin_dav[:, -5], label='dav sigma2_b func')
        # plt.xlabel('k [1/Mpc]')
        # plt.ylabel('P(k) [Mpc^3]')

        # plt.figure()
        # plt.semilogx(k_rob_masked, mm.percent_diff(plin2_dav[x_mask, :][:, y_mask], pk2d_rob_interp)[:, -1])
        # plt.xlabel('k [1/Mpc]')
        # plt.ylabel('Pklin dav/rob [%]')

    else:

        if covariance_cfg['Spaceborne_cfg']['load_precomputed_sigma2']:
            # TODO define a suitable interpolator if the zgrid doesn't match
            sigma2_b_dict = np.load(sigma2_b_filename, allow_pickle=True).item()
            cfg_sigma2_b = sigma2_b_dict['cfg']  # TODO check that the cfg matches the one
            sigma2_b = sigma2_b_dict['sigma2_b']
        else:
            print('Computing sigma2_b...')
            sigma2_b = sigma2_SSC.sigma2_z1z2_wrap(
                z_grid_ssc_integrands=z_grid_ssc_integrands,
                k_grid_sigma2=k_grid_sigma2,
                cosmo_ccl=ccl_obj.cosmo_ccl,
                which_sigma2_b=which_sigma2_b,
                area_deg2_in=covariance_cfg['survey_area_deg2'],
                nside_mask=covariance_cfg['nside_mask'],
                mask_path=covariance_cfg['mask_path']
            )

            # Note: if you want to compare sigma2 with full_curved_sky against polar_cap_on_the_fly, remember to decrease
            # the former by fsky (eq. 29 of https://arxiv.org/pdf/1612.05958)
            sigma2_b_dict_tosave = {
                'cfg': cfg,
                'sigma2_b': sigma2_b,
            }
            np.save(sigma2_b_filename, sigma2_b_dict_tosave, allow_pickle=True)

    # ! 4. Perform the integration calling the Julia module
    print('Performing the SSC integral with Julia...')
    start = time.perf_counter()
    cov_ssc_3x2pt_dict_8D = SSC_integral_julia(d2CLL_dVddeltab=d2CLL_dVddeltab,
                                               d2CGL_dVddeltab=d2CGL_dVddeltab,
                                               d2CGG_dVddeltab=d2CGG_dVddeltab,
                                               ind_auto=ind_auto, ind_cross=ind_cross,
                                               cl_integral_prefactor=cl_integral_prefactor, sigma2=sigma2_b,
                                               z_grid=z_grid_ssc_integrands,
                                               integration_type=covariance_cfg['Spaceborne_cfg']['integration_type'],
                                               num_threads=general_cfg['num_threads'])
    print('SSC computed with Julia in {:.2f} s'.format(time.perf_counter() - start))

    # in the full_curved_sky case only, sigma2_b has to be divided by fsky
    if which_sigma2_b == 'full_curved_sky':
        for key in cov_ssc_3x2pt_dict_8D.keys():
            cov_ssc_3x2pt_dict_8D[key] /= covariance_cfg['fsky']
    elif which_sigma2_b in ['polar_cap_on_the_fly', 'from_input_mask', 'flat_sky']:
        pass
    else:
        raise ValueError(f'which_sigma2_b = {which_sigma2_b} not recognized')

    # save the covariance blocks
    # ! note that these files already account for the sky fraction!!
    # TODO fsky suffix in cov name should be added only in this case... or not? the other covariance files don't have this...
    for key in cov_ssc_3x2pt_dict_8D.keys():
        probe_a, probe_b, probe_c, probe_d = key
        if str.join('', (probe_a, probe_b, probe_c, probe_d)) not in ['GLLL', 'GGLL', 'GGGL']:
            _cov_sb_filename = cov_sb_filename.format(probe_a=probe_a, probe_b=probe_b,
                                                      probe_c=probe_c, probe_d=probe_d)
            _filename = f'{cov_folder_sb}/{_cov_sb_filename}'
            np.savez_compressed(_filename, cov_ssc_3x2pt_dict_8D[key])

    # ! check SSC INTEGRANDS

    # plt.figure()
    # z1_idx = 3
    # ell1_idx, ell2_idx = 28, 28
    # zpair_AB, zpair_CD = 5, 5
    # num_col = 4
    # ind_AB, ind_CD = ind_auto, ind_auto
    # zi, zj, zk, zl = ind_AB[zpair_AB, num_col - 2], ind_AB[zpair_AB, num_col - 1], \
    #     ind_CD[zpair_CD, num_col - 2], ind_CD[zpair_CD, num_col - 1]
    # # plt.plot(z_grid_ssc_integrands, integrand_ssc_spaceborne_py_LLLL[ell1_idx, ell2_idx,zpair_AB, zpair_CD, z1_idx, :], label='total integrand')
    # plt.plot(z_grid_ssc_integrands, d2CLL_dVddeltab[ell2_idx, zk, zl, :], label='d2CLL_dVddeltab')
    # plt.plot(z_grid_ssc_integrands, cl_integral_prefactor, label='cl_integral_prefactor')
    # plt.plot(z_grid_ssc_integrands, sigma2_b[z1_idx, :], label='sigma2_b')
    # plt.yscale('log')
    # plt.legend()

    # mm.matshow(integrand_ssc_spaceborne_py_LLLL[ell1_idx, ell2_idx,zpair_AB, zpair_CD], log=True, abs_val=True)
    # mm.matshow(sigma2_b, log=True, abs_val=True)
    # plt.plot(z_grid_ssc_integrands, np.diag(sigma2_b), marker='o')
    # plt.plot(z_grid_ssc_integrands, np.diag(integrand_ssc_spaceborne_py_LLLL[ell1_idx, ell2_idx,zpair_AB, zpair_CD]), marker='o')
    # plt.yscale('log')

    # plt.plot(z_grid_ssc_integrands, integrand_ssc_spaceborne_py_LLLL[ell1_idx, ell2_idx,zpair_AB, zpair_CD, z1_idx, :], marker='o')

elif covariance_cfg['ng_cov_code'] == 'Spaceborne' and \
        covariance_cfg['Spaceborne_cfg']['load_precomputed_cov']:

    try:
        cov_ssc_3x2pt_dict_8D = mm.load_cov_from_probe_blocks(
            path=cov_folder_sb,
            filename=cov_sb_filename,
            probe_ordering=probe_ordering)
    except FileNotFoundError as err:
        print(err)
        print(f'No covariance file found in {cov_folder_sb}')
        print('Retrying with ellmax=5000 and cutting the last bins')
        cov_ssc_3x2pt_dict_8D = mm.load_cov_from_probe_blocks(
            path=cov_folder_sb,
            filename=cov_sb_filename.replace('lmax3000', 'lmax5000'),
            probe_ordering=probe_ordering)

    for key in cov_ssc_3x2pt_dict_8D.keys():
        cov_ssc_3x2pt_dict_8D[key] = cov_ssc_3x2pt_dict_8D[key][:nbl_3x2pt, :nbl_3x2pt, ...]

# this is not very elegant, find a better solution
if covariance_cfg['ng_cov_code'] == 'Spaceborne':
    covariance_cfg['cov_ssc_3x2pt_dict_8D_sb'] = cov_ssc_3x2pt_dict_8D

# TODO integrate this with Spaceborne_covg

# ! ========================================== end Spaceborne ===================================================

# ! ========================================== start PyCCL ===================================================
if covariance_cfg['ng_cov_code'] == 'PyCCL' and not pyccl_cfg['load_precomputed_cov']:

    # Note: this z grid has to be larger than the one requested in the trispectrum (z_grid_tkka in the cfg file).
    # You can probaby use the same grid as the one used in the trispectrum, but from my tests is should be
    # zmin_s2b < zmin_s2b_tkka and zmax_s2b =< zmax_s2b_tkka.
    # if zmin=0 it looks like I can have zmin_s2b = zmin_s2b_tkka
    ccl_obj.set_sigma2_b(z_grid=z_default_grid_ccl,
                         fsky=covariance_cfg['fsky'],
                         which_sigma2_b=which_sigma2_b,
                         nside_mask=covariance_cfg['nside_mask'],
                         mask_path=covariance_cfg['mask_path'])

    for which_ng_cov in pyccl_cfg['which_ng_cov']:
        warnings.warn('HANDLE BETTER THE DIFFERENT COV TERMS')
        ccl_obj.initialize_trispectrum(which_ng_cov, probe_ordering, pyccl_cfg)

        ccl_obj.compute_ng_cov_3x2pt(which_ng_cov, ell_dict['ell_3x2pt'], covariance_cfg['fsky'],
                                     integration_method='spline',  # TODO add try block for quad
                                     probe_ordering=probe_ordering, ind_dict=ind_dict)

        covariance_cfg[f'cov_{which_ng_cov.lower()}_3x2pt_dict_8D_ccl'] = ccl_obj.cov_ng_3x2pt_dict_8D

        if pyccl_cfg['save_cov']:

            _variable_specs = variable_specs.copy()
            _variable_specs.pop('which_ng_cov')
            _variable_specs['which_ng_cov'] = which_ng_cov

            cov_path = pyccl_cfg['cov_path'].format(ROOT=ROOT, **_variable_specs)
            cov_filename = pyccl_cfg['cov_filename'].format(probe_a='{probe_a:s}', probe_b='{probe_b:s}',
                                                            probe_c='{probe_c:s}', probe_d='{probe_d:s}',
                                                            nbl=nbl_3x2pt,
                                                            lmax=ell_max_3x2pt,
                                                            survey_area_deg2=covariance_cfg['survey_area_deg2'],
                                                            **_variable_specs)

            ccl_obj.save_cov_blocks(cov_path, cov_filename)

elif covariance_cfg['ng_cov_code'] == 'PyCCL' and pyccl_cfg['load_precomputed_cov']:

    for which_ng_cov in pyccl_cfg['which_ng_cov']:

        _variable_specs = variable_specs.copy()
        _variable_specs.pop('which_ng_cov')
        _variable_specs['which_ng_cov'] = which_ng_cov

        cov_path = pyccl_cfg['cov_path'].format(ROOT=ROOT, **_variable_specs)
        cov_filename = pyccl_cfg['cov_filename'].format(probe_a='{probe_a:s}', probe_b='{probe_b:s}',
                                                        probe_c='{probe_c:s}', probe_d='{probe_d:s}',
                                                        nbl=nbl_3x2pt,
                                                        lmax=ell_max_3x2pt,
                                                        survey_area_deg2=covariance_cfg['survey_area_deg2'],
                                                        **_variable_specs)

        ccl_obj.load_cov_blocks(cov_path, cov_filename, probe_ordering)
        covariance_cfg[f'cov_{which_ng_cov.lower()}_3x2pt_dict_8D_ccl'] = ccl_obj.cov_ng_3x2pt_dict_8D

# for key in ccl_obj.cov_ng_3x2pt_dict_8D.keys():
#     cov_2d = mm.cov_4D_to_2D(ccl_obj.cov_ng_3x2pt_dict_8D[key])
#     mm.matshow(cov_2d, log=True, abs_val=True, title=''.join(key))

# for key in [('G', 'G', 'G', 'G'), ('L', 'L', 'L', 'L'), ('G', 'L', 'G', 'L'), ]:

#     np.testing.assert_allclose(ccl_obj.cov_ng_3x2pt_dict_8D[key],
#                                np.transpose(ccl_obj.cov_ng_3x2pt_dict_8D[key], (1, 0, 2, 3)),
#                                rtol=1e-5, atol=0,
#                                err_msg=f'cov_ng_4D {key} is not symmetric in ell1, ell2')

#     cov_2d = mm.cov_4D_to_2D(ccl_obj.cov_ng_3x2pt_dict_8D[key])
#     assert np.allclose(cov_2d, cov_2d.T, atol=0, rtol=1e-5)
#     mm.matshow(mm.cov2corr(cov_2d), log=False, abs_val=False, title=''.join(key))

# key = ('G', 'G', 'G', 'G')
# cov_2d_1 = mm.cov_4D_to_2D(np.transpose(ccl_obj.cov_ng_3x2pt_dict_8D[key], (1, 0, 2, 3)))
# # cov_2d_1 = mm.cov_4D_to_2D(np.transpose(ccl_obj.cov_ng_3x2pt_dict_8D[key], (1, 0, 3, 2)))
# cov_2d_2 = mm.cov_4D_to_2D(ccl_obj.cov_ng_3x2pt_dict_8D[key])

# mm.compare_arrays(cov_2d_1, cov_2d_2, plot_diff_hist=True, plot_diff_threshold=10)

# ! ========================================== end PyCCL ===================================================

# check that cl_wa is equal to cl_ll in the last nbl_WA_opt bins
if ell_max_WL == general_cfg['ell_max_WL_opt'] and general_cfg['use_WA']:
    if not np.array_equal(cl_wa_3d, cl_ll_3d[nbl_GC:nbl_WL, :, :]):
        rtol = 1e-5
        # plt.plot(ell_dict['ell_WL'], cl_ll_3d[:, 0, 0])
        # plt.plot(ell_dict['ell_WL'][nbl_GC:nbl_WL], cl_wa_3d[:, 0, 0])
        assert (np.allclose(cl_wa_3d, cl_ll_3d[nbl_GC:nbl_WL, :, :], rtol=rtol, atol=0)), \
            'cl_wa_3d should be obtainable from cl_ll_3d!'
        print(f'cl_wa_3d and cl_ll_3d[nbl_GC:nbl_WL, :, :] are not exactly equal, but have a relative '
              f'difference of less than {rtol}')

# ! BNT transform the cls (and responses?) - it's more complex since I also have to transform the noise
# ! spectra, better to transform directly the covariance matrix
if general_cfg['cl_BNT_transform']:
    print('BNT-transforming the Cls...')
    assert covariance_cfg['cov_BNT_transform'] is False, \
        'the BNT transform should be applied either to the Cls or to the covariance, not both'
    cl_ll_3d = cl_utils.cl_BNT_transform(cl_ll_3d, bnt_matrix, 'L', 'L')
    cl_wa_3d = cl_utils.cl_BNT_transform(cl_wa_3d, bnt_matrix, 'L', 'L')
    cl_3x2pt_5d = cl_utils.cl_BNT_transform_3x2pt(cl_3x2pt_5d, bnt_matrix)
    warnings.warn('you should probably BNT-transform the responses too!')

# ! cut datavectors and responses in the pessimistic case; be carful of WA, because it does not start from ell_min
if ell_max_WL == 1500:
    warnings.warn(
        'you are cutting the datavectors and responses in the pessimistic case, but is this compatible '
        'with the redshift-dependent ell cuts? Yes, this is an old warning; nonetheless, check ')
    assert False, 'you should check this'
    cl_ll_3d = cl_ll_3d[:nbl_WL, :, :]
    cl_gg_3d = cl_gg_3d[:nbl_GC, :, :]
    cl_wa_3d = cl_ll_3d[nbl_GC:nbl_WL, :, :]
    cl_3x2pt_5d = cl_3x2pt_5d[:nbl_3x2pt, :, :]

    rl_ll_3d = rl_ll_3d[:nbl_WL, :, :]
    rl_gg_3d = rl_gg_3d[:nbl_GC, :, :]
    rl_wa_3d = rl_ll_3d[nbl_GC:nbl_WL, :, :]
    rl_3x2pt_5d = rl_3x2pt_5d[:nbl_3x2pt, :, :]

# ! Vincenzo's method for cl_ell_cuts: get the idxs to delete for the flattened 1d cls
if general_cfg['center_or_min'] == 'center':
    prefix = 'ell'
elif general_cfg['center_or_min'] == 'min':
    prefix = 'ell_edges'
else:
    raise ValueError('general_cfg["center_or_min"] should be either "center" or "min"')

ell_dict['idxs_to_delete_dict'] = {
    'LL': ell_utils.get_idxs_to_delete(ell_dict[f'{prefix}_WL'], ell_cuts_dict['LL'], is_auto_spectrum=True, zbins=zbins),
    'GG': ell_utils.get_idxs_to_delete(ell_dict[f'{prefix}_GC'], ell_cuts_dict['GG'], is_auto_spectrum=True, zbins=zbins),
    'WA': ell_utils.get_idxs_to_delete(ell_dict[f'{prefix}_WA'], ell_cuts_dict['LL'], is_auto_spectrum=True, zbins=zbins),
    'GL': ell_utils.get_idxs_to_delete(ell_dict[f'{prefix}_XC'], ell_cuts_dict['GL'], is_auto_spectrum=False, zbins=zbins),
    'LG': ell_utils.get_idxs_to_delete(ell_dict[f'{prefix}_XC'], ell_cuts_dict['LG'], is_auto_spectrum=False, zbins=zbins),
    '3x2pt': ell_utils.get_idxs_to_delete_3x2pt(ell_dict[f'{prefix}_3x2pt'], ell_cuts_dict, zbins, covariance_cfg)
}

# ! 3d cl ell cuts (*after* BNT!!)
cl_ll_3d, cl_wa_3d, cl_gg_3d, cl_3x2pt_5d = cl_utils.cl_ell_cut_wrap(
    ell_dict, cl_ll_3d, cl_wa_3d, cl_gg_3d, cl_3x2pt_5d, ell_cuts_dict, general_cfg)
# TODO here you could implement 1d cl ell cuts (but we are cutting at the covariance and derivatives level)

# TODO delete this
rl_ll_3d, rl_gg_3d, rl_wa_3d, rl_3x2pt_5d = np.ones_like(cl_ll_3d), np.ones_like(cl_gg_3d), np.ones_like(cl_wa_3d), \
    np.ones_like(cl_3x2pt_5d)
# store cls and responses in a dictionary
cl_dict_3D = {
    'cl_LL_3D': cl_ll_3d,
    'cl_GG_3D': cl_gg_3d,
    'cl_WA_3D': cl_wa_3d,
    'cl_3x2pt_5D': cl_3x2pt_5d}

rl_dict_3D = {
    'rl_LL_3D': rl_ll_3d,
    'rl_GG_3D': rl_gg_3d,
    'rl_WA_3D': rl_wa_3d,
    'rl_3x2pt_5D': rl_3x2pt_5d}

# this is again to test against ccl cls
general_cfg['cl_ll_3d'] = cl_ll_3d
general_cfg['cl_gl_3d'] = cl_gl_3d
general_cfg['cl_gg_3d'] = cl_gg_3d

if covariance_cfg['compute_SSC'] and covariance_cfg['ng_cov_code'] == 'PySSC':

    transp_stacked_wf = np.vstack((wf_lensing.T, wf_galaxy.T))
    # ! compute or load Sijkl
    nz = z_arr.shape[0]  # get number of z points in nz to name the Sijkl file
    Sijkl_folder = Sijkl_cfg['Sijkl_folder']
    assert general_cfg[
        'cl_BNT_transform'] is False, 'for SSC, at the moment the BNT transform should not be ' \
        'applied to the cls, but to the covariance matrix (how ' \
        'should we deal with the responses in the former case?)'
    Sijkl_filename = Sijkl_cfg['Sijkl_filename'].format(
        flagship_version=general_cfg['flagship_version'],
        nz=nz, IA_flag=Sijkl_cfg['has_IA'],
        **variable_specs)

    # if Sijkl exists, load it; otherwise, compute it and save it
    if Sijkl_cfg['use_precomputed_sijkl'] and os.path.isfile(f'{Sijkl_folder}/{Sijkl_filename}'):
        print(f'Sijkl matrix already exists in folder\n{Sijkl_folder}; loading it')
        Sijkl = np.load(f'{Sijkl_folder}/{Sijkl_filename}')
    else:
        Sijkl = Sijkl_utils.compute_Sijkl(cosmo_lib.cosmo_par_dict_classy, z_arr, transp_stacked_wf,
                                          Sijkl_cfg['wf_normalization'])
        np.save(f'{Sijkl_folder}/{Sijkl_filename}', Sijkl)

else:
    warnings.warn('Sijkl is not computed, but set to identity')
    Sijkl = np.ones((n_probes * zbins, n_probes * zbins, n_probes * zbins, n_probes * zbins))

# ! compute covariance matrix
# TODO: if already existing, don't compute the covmat, like done above for Sijkl
cov_dict = covmat_utils.compute_cov(general_cfg, covariance_cfg,
                                    ell_dict, delta_dict, cl_dict_3D, rl_dict_3D, Sijkl, bnt_matrix, oc_obj)

# ! save for CLOE runs
if covariance_cfg['save_CLOE_benchmark_cov']:

    assert general_cfg['ell_max_3x2pt'] == 5000, 'ell_max_3x2pt should be == 5000 for the CLOE bench case'

    # reshape cov in CLOE format
    mm.matshow(cov_dict['cov_3x2pt_GO_2D'], log=True, abs_val=False, title='cov_GO_3x2pt pre-reshape')
    mm.matshow(cov_dict['cov_3x2pt_GS_2D'], log=True, abs_val=False, title='cov_GS_3x2pt pre-reshape')

    cov_3x2pt_GO_2DCLOE = mm.cov_2d_dav_to_cloe(cov_dict['cov_3x2pt_GO_2D'], nbl_3x2pt, zbins, 'ell', 'ell')
    cov_3x2pt_GS_2DCLOE = mm.cov_2d_dav_to_cloe(cov_dict['cov_3x2pt_GS_2D'], nbl_3x2pt, zbins, 'ell', 'ell')

    mm.matshow(cov_3x2pt_GO_2DCLOE, log=True, abs_val=False, title='cov_GO_3x2pt post-reshape')
    mm.matshow(cov_3x2pt_GS_2DCLOE, log=True, abs_val=False, title='cov_GS_3x2pt post-reshape')

    np.save(f'{cloe_bench_path}/CovMat-3x2pt-Gauss-32Bins-v2.npy', cov_3x2pt_GO_2DCLOE)
    np.save(f'{cloe_bench_path}/CovMat-3x2pt-GaussSSC-32Bins-v2.npy', cov_3x2pt_GS_2DCLOE)

    # compare against the saved ones - this requires executing the bit of code below this block,
    # or it will give error
    mm.compare_arrays(cov_3x2pt_GO_2DCLOE, cov_3x2pt_g_nbl32_2dcloe, log_diff=True)
    mm.compare_arrays(cov_3x2pt_GS_2DCLOE, cov_3x2pt_gs_nbl32_2dcloe, log_diff=True)

    plt.plot(np.diag(cov_3x2pt_g_nbl32_2dcloe), label='cov_3x2pt_g_nbl32_2dcloe')
    plt.plot(np.diag(cov_3x2pt_GO_2DCLOE), label='cov_3x2pt_GO_2DCLOE')
    plt.legend()
    plt.yscale('log')

    plt.plot(np.diag(cov_3x2pt_gs_nbl32_2dcloe), label='cov_3x2pt_gs_nbl32_2dcloe')
    plt.plot(np.diag(cov_3x2pt_GS_2DCLOE), label='cov_3x2pt_GS_2DCLOE')
    plt.legend()
    plt.yscale('log')

if covariance_cfg['load_CLOE_benchmark_cov']:
    warnings.warn('OVERWRITING cov_dict WITH CLOE BENCHMARKS')

    cloe_bench_path = general_cfg['CLOE_benchmarks_path'].format(ROOT=ROOT)
    area_deg2 = covariance_cfg['survey_area_deg2']
    cov_3x2pt_g_nbl32_2dcloe = np.load(f'{cloe_bench_path}/CovMat-3x2pt-Gauss-32Bins-{area_deg2:d}deg2.npy')
    cov_3x2pt_gs_nbl32_2dcloe = np.load(f'{cloe_bench_path}/CovMat-3x2pt-GaussSSC-32Bins-{area_deg2:d}deg2.npy')

    num_elem_auto_nbl32 = zpairs_auto * nbl_WL_opt
    num_elem_cross_nbl32 = zpairs_cross * nbl_WL_opt

    # Cut the probe blocks: once I do this, I'm back in the ell-zpair (dav) ordering!
    cov_wl_g_nbl32_2ddav = deepcopy(cov_3x2pt_g_nbl32_2dcloe)[:num_elem_auto_nbl32, :num_elem_auto_nbl32]
    cov_xc_g_nbl32_2ddav = deepcopy(cov_3x2pt_g_nbl32_2dcloe)[num_elem_auto_nbl32:num_elem_auto_nbl32 + num_elem_cross_nbl32,
                                                              num_elem_auto_nbl32:num_elem_auto_nbl32 + num_elem_cross_nbl32]
    cov_gc_g_nbl32_2ddav = deepcopy(cov_3x2pt_g_nbl32_2dcloe)[num_elem_auto_nbl32 + num_elem_cross_nbl32:,
                                                              num_elem_auto_nbl32 + num_elem_cross_nbl32:]

    cov_wl_gs_nbl32_2ddav = deepcopy(cov_3x2pt_gs_nbl32_2dcloe)[:num_elem_auto_nbl32, :num_elem_auto_nbl32]
    cov_xc_gs_nbl32_2ddav = deepcopy(cov_3x2pt_gs_nbl32_2dcloe)[num_elem_auto_nbl32:num_elem_auto_nbl32 + num_elem_cross_nbl32,
                                                                num_elem_auto_nbl32:num_elem_auto_nbl32 + num_elem_cross_nbl32]
    cov_gc_gs_nbl32_2ddav = deepcopy(cov_3x2pt_gs_nbl32_2dcloe)[num_elem_auto_nbl32 + num_elem_cross_nbl32:,
                                                                num_elem_auto_nbl32 + num_elem_cross_nbl32:]

    # now cut to 29 bins
    num_elem_auto_nbl29 = zpairs_auto * nbl_3x2pt
    num_elem_cross_nbl29 = zpairs_cross * nbl_3x2pt
    cov_wl_g_nbl29_2ddav = cov_wl_g_nbl32_2ddav[:num_elem_auto_nbl29, :num_elem_auto_nbl29]
    cov_xc_g_nbl29_2ddav = cov_xc_g_nbl32_2ddav[:num_elem_cross_nbl29, :num_elem_cross_nbl29]
    cov_gc_g_nbl29_2ddav = cov_gc_g_nbl32_2ddav[:num_elem_auto_nbl29, :num_elem_auto_nbl29]

    cov_wl_gs_nbl29_2ddav = cov_wl_gs_nbl32_2ddav[:num_elem_auto_nbl29, :num_elem_auto_nbl29]
    cov_xc_gs_nbl29_2ddav = cov_xc_gs_nbl32_2ddav[:num_elem_cross_nbl29, :num_elem_cross_nbl29]
    cov_gc_gs_nbl29_2ddav = cov_gc_gs_nbl32_2ddav[:num_elem_auto_nbl29, :num_elem_auto_nbl29]

    # reshape to dav
    cov_3x2pt_g_nbl32_2ddav = mm.cov_2d_cloe_to_dav(cov_3x2pt_g_nbl32_2dcloe, nbl_WL_opt, zbins, 'ell', 'ell')
    cov_3x2pt_gs_nbl32_2ddav = mm.cov_2d_cloe_to_dav(cov_3x2pt_gs_nbl32_2dcloe, nbl_WL_opt, zbins, 'ell', 'ell')

    # cut last 3 ell bins
    num_elem_tot_nbl29 = (zpairs_auto * n_probes + zpairs_cross) * nbl_3x2pt
    cov_3x2pt_g_nbl29_2ddav = cov_3x2pt_g_nbl32_2ddav[:num_elem_tot_nbl29, :num_elem_tot_nbl29]
    cov_3x2pt_gs_nbl29_2ddav = cov_3x2pt_gs_nbl32_2ddav[:num_elem_tot_nbl29, :num_elem_tot_nbl29]

    cov_dict['cov_WL_GO_2D'] = cov_wl_g_nbl29_2ddav
    cov_dict['cov_XC_GO_2D'] = cov_xc_g_nbl29_2ddav
    cov_dict['cov_GC_GO_2D'] = cov_gc_g_nbl29_2ddav
    cov_dict['cov_3x2pt_GO_2D'] = cov_3x2pt_g_nbl29_2ddav

    cov_dict['cov_WL_GS_2D'] = cov_wl_gs_nbl29_2ddav
    cov_dict['cov_XC_GS_2D'] = cov_xc_gs_nbl29_2ddav
    cov_dict['cov_GC_GS_2D'] = cov_gc_gs_nbl29_2ddav
    cov_dict['cov_3x2pt_GS_2D'] = cov_3x2pt_gs_nbl29_2ddav

    del cov_wl_g_nbl29_2ddav, cov_xc_g_nbl29_2ddav, cov_gc_g_nbl29_2ddav, cov_3x2pt_g_nbl29_2ddav
    del cov_wl_gs_nbl29_2ddav, cov_xc_gs_nbl29_2ddav, cov_gc_gs_nbl29_2ddav, cov_3x2pt_gs_nbl29_2ddav
    gc.collect()

# covmat_utils.save_cov(cov_folder, covariance_cfg, cov_dict, cases_tosave, **variable_specs)

# save in .dat for Vincenzo, only in the optimistic case and in 2D
if covariance_cfg['save_cov_2D_dat']:
    var_specs_here = deepcopy(variable_specs)
    var_specs_here.pop('which_ng_cov', None)
    cov_filename_vin = covariance_cfg['cov_filename'].format(**var_specs_here, probe='{probe:s}',
                                                             lmax_3x2pt=ell_max_3x2pt, ndim=2,
                                                             cov_suffix='',
                                                             which_ng_cov='{which_ng_cov:s}',
                                                             fm_and_cov_suffix=general_cfg['fm_and_cov_suffix'])
    cov_filename_vin = cov_filename_vin.replace('.npz', '')
    cov_filename_vin = cov_filename_vin.replace(
        f'_pk{which_pk}', f'_pk{which_pk}_{covariance_cfg["survey_area_deg2"]}deg2')

    var_specs_here = deepcopy(variable_specs)
    var_specs_here.pop('BNT_transform', None)
    cov_folder_vin = covariance_cfg['cov_folder'].format(ROOT=ROOT,
                                                         cov_ell_cuts=str(covariance_cfg['cov_ell_cuts']),
                                                         BNT_transform=str(general_cfg['BNT_transform']),
                                                         **var_specs_here)

    np.savetxt(f'{cov_folder_vin}/{cov_filename_vin.format(which_ng_cov=which_ng_cov_suffix, probe='3x2pt')}.dat',
               cov_dict[f'cov_3x2pt_GS_2D'], fmt='%.7e')

# load benchmark cov and check that it matches the one computed here; I am not actually using it
if (
    ep_or_ed == 'EP' and
    covariance_cfg['ng_cov_code'] == 'Spaceborne' and
    covariance_cfg['test_against_CLOE_benchmarks'] and
    not general_cfg['ell_cuts'] and
    which_pk == 'HMCodeBar' and
    not general_cfg['BNT_transform']
):

    # load CLOE benchmarks
    cov_cloe_bench_2d_G = np.load(f'{ROOT}/my_cloe_data/CovMat-3x2pt-Gauss-{nbl_WL_opt}Bins.npy')
    cov_cloe_bench_2dcloe_GSSC = np.load(f'{ROOT}/my_cloe_data/CovMat-3x2pt-GaussSSC-{nbl_WL_opt}Bins.npy')

    # reshape it in dav format
    cov_bench_2ddav_G = mm.cov_2d_cloe_to_dav(cov_cloe_bench_2d_G, nbl_WL_opt, zbins, 'ell', 'ell')
    cov_bench_2ddav_GSSC = mm.cov_2d_cloe_to_dav(
        cov_cloe_bench_2dcloe_GSSC, nbl_WL_opt, zbins, 'ell', 'ell')

    # ell cut, if needed
    assert cov_dict['cov_3x2pt_GO_2D'].shape == cov_dict['cov_3x2pt_GS_2D'].shape, \
        'cov_3x2pt_GO_2D and cov_3x2pt_GS_2D should have the same shape'
    n_cov_elements = cov_dict['cov_3x2pt_GO_2D'].shape[0]
    cov_bench_2ddav_G_lmax3000 = cov_bench_2ddav_G[:n_cov_elements, :n_cov_elements]
    cov_bench_2ddav_GSSC_lmax3000 = cov_bench_2ddav_GSSC[:n_cov_elements, :n_cov_elements]

    mm.compare_arrays(cov_dict['cov_3x2pt_GO_2D'], cov_bench_2ddav_G_lmax3000,
                      "cov_dict['cov_3x2pt_GO_2D']", "cov_bench_2ddav_G_lmax3000",
                      log_array=True, log_diff=False, abs_val=False, plot_diff_threshold=5)
    mm.compare_arrays(cov_dict['cov_3x2pt_GS_2D'], cov_bench_2ddav_GSSC_lmax3000,
                      "cov_dict['cov_3x2pt_GS_2D']", "cov_bench_2ddav_GSSC_lmax3000",
                      log_array=True, log_diff=False, abs_val=False, plot_diff_threshold=5)

    del cov_bench_2ddav_G_lmax3000, cov_bench_2ddav_GSSC_lmax3000
    gc.collect()

if covariance_cfg['compute_GSSC_condition_number']:

    cond_number = np.linalg.cond(cov_dict['cov_3x2pt_GS_2D'])
    NUMPY_PRECISION = np.finfo(float).eps
    precision = cond_number * NUMPY_PRECISION
    print(f'kmax = {kmax_h_over_Mpc}, precision in the inversion of GS covariance = '
          f'{precision:.2e}, cond number = {cond_number:.2e}')

if covariance_cfg['test_against_vincenzo'] and (not bnt_transform) and (general_cfg['which_cls'] == 'Vincenzo'):
    cov_vinc_filename = covariance_cfg['cov_vinc_filename'].format(**variable_specs, probe='3x2pt')
    cov_vinc_g = np.load(f'{covariance_cfg["cov_vinc_folder"]}/{cov_vinc_filename}')['arr_0']
    num_elements_nbl29 = cov_dict['cov_3x2pt_GO_2D'].shape[0]
    npt.assert_allclose(cov_dict['cov_3x2pt_GO_2D'], cov_vinc_g[:num_elements_nbl29, :num_elements_nbl29],
                        rtol=1e-3, atol=0, err_msg='cov_dict["cov_3x2pt_GO_2D"] does not match with Vincenzo\'s')
    print('covariance matrix matches with Vincenzo\'s ✅')

# !============================= derivatives ===================================
# this guard is just to avoid indenting the whole code below
if not fm_cfg['compute_FM']:
    del cov_dict
    gc.collect()
    # continue
    # raise KeyboardInterrupt('skipping FM computation, the script will exit now')

# list_params_to_vary = list(fid_pars_dict['FM_ordered_params'].keys())
list_params_to_vary = [param for param in fid_pars_dict['FM_ordered_params'].keys() if param != 'ODE']
# list_params_to_vary = ['h', 'wa', 'dzWL01', 'm06', 'bG02', 'bM02']
# list_params_to_vary = ['bM02', ]

if fm_cfg['which_derivatives'] == 'Spaceborne':

    if fm_cfg['load_preprocess_derivatives']:
        # a better name should be dict_4D...? anyway, not so important
        dC_dict_LL_3D = np.load(f'/home/davide/Scrivania/test_ders/dcl_LL.npy', allow_pickle=True).item()
        dC_dict_GL_3D = np.load(f'/home/davide/Scrivania/test_ders/dcl_GL.npy', allow_pickle=True).item()
        dC_dict_GG_3D = np.load(f'/home/davide/Scrivania/test_ders/dcl_GG.npy', allow_pickle=True).item()

    elif not fm_cfg['load_preprocess_derivatives']:
        start_time = time.perf_counter()
        cl_LL, cl_GL, cl_GG, dC_dict_LL_3D, dC_dict_GL_3D, dC_dict_GG_3D = wf_cl_lib.compute_cls_derivatives(
            cfg, list_params_to_vary, zbins, (n_of_z_full[:, 0], n_of_z_full[:, 1:]),
            ell_dict['ell_WL'], ell_dict['ell_XC'], ell_dict['ell_GC'], use_only_flat_models=True)
        print('derivatives computation time: {:.2f} s'.format(time.perf_counter() - start_time))

        # np.save(f'/home/davide/Scrivania/test_ders/dcl_LL.npy', dcl_LL, allow_pickle=True)
        # np.save(f'/home/davide/Scrivania/test_ders/dcl_GL.npy', dcl_GL, allow_pickle=True)
        # np.save(f'/home/davide/Scrivania/test_ders/dcl_GG.npy', dcl_GG, allow_pickle=True)

    # reshape to 4D array (instead of dictionaries)
    dC_LL_4D = np.zeros((nbl_3x2pt, zbins, zbins, len(list_params_to_vary)))
    dC_WA_4D = np.zeros((nbl_WA, zbins, zbins, len(list_params_to_vary)))
    dC_GL_4D = np.zeros((nbl_3x2pt, zbins, zbins, len(list_params_to_vary)))
    dC_GG_4D = np.zeros((nbl_3x2pt, zbins, zbins, len(list_params_to_vary)))
    dC_3x2pt_6D = np.zeros((2, 2, nbl_3x2pt, zbins, zbins, len(list_params_to_vary)))

    for par_idx, par_name in enumerate(list_params_to_vary):
        dC_LL_4D[:, :, :, par_idx] = dC_dict_LL_3D[par_name]
        dC_GL_4D[:, :, :, par_idx] = dC_dict_GL_3D[par_name]
        dC_GG_4D[:, :, :, par_idx] = dC_dict_GG_3D[par_name]
        dC_3x2pt_6D[0, 0, :, :, :, par_idx] = dC_dict_LL_3D[par_name][:nbl_3x2pt, :, :]
        dC_3x2pt_6D[1, 0, :, :, :, par_idx] = dC_dict_GL_3D[par_name][:nbl_3x2pt, :, :]
        dC_3x2pt_6D[1, 1, :, :, :, par_idx] = dC_dict_GG_3D[par_name][:nbl_3x2pt, :, :]

elif fm_cfg['which_derivatives'] == 'Vincenzo':
    # Vincenzo's derivatives
    der_prefix = fm_cfg['derivatives_prefix']
    derivatives_folder = fm_cfg['derivatives_folder'].format(**variable_specs, ROOT=ROOT)
    # ! get vincenzo's derivatives' parameters, to check that they match with the yaml file
    # check the parameter names in the derivatives folder, to see whether I'm setting the correct ones in the config file
    vinc_filenames = mm.get_filenames_in_folder(derivatives_folder)
    vinc_filenames = [vinc_filename for vinc_filename in vinc_filenames if
                      vinc_filename.startswith(der_prefix)]

    # keep only the files corresponding to the correct magcut_lens, magcut_source and zbins
    vinc_filenames = [filename for filename in vinc_filenames if
                      all(x in filename for x in
                          [f'ML{magcut_lens}', f'MS{magcut_source}', f'{ep_or_ed}{zbins:02d}'])]
    vinc_filenames = [filename.replace('.dat', '') for filename in vinc_filenames]

    vinc_trimmed_filenames = [vinc_filename.split('-', 1)[0].strip() for vinc_filename in vinc_filenames]
    vinc_trimmed_filenames = [
        vinc_trimmed_filename[len(der_prefix):] if vinc_trimmed_filename.startswith(
            der_prefix) else vinc_trimmed_filename
        for vinc_trimmed_filename in vinc_trimmed_filenames]
    vinc_param_names = list(set(vinc_trimmed_filenames))
    vinc_param_names.sort()

    # ! get fiducials names and values from the yaml file
    # remove ODE if I'm studying only flat models
    if general_cfg['flat_or_nonflat'] == 'Flat' and 'ODE' in fid_pars_dict['FM_ordered_params']:
        fid_pars_dict['FM_ordered_params'].pop('ODE')
    fm_fid_dict = fid_pars_dict['FM_ordered_params']
    param_names_3x2pt = list(fm_fid_dict.keys())
    fm_cfg['param_names_3x2pt'] = param_names_3x2pt
    fm_cfg['nparams_tot'] = len(param_names_3x2pt)

    # sort them to compare with vincenzo's param names
    my_sorted_param_names = param_names_3x2pt.copy()
    my_sorted_param_names.sort()

    for dzgc_param_name in [f'dzGC{zi:02d}' for zi in range(1, zbins + 1)]:
        if dzgc_param_name in vinc_param_names:  # ! added this if statement, not very elegant
            vinc_param_names.remove(dzgc_param_name)

    # check whether the 2 lists match and print the elements that are in one list but not in the other
    param_names_not_in_my_list = [vinc_param_name for vinc_param_name in vinc_param_names if
                                  vinc_param_name not in my_sorted_param_names]
    param_names_not_in_vinc_list = [my_sorted_param_name for my_sorted_param_name in my_sorted_param_names
                                    if
                                    my_sorted_param_name not in vinc_param_names]

    # Check if the parameter names match
    if not np.all(vinc_param_names == my_sorted_param_names):
        # Print the mismatching parameters
        print(f'Params present in input folder but not in the cfg file: {param_names_not_in_my_list}')
        print(f'Params present in cfg file but not in the input folder: {param_names_not_in_vinc_list}')

    # ! preprocess derivatives (or load the alreay preprocessed ones)
    if fm_cfg['load_preprocess_derivatives']:
        warnings.warn(
            'loading preprocessed derivatives is faster but a bit more dangerous, make sure all the specs are taken into account')
        dC_LL_4D = np.load(f'{derivatives_folder}/reshaped_into_4d_arrays/dC_LL_4D.npy')
        dC_GG_4D = np.load(f'{derivatives_folder}/reshaped_into_4d_arrays/dC_GG_4D.npy')
        dC_WA_4D = np.load(f'{derivatives_folder}/reshaped_into_4d_arrays/dC_WA_4D.npy')
        dC_3x2pt_6D = np.load(f'{derivatives_folder}/reshaped_into_4d_arrays/dC_3x2pt_6D.npy')

    elif not fm_cfg['load_preprocess_derivatives']:
        der_prefix = fm_cfg['derivatives_prefix']
        dC_dict_1D = dict(mm.get_kv_pairs_v2(derivatives_folder, "dat"))
        # check if dictionary is empty
        if not dC_dict_1D:
            raise ValueError(f'No derivatives found in folder {derivatives_folder}')

        # separate in 4 different dictionaries and reshape them (no interpolation needed in this case)
        dC_dict_LL_3D = {}
        dC_dict_GG_3D = {}
        dC_dict_WA_3D = {}
        dC_dict_3x2pt_5D = {}

        for key in vinc_filenames:  # loop over these, I already selected ML, MS and so on
            if not key.startswith('dDVddzGC'):
                if 'WLO' in key:
                    dC_dict_LL_3D[key] = cl_utils.cl_SPV3_1D_to_3D(
                        dC_dict_1D[key], 'WL', nbl_WL_opt, zbins)[:nbl_WL, :, :]
                elif 'GCO' in key:
                    dC_dict_GG_3D[key] = cl_utils.cl_SPV3_1D_to_3D(dC_dict_1D[key], 'GC', nbl_GC, zbins)
                elif 'WLA' in key:
                    dC_dict_WA_3D[key] = cl_utils.cl_SPV3_1D_to_3D(dC_dict_1D[key], 'WA', nbl_WA, zbins)
                elif '3x2pt' in key:
                    dC_dict_3x2pt_5D[key] = cl_utils.cl_SPV3_1D_to_3D(
                        dC_dict_1D[key], '3x2pt', nbl_3x2pt, zbins)

        # turn the dictionaries of derivatives into npy array of shape (nbl, zbins, zbins, nparams)
        dC_LL_4D_vin = fm_utils.dC_dict_to_4D_array(dC_dict_LL_3D, param_names_3x2pt, nbl_WL, zbins, der_prefix)
        dC_GG_4D_vin = fm_utils.dC_dict_to_4D_array(dC_dict_GG_3D, param_names_3x2pt, nbl_GC, zbins, der_prefix)
        # dC_WA_4D_vin = fm_utils.dC_dict_to_4D_array(dC_dict_WA_3D, param_names_3x2pt, nbl_WA, zbins, der_prefix)
        dC_WA_4D_vin = np.ones((nbl_WA, zbins, zbins, dC_LL_4D_vin.shape[-1]))
        dC_3x2pt_6D_vin = fm_utils.dC_dict_to_4D_array(
            dC_dict_3x2pt_5D, param_names_3x2pt, nbl_3x2pt, zbins, der_prefix, is_3x2pt=True)

        # free up memory
        del dC_dict_1D, dC_dict_LL_3D, dC_dict_GG_3D, dC_dict_WA_3D, dC_dict_3x2pt_5D
        gc.collect()

        # save these so they can simply be imported!
        if not os.path.exists(f'{derivatives_folder}/reshaped_into_np_arrays'):
            os.makedirs(f'{derivatives_folder}/reshaped_into_np_arrays')
        np.save(f'{derivatives_folder}/reshaped_into_np_arrays/dC_LL_4D.npy', dC_LL_4D_vin)
        np.save(f'{derivatives_folder}/reshaped_into_np_arrays/dC_GG_4D.npy', dC_GG_4D_vin)
        np.save(f'{derivatives_folder}/reshaped_into_np_arrays/dC_WA_4D.npy', dC_WA_4D_vin)
        np.save(f'{derivatives_folder}/reshaped_into_np_arrays/dC_3x2pt_6D.npy', dC_3x2pt_6D_vin)

else:
    raise ValueError('which_derivatives must be either "Spaceborne" or "Vincenzo"')

# ! compare derivatives
"""
param = list_params_to_vary[0]
for param in list_params_to_vary:
    dcl_ll_3d_vinc = dC_dict_LL_3D[f'dDVd{param}-WLO-ML{magcut_lens}-MS{magcut_source}-{ep_or_ed}{zbins}']
    dcl_gl_3d_vinc = dC_dict_3x2pt_5D[f'dDVd{param}-3x2pt-ML{magcut_lens}-MS{magcut_source}-{ep_or_ed}{zbins}'][1, 0, ...]
    dcl_gg_3d_vinc = dC_dict_GG_3D[f'dDVd{param}-GCO-ML{magcut_lens}-MS{magcut_source}-{ep_or_ed}{zbins}']

    clr = cm.rainbow(np.linspace(0, 1, zbins))
    fig, ax = plt.subplots(2, 3, sharex=True, figsize=(10, 5), height_ratios=[2, 1])
    plt.tight_layout()
    fig.subplots_adjust(hspace=0)

for zi in range(zbins):
    zj = zi
    ax[0, 0].loglog(ell_dict['ell_WL'], np.abs(dC_dict_LL_3D[param][:, zi, zj]), ls="-", c=clr[zi], alpha=0.6)
    ax[0, 0].loglog(ell_dict['ell_WL'], np.abs(dcl_ll_3d_vinc[:, zi, zj]), ls=":", c=clr[zi], alpha=0.6)

    ax[0, 1].loglog(ell_dict['ell_XC'], np.abs(dC_dict_GL_3D[param][:, zi, zj]), ls="-", c=clr[zi], alpha=0.6)
    ax[0, 1].loglog(ell_dict['ell_XC'], np.abs(dcl_gl_3d_vinc[:, zi, zj]), ls=":", c=clr[zi], alpha=0.6)

    ax[0, 2].loglog(ell_dict['ell_GC'], np.abs(dC_dict_GG_3D[param][:, zi, zj]), ls="-", c=clr[zi], alpha=0.6)
    ax[0, 2].loglog(ell_dict['ell_GC'], np.abs(dcl_gg_3d_vinc[:, zi, zj]), ls=":", c=clr[zi], alpha=0.6)

    ax[1, 0].plot(ell_dict['ell_WL'], mm.percent_diff(dC_dict_LL_3D[param], dcl_ll_3d_vinc)[:, zi, zj], c=clr[zi])
    ax[1, 1].plot(ell_dict['ell_XC'], mm.percent_diff(dC_dict_GL_3D[param], dcl_gl_3d_vinc)[:, zi, zj], c=clr[zi])
    ax[1, 2].plot(ell_dict['ell_GC'], mm.percent_diff(dC_dict_GG_3D[param], dcl_gg_3d_vinc)[:, zi, zj], c=clr[zi])

    ax[1, 0].set_ylim(-20, 20)
    ax[1, 1].set_ylim(-20, 20)
    ax[1, 2].set_ylim(-20, 20)

    ax[1, 0].fill_between(ell_dict['ell_WL'], -5, 5, color='grey', alpha=0.3)
    ax[1, 1].fill_between(ell_dict['ell_XC'], -5, 5, color='grey', alpha=0.3)
    ax[1, 2].fill_between(ell_dict['ell_GC'], -5, 5, color='grey', alpha=0.3)

    ax[1, 0].set_xlabel('$\\ell$')
    ax[1, 1].set_xlabel('$\\ell$')
    ax[1, 2].set_xlabel('$\\ell$')
    ax[0, 0].set_ylabel('$\\partial C_{\\ell}/ \\partial \\theta$')
    ax[1, 0].set_ylabel('% diff')
    lines = [plt.Line2D([], [], color='k', linestyle=ls) for ls in ['-', ':']]
    fig.suptitle(param)
    plt.legend(lines, ['davide', 'vincenzo'], loc='upper right', bbox_to_anchor=(1.55, 1))
    plt.show()

ell_low, ell_up = 0, 1
mm.compare_arrays(mm.block_diag(dC_dict_LL_3D[param][ell_low: ell_up]), mm.block_diag(
    dcl_ll_3d_vinc[ell_low: ell_up]), 'davide, LL', 'vincenzo', abs_val=True, plot_diff=False)
mm.compare_arrays(mm.block_diag(dC_dict_GL_3D[param][ell_low: ell_up]), mm.block_diag(
    dcl_gl_3d_vinc[ell_low: ell_up]), 'davide, GL', 'vincenzo', abs_val=True, plot_diff=False)
mm.compare_arrays(mm.block_diag(dC_dict_GG_3D[param][ell_low: ell_up]), mm.block_diag(
    dcl_gg_3d_vinc[ell_low: ell_up]), 'davide, GG', 'vincenzo', abs_val=True, plot_diff=False)


# ! compare saved cls from fiducial value (percentages = 0 case)
cl_LL_3d_fid_bench = np.load(f'/home/davide/Scrivania/test_ders/cl_LL_h.npy')
cl_GL_3d_fid_bench = np.load(f'/home/davide/Scrivania/test_ders/cl_GL_h.npy')
cl_GG_3d_fid_bench = np.load(f'/home/davide/Scrivania/test_ders/cl_GG_h.npy')

for param in list_params_to_vary:

    # in the derivatives computation, the cls computed for the fiducial prediction must match
    cl_LL_3d_fid = np.load(f'/home/davide/Scrivania/test_ders/cl_LL_{param}.npy')
    cl_GL_3d_fid = np.load(f'/home/davide/Scrivania/test_ders/cl_GL_{param}.npy')
    cl_GG_3d_fid = np.load(f'/home/davide/Scrivania/test_ders/cl_GG_{param}.npy')

    # lower tolerance for Vincenzo's cls, GG and GL are tricier to compare in this way
    np.testing.assert_allclose(cl_LL_3d_fid, cl_ll_3d_vinc, atol=0, rtol=2e-2)

    np.testing.assert_allclose(cl_LL_3d_fid, cl_LL_3d_fid_bench, atol=0, rtol=1e-5)
    np.testing.assert_allclose(cl_GL_3d_fid, cl_GL_3d_fid_bench, atol=0, rtol=1e-5)
    np.testing.assert_allclose(cl_GG_3d_fid, cl_GG_3d_fid_bench, atol=0, rtol=1e-5)

    clr = cm.rainbow(np.linspace(0, 1, zbins))
    fig, ax = plt.subplots(2, 3, sharex=True, figsize=(10, 5), height_ratios=[2, 1])
    plt.tight_layout()
    fig.subplots_adjust(hspace=0)

    for zi in range(zbins):
        zj = zi
        ax[0, 0].loglog(ell_dict['ell_WL'], cl_LL_3d_fid[:, zi, zj], ls="-", c=clr[zi], alpha=0.6)
        ax[0, 0].loglog(ell_dict['ell_WL'], cl_ll_3d_vinc[:, zi, zj], ls=":", c=clr[zi], alpha=0.6)

        ax[0, 1].loglog(ell_dict['ell_XC'], np.abs(cl_GL_3d_fid[:, zi, zj]), ls="-", c=clr[zi], alpha=0.6)
        ax[0, 1].loglog(ell_dict['ell_XC'][:29], np.abs(cl_gl_3d_vinc[:, zi, zj]), ls=":", c=clr[zi], alpha=0.6)

        ax[0, 2].loglog(ell_dict['ell_GC'], cl_GG_3d_fid[:, zi, zj], ls="-", c=clr[zi], alpha=0.6)
        ax[0, 2].loglog(ell_dict['ell_GC'][:29], cl_gg_3d_vinc[:, zi, zj], ls=":", c=clr[zi], alpha=0.6)

        ax[1, 0].plot(ell_dict['ell_WL'], mm.percent_diff(cl_LL_3d_fid, cl_ll_3d_vinc)[:, zi, zj], c=clr[zi])
        ax[1, 1].plot(ell_dict['ell_XC'][:29], mm.percent_diff(cl_GL_3d_fid[:29], cl_gl_3d_vinc)[:, zi, zj], c=clr[zi])
        ax[1, 2].plot(ell_dict['ell_GC'][:29], mm.percent_diff(cl_GG_3d_fid[:29], cl_gg_3d_vinc)[:, zi, zj], c=clr[zi])

    ax[1, 0].set_xlabel('$\\ell$')
    ax[1, 1].set_xlabel('$\\ell$')
    ax[1, 2].set_xlabel('$\\ell$')
    ax[0, 0].set_ylabel('$C_{\ell}$')
    ax[1, 0].set_ylabel('% diff')
    ax[1, 1].set_ylim(-20, 20)
    lines = [plt.Line2D([], [], color='k', linestyle=ls) for ls in ['-', ':']]
    plt.legend(lines, ['davide', 'vincenzo'], loc='upper center', bbox_to_anchor=(1.55, 1))
    plt.show()
"""

# import and store derivative in one big dictionary

# store the derivatives arrays in a dictionary
# deriv_dict_dav = {'dC_LL_4D': dC_LL_4D,
#                   'dC_WA_4D': dC_WA_4D,
#                   'dC_GG_4D': dC_GG_4D,
#                   'dC_3x2pt_6D': dC_3x2pt_6D}

deriv_dict_vin = {'dC_LL_4D': dC_LL_4D_vin,
                  'dC_WA_4D': dC_WA_4D_vin,
                  'dC_GG_4D': dC_GG_4D_vin,
                  'dC_3x2pt_6D': dC_3x2pt_6D_vin}

# ! ==================================== compute and save fisher matrix ================================================
fm_dict_vin = fm_utils.compute_FM(cfg, ell_dict, cov_dict, deriv_dict_vin, bnt_matrix)

# TODO finish testing derivatives
# fm_dict_dav = fm_utils.compute_FM(cfg, ell_dict, cov_dict, deriv_dict_dav, bnt_matrix)
# fm_dict_vin_modified = {key + '_vin': value for key, value in fm_dict_vin.items()}
# del fm_dict_vin_modified['fiducial_values_dict_vin']
# fm_dict = {**fm_dict_dav, **fm_dict_vin_modified}

fm_dict = fm_dict_vin

# ordered fiducial parameters entering the FM
fm_dict['fiducial_values_dict'] = cfg['cosmology']['FM_ordered_params']

fm_folder = fm_cfg['fm_folder'].format(ROOT=ROOT,
                                       ell_cuts=str(general_cfg['ell_cuts']),
                                       which_cuts=general_cfg['which_cuts'],
                                       flagship_version=general_cfg['flagship_version'],
                                       BNT_transform=str(bnt_transform),
                                       center_or_min=general_cfg['center_or_min'],)

if not general_cfg['ell_cuts']:
    # not very nice, i defined the ell_cuts_subfolder above...
    fm_folder = fm_folder.replace(f'/{general_cfg["which_cuts"]}/ell_{center_or_min}', '')

if fm_cfg['save_FM_dict']:

    if (not general_cfg['has_IA']) and (not general_cfg['has_magnification_bias']):
        simpkern = str(True)
    else:
        simpkern = str(False)

    fm_dict_filename = fm_cfg['fm_dict_filename'].format(
        **variable_specs, fm_and_cov_suffix=general_cfg['fm_and_cov_suffix'],
        lmax=ell_max_3x2pt, survey_area_deg2=covariance_cfg['survey_area_deg2'],
        cl_integral_convention=covariance_cfg['Spaceborne_cfg']['cl_integral_convention'],
        simpkern=simpkern,
        which_sigma2_b=str(which_sigma2_b))

    if covariance_cfg['ng_cov_code'] == 'Spaceborne':
        resp_filename = covariance_cfg['Spaceborne_cfg']['which_pk_responses']

        if resp_filename == 'halo_model':
            resp_filename = 'HM'
        elif resp_filename.startswith('separate_universe'):
            resp_filename = resp_filename.replace('separate_universe', 'SU')

        fm_dict_filename = fm_dict_filename.replace(
            '.pickle',
            f'_{resp_filename}.pickle'
        )

    mm.save_pickle(f'{fm_folder}/{fm_dict_filename}', fm_dict)

if fm_cfg['test_against_benchmarks']:
    saved_fm_path = f'{fm_folder}/{fm_dict_filename}'
    benchmark_path = f'{fm_folder}/benchmarks/{fm_dict_filename}'
    mm.compare_param_cov_from_fm_pickles(saved_fm_path, benchmark_path,
                                         compare_fms=True, compare_param_covs=True)

if fm_cfg['test_against_vincenzo'] and bnt_transform == False:
    fm_vinc_folder = fm_cfg["fm_vinc_folder"].format(**variable_specs, go_gs_vinc='GaussOnly')

    # for probe_vinc in ('WLO', 'GCO', '3x2pt'):
    for probe_vinc in ('3x2pt',):
        probe_dav = probe_vinc.replace('O', '')
        fm_vinc_filename = fm_cfg['fm_vinc_filename'].format(**variable_specs, probe=probe_vinc)
        fm_vinc_g = np.genfromtxt(f'{fm_vinc_folder}/{fm_vinc_filename}')

        diff = mm.percent_diff(fm_dict[f'FM_{probe_dav}_G'], fm_vinc_g)
        xticks = param_names_3x2pt
        plt.matshow(np.log10(np.abs(diff)))
        plt.colorbar()
        plt.xticks(np.arange(len(xticks)), xticks, rotation=90)

        mm.compare_arrays(fm_dict[f'FM_{probe_dav}_G'], fm_vinc_g, log_array=True, log_diff=False,
                          abs_val=False, plot_diff_threshold=5)

        npt.assert_allclose(fm_dict[f'FM_{probe_dav}_G'], fm_vinc_g, rtol=1e-3, atol=0)

# ! save/load outputs for tests
if isinstance(general_cfg['save_outputs_as_test_benchmarks_path'], str):

    print('Saving outputs as test benchmarks in folder ', general_cfg['save_outputs_as_test_benchmarks_path'])

    output_dict = {
        'original_cfg': original_cfg,
        'z_grid_ssc_integrands': z_grid_ssc_integrands,
        'delta': ccl_obj.wf_delta_arr,
        'gamma': ccl_obj.wf_gamma_arr,
        'ia': ccl_obj.wf_ia_arr,
        'mu': ccl_obj.wf_mu_arr,
        'lensing': ccl_obj.wf_lensing_arr,

        'ell_dict': ell_dict,
        'cl_ll_3d': cl_ll_3d,
        'cl_gl_3d': cl_gl_3d,
        'cl_gg_3d': cl_gg_3d,

        'sigma2_b': sigma2_b,
        'cov_dict': cov_dict,
        'fm_dict': fm_dict,

    }

    np.save(general_cfg['save_outputs_as_test_benchmarks_path'], output_dict, allow_pickle=True)

elif general_cfg['save_outputs_as_test_benchmarks_path'] is False:
    pass


# ! plot the results directly, as a quick check
nparams_toplot = 7
names_params_to_fix = []
divide_fom_by_10 = True
include_fom = True
which_uncertainty = 'marginal'

fix_dz = False
fix_shear_bias = False
fix_gal_bias = False
fix_mag_bias = False
shear_bias_prior = 5e-4
dz_prior = np.array(2 * 1e-3 * (1 + np.array(cfg['covariance_cfg']['zbin_centers'])))


probes = ['WL', 'GC', 'XC', '3x2pt']
dz_param_names = [f'dzWL{(zi + 1):02d}' for zi in range(zbins)]
shear_bias_param_names = [f'm{(zi + 1):02d}' for zi in range(zbins)]
gal_bias_param_names = [f'bG{(zi + 1):02d}' for zi in range(4)]
mag_bias_param_names = [f'bM{(zi + 1):02d}' for zi in range(4)]
param_names_list = list(fid_pars_dict['FM_ordered_params'].keys())

if fix_dz:
    names_params_to_fix += dz_param_names

if fix_shear_bias:
    names_params_to_fix += shear_bias_param_names

if fix_gal_bias:
    names_params_to_fix += gal_bias_param_names

if fix_mag_bias:
    names_params_to_fix += mag_bias_param_names

fom_dict = {}
uncert_dict = {}
masked_fm_dict = {}
masked_fid_pars_dict = {}
perc_diff_probe = {}
fm_dict_toplot = deepcopy(fm_dict)
del fm_dict_toplot['fiducial_values_dict']
for key in list(fm_dict_toplot.keys()):
    if key != 'fiducial_values_dict' and '_WA_' not in key and '_2x2pt_' not in key:

        print(key)

        fm = deepcopy(fm_dict_toplot[key])

        masked_fm_dict[key], masked_fid_pars_dict[key] = mm.mask_fm_v2(fm, fid_pars_dict['FM_ordered_params'],
                                                                       names_params_to_fix=names_params_to_fix,
                                                                       remove_null_rows_cols=True)

        if not fix_shear_bias and any(item in key for item in ['WL', 'XC', '3x2pt']):
            print(f'adding shear bias Gaussian prior to {key}')
            shear_bias_prior_values = np.array([shear_bias_prior] * zbins)
            masked_fm_dict[key] = mm.add_prior_to_fm(masked_fm_dict[key], masked_fid_pars_dict[key],
                                                     shear_bias_param_names, shear_bias_prior_values)

        if not fix_dz:
            print(f'adding dz Gaussian prior to {key}')
            masked_fm_dict[key] = mm.add_prior_to_fm(masked_fm_dict[key], masked_fid_pars_dict[key],
                                                     dz_param_names, dz_prior)

        uncert_dict[key] = mm.uncertainties_fm_v2(masked_fm_dict[key], masked_fid_pars_dict[key],
                                                  which_uncertainty=which_uncertainty,
                                                  normalize=True,
                                                  percent_units=True)[:nparams_toplot]

        param_names = list(masked_fid_pars_dict[key].keys())
        cosmo_param_names = list(masked_fid_pars_dict[key].keys())[:nparams_toplot]

        w0wa_idxs = param_names.index('wz'), param_names.index('wa')
        fom_dict[key] = mm.compute_FoM(masked_fm_dict[key], w0wa_idxs=w0wa_idxs)

# compute percent diff btw Gauss and G+SSC, using the respective Gaussian covariance
for probe in probes:

    key_a = f'FM_{probe}_G'
    key_b = f'FM_{probe}_GSSC'

    uncert_dict[f'perc_diff_{probe}_G'] = mm.percent_diff(uncert_dict[key_b], uncert_dict[key_a])
    fom_dict[f'perc_diff_{probe}_G'] = np.abs(mm.percent_diff(fom_dict[key_b], fom_dict[key_a]))

    nparams_toplot = 7
    divide_fom_by_10_plt = False if probe in ('WL' 'XC') else divide_fom_by_10

    cases_to_plot = [
        f'FM_{probe}_G',
        f'FM_{probe}_GSSC',
        # f'FM_{probe}_GSSC',

        f'perc_diff_{probe}_G',

        #  f'FM_{probe}_{which_ng_cov_suffix}',
        #  f'perc_diff_{probe}_{which_ng_cov_suffix}',
    ]

    # # transform dict. into an array and add the fom
    uncert_array, fom_array = [], []

    for case in cases_to_plot:

        uncert_array.append(uncert_dict[case])
        if divide_fom_by_10 and 'FM' in case and 'WL' not in case:
            fom_dict[case] /= 10
        fom_array.append(fom_dict[case])

    uncert_array = np.asarray(uncert_array)
    fom_array = np.asarray(fom_array)

    uncert_array = np.hstack((uncert_array, fom_array.reshape(-1, 1)))

    perc_diff_probe[probe] = np.append(uncert_dict[f'perc_diff_{probe}_G'], fom_dict[f'perc_diff_{probe}_G'])

    # label and title stuff
    fom_label = 'FoM/10\nperc_diff' if divide_fom_by_10 else 'FoM'
    param_names_label = param_names_list[:nparams_toplot] + [fom_label] if include_fom else param_names_list[
        :nparams_toplot]
    lmax = general_cfg[f'ell_max_{probe}'] if probe in ['WL', 'GC'] else general_cfg['ell_max_3x2pt']
    title = '%s %s, $\\ell_{\\rm max} = %i$, zbins %s%i, zsteps_ssc_integral %i $\\sigma_\\epsilon$ %s\n%s uncertainties' % (
        covariance_cfg['ng_cov_code'], probe,
        lmax, ep_or_ed, zbins, len(z_grid_ssc_integrands), covariance_cfg['which_shape_noise'], which_uncertainty)

    # bar plot
    if include_fom:
        nparams_toplot = 8

    for i, case in enumerate(cases_to_plot):

        cases_to_plot[i] = case
        if 'OneCovariance' in cases_to_plot[i]:
            cases_to_plot[i] = cases_to_plot[i].replace('OneCovariance', 'OneCov')
        if f'PySSC_{probe}_G' in cases_to_plot[i]:
            cases_to_plot[i] = cases_to_plot[i].replace(f'PySSC_{probe}_G', f'{probe}_G')

        cases_to_plot[i] = cases_to_plot[i].replace(f'_{probe}', f'')
        cases_to_plot[i] = cases_to_plot[i].replace(f'FM_', f'')
        cases_to_plot[i] = cases_to_plot[i].replace(f'_', f' ')
        cases_to_plot[i] = cases_to_plot[i].replace(f'GSSC', f'G+SSC')
        cases_to_plot[i] = cases_to_plot[i].replace(f'SSCcNG', f'SSC+cNG')

    plot_lib.bar_plot(uncert_array[:, :nparams_toplot], title, cases_to_plot, nparams=nparams_toplot,
                      param_names_label=param_names_label, bar_width=0.13, include_fom=include_fom, divide_fom_by_10_plt=divide_fom_by_10_plt)

# ! % diff for the 3 probes - careful about the plot title
perc_diff_probe.pop('XC')
plot_lib.bar_plot(np.array(list(perc_diff_probe.values())), title + r', % diff (G + SSC + cNG)/G', (list(perc_diff_probe.keys())), nparams=nparams_toplot,
                  param_names_label=param_names_label, bar_width=0.13, include_fom=include_fom, divide_fom_by_10_plt=False)

# ! Print tables

# if include_fom:
#     nparams_toplot_ref = nparams_toplot
#     nparams_toplot = nparams_toplot_ref + 1
# titles = param_names_list[:nparams_toplot_ref] + ['FoM']

# # for uncert_dict, _, name in zip([uncert_dict, uncert_dict], [fm_dict, fm_dict_vin], ['Davide', 'Vincenzo']):
# print(f"G uncertainties [%]:")
# data = []
# for probe in probes:
#     uncerts = [f'{uncert:.3f}' for uncert in uncert_dict[f'FM_{probe}_G']]
#     fom = f'{fom_dict[f"FM_{probe}_G"]:.2f}'
#     data.append([probe] + uncerts + [fom])
# print(tabulate(data, headers=titles, tablefmt="pretty"))

# print(f"GSSC/G ratio  :")
# data = []
# table = []  # tor tex
# for probe in probes:
#     ratios = [f'{ratio:.3f}' for ratio in uncert_dict[f'ratio_{probe}_G']]
#     fom = f'{fom_dict[f"ratio_{probe}_G"]:.2f}'
#     data.append([probe] + ratios + [fom])
#     table.append(ratios + [fom])
# print(tabulate(data, headers=titles, tablefmt="pretty"))

# print(f"SSC % increase :")
# data = []
# for probe in probes:
#     ratios = [f'{ratio:.3f}' for ratio in uncert_dict[f'perc_diff_{probe}_G']]
#     fom = f'{fom_dict[f"perc_diff_{probe}_G"]:.2f}'
#     data.append([probe] + ratios + [fom])
# print(tabulate(data, headers=titles, tablefmt="pretty"))

# ! quickly compare two selected FMs
# TODO this is misleading, understand better why (comparing GSSC, not perc_diff)
path = f'{ROOT}/common_data/Spaceborne/jobs/SPV3/output/Flagship_2/FM/BNT_False/ell_cuts_False'
common_str = '_zbinsEP03_ML245_ZL02_MS245_ZS02_idIA2_idB3_idM3_idR1_pkHMCodeBar_13245deg2'

fm_dict_of_dicts = {
    # 'SB_su_fullsky': mm.load_pickle(f'{path}/FM_GSSC_Spaceborne{common_str}_separateuniverse_fullcurvedsky.pickle'),
    # 'OC_hp': mm.load_pickle(f'{path}/FM_GSSC_OneCovariance{common_str}_highprecision.pickle'),
    # 'CCL': mm.load_pickle(f'{path}/FM_GSSC_PyCCL{common_str}.pickle'),
    # 'OC_hp': mm.load_pickle(f'{path}/FM_GSSC_OneCovariance{common_str}_highprecision.pickle'),
    # 'SB_hm': mm.load_pickle(f'{path}/FM_GSSC_Spaceborne{common_str}_halo_model.pickle'),
    # 'OC_def': mm.load_pickle(f'{path}/FM_GSSC_OneCovariance{common_str}_defaultprecision.pickle'),
    # 'SB_su_maskotf': mm.load_pickle(f'{path}/FM_GSSC_Spaceborne{common_str}_separateuniverse_polarcaponthefly.pickle'),
    # 'SB_suVin': mm.load_pickle(f'{path}/FM_GSSC_Spaceborne{common_str}_vinSU_separateuniverse.pickle'),
    # 'SB_suDav_b2ghm': mm.load_pickle(f'{path}/FM_GSSC_Spaceborne{common_str}_davSU_b2ghm_separateuniverse.pickle'),
    # 'SB_KEapp_su': mm.load_pickle(f'{path}/FM_GSSC_Spaceborne{common_str}_Euclid_KE_approximation_separateuniverse.pickle'),
    # 'SB_KEapp_hm': mm.load_pickle(f'{path}/FM_GSSC_Spaceborne{common_str}_Euclid_KE_approximation_halomodel.pickle'),

    # 'SB_KEapp_hm_simpker': mm.load_pickle(f'{path}/FM_GSSC_Spaceborne{common_str}_Euclid_KE_approximation_simpkernTrue_sigma2bpolar_cap_on_the_fly_HM.pickle'),
    # 'SB_hm_simpker': mm.load_pickle(f'{path}/FM_GSSC_Spaceborne{common_str}_Euclid_simpkernTrue_sigma2bpolar_cap_on_the_fly_HM.pickle'),
    # 'OC_simpker': mm.load_pickle(f'{path}/FM_GSSC_OneCovariance{common_str}_Euclid_KE_approximation_simpkernTrue_sigma2bpolar_cap_on_the_fly.pickle'),
<<<<<<< HEAD

=======
    
>>>>>>> 5d2ba4ee
    # 'SB_bgtab': mm.load_pickle(f'{path}/FM_GSSC_Spaceborne{common_str}_Euclid_KE_approximation_simpkernTrue_sigma2bpolar_cap_on_the_fly_OCchechfinal_bgtab_halo_model_SB.pickle'),
    # 'SB_bgHOD': mm.load_pickle(f'{path}/FM_GSSC_Spaceborne{common_str}_Euclid_KE_approximation_simpkernTrue_sigma2bpolar_cap_on_the_fly_OCchechfinal_bgHOD_halo_model_SB.pickle'),
    # 'OC_new': mm.load_pickle(f'{path}/FM_GSSC_OneCovariance{common_str}_Euclid_KE_approximation_simpkernTrue_sigma2bpolar_cap_on_the_fly_OCchechfinalpostpull.pickle'),
    # 'OC_old': mm.load_pickle(f'{path}/FM_GSSC_OneCovariance{common_str}_Euclid_KE_approximation_simpkernTrue_sigma2bpolar_cap_on_the_fly_OCchechfinalprepull.pickle'),
<<<<<<< HEAD

    'OC_cNG': mm.load_pickle(f'{path}/FM_GcNG_OneCovariance{common_str}_Euclid_KE_approximation_simpkernTrue_sigma2bpolar_cap_on_the_fly_cNGtest2.pickle'),
    'CCL_cNG': mm.load_pickle(f'{path}/FM_GcNG_PyCCL{common_str}_Euclid_KE_approximation_simpkernTrue_sigma2bpolar_cap_on_the_fly_cNGtest2.pickle'),
    'current': fm_dict
=======
    # 'SB_bgtab_SBres_SBgrid': mm.load_pickle(f'{path}/FM_GSSC_Spaceborne{common_str}_Euclid_KE_approximation_simpkernTrue_sigma2bpolar_cap_on_the_fly_SBres_SBgrid_halo_model_SB.pickle'),
    # 'SB_bgtab_SBres_OCgrid': mm.load_pickle(f'{path}/FM_GSSC_Spaceborne{common_str}_Euclid_KE_approximation_simpkernTrue_sigma2bpolar_cap_on_the_fly_SBres_OCgrid_halo_model_SB.pickle'),
    # 'SB_bgtab_OCres_OCgrid': mm.load_pickle(f'{path}/FM_GSSC_Spaceborne{common_str}_Euclid_KE_approximation_simpkernTrue_sigma2bpolar_cap_on_the_fly_OCres_OCgrid_halo_model_SB.pickle'),
    # 'SB_bgtab_zmin0.02': mm.load_pickle(f'{path}/FM_GSSC_Spaceborne{common_str}_Euclid_KE_approximation_simpkernTrue_sigma2bpolar_cap_on_the_fly_SBres_zmin0ly_SBres_zmin0.02_halo_model_SB.pickle'),
    # 'SB_OCres_zmin0.007': mm.load_pickle(f'{path}/FM_GSSC_Spaceborne{common_str}_Euclid_KE_approximation_simpkernTrue_sigma2bpolar_cap_on_the_fly_OCres_zmin0.007_halo_model_SB.pickle'),
    
    'CCL_bgHOD_CCLcheck': mm.load_pickle(f'{path}/FM_GSSC_PyCCL{common_str}_Euclid_KE_approximation_simpkernTrue_sigma2bpolar_cap_on_the_fly_SBHOD_vsCCL.pickle'),
    'SB_bgHOD_CCLcheck': mm.load_pickle(f'{path}/FM_GSSC_Spaceborne{common_str}_Euclid_KE_approximation_simpkernTrue_sigma2bpolar_cap_on_the_fly_SBHOD_vsCCL_halo_model_SB.pickle'),
    'SB_CCLHM_CCLcheck': mm.load_pickle(f'{path}/FM_GSSC_Spaceborne{common_str}_Euclid_KE_approximation_simpkernTrue_sigma2bpolar_cap_on_the_fly_SBHMCCL_vsCCL_halo_model_CCL.pickle'),
    # 'current': fm_dict,
>>>>>>> 5d2ba4ee
}

<<<<<<< HEAD
=======

# TODO I want to check: SB_bgHOD, SB_bgtab, OC_old, OC_new (from develop branch, don't forget to reinstall (I think, actually most likely not))
# ! something wrong with XC for OC_new I think
# FM_GSSC_Spaceborne_zbinsEP03_ML245_ZL02_MS245_ZS02_idIA2_idB3_idM3_idR1_pkHMCodeBar_13245deg2_Euclid_KE_approximation_simpkernTrue_sigma2bpolar_cap_on_the_fly_SBres_zmin0.007_halo_model_SB.pickle
# FM_GSSC_Spaceborne_zbinsEP03_ML245_ZL02_MS245_ZS02_idIA2_idB3_idM3_idR1_pkHMCodeBar_13245deg2_Euclid_KE_approximation_simpkernTrue_sigma2bpolar_cap_on_the_fly_halo_model_SBres_zmin0.007.pickle
>>>>>>> 5d2ba4ee
labels = list(fm_dict_of_dicts.keys())
fm_dict_list = list(fm_dict_of_dicts.values())
keys_toplot_in = ['FM_WL_GcNG', 'FM_GC_GcNG', 'FM_XC_GcNG', 'FM_3x2pt_GcNG']
# keys_toplot = 'all'
colors = ['tab:blue', 'tab:orange', 'tab:green', 'tab:red', 'tab:cyan', 'tab:grey', 'tab:olive', 'tab:purple']

reference = 'first_key'
nparams_toplot_in = 8
normalize_by_gauss = True

mm.compare_fm_constraints(*fm_dict_list, labels=labels,
                          keys_toplot_in=keys_toplot_in,
<<<<<<< HEAD
                          normalize_by_gauss=normalize_by_gauss,
=======
                          normalize_by_gauss=True,
>>>>>>> 5d2ba4ee
                          which_uncertainty='conditional',
                          reference=reference,
                          colors=colors,
                          abs_FoM=True,
                          save_fig=True,
                          fig_path='.')

assert False, 'stop here'

fisher_matrices = (
    fm_dict_of_dicts['SB_hm_simpker']['FM_3x2pt_GSSC'],
    fm_dict_of_dicts['SB_KEapp_hm_simpker']['FM_3x2pt_GSSC'],
    fm_dict_of_dicts['OC_simpker']['FM_3x2pt_GSSC'],
    fm_dict_of_dicts['current']['FM_3x2pt_GSSC'],
)
fiducials = list(fm_dict_of_dicts['SB_hm_simpker']['fiducial_values_dict'].values())
# fiducials = (
# fm_dict_of_dicts['SB_hm_simpker']['fiducial_values_dict'].values(),
# fm_dict_of_dicts['SB_KEapp_hm_simpker']['fiducial_values_dict'].values(),
# fm_dict_of_dicts['OC_simpker']['fiducial_values_dict'].values(),
# fm_dict_of_dicts['current']['fiducial_values_dict'].values(),
# )
param_names_list = list(fm_dict_of_dicts['SB_hm_simpker']['fiducial_values_dict'].keys())
param_names_labels_toplot = param_names_list[:8]
plot_lib.triangle_plot(fisher_matrices, fiducials, title, labels, param_names_list, param_names_labels_toplot,
                       param_names_labels_tex=None, rotate_param_labels=False, contour_colors=None, line_colors=None)


print('Finished in {:.2f} minutes'.format((time.perf_counter() - script_start_time) / 60))<|MERGE_RESOLUTION|>--- conflicted
+++ resolved
@@ -324,14 +324,6 @@
 fsky_check = cosmo_lib.deg2_to_fsky(covariance_cfg['survey_area_deg2'])
 assert np.abs(mm.percent_diff(covariance_cfg['fsky'], fsky_check)) < 1e-5, 'fsky does not match the survey area'
 
-<<<<<<< HEAD
-path_res_rob = f'{ROOT}/OneCovariance/check_ssc_integrands/Robert'
-chi = np.load(f'{path_res_rob}/responses_davide_3/chi.npy')
-k_rob = np.load(f'{path_res_rob}/responses_davide_3/k.npy') * h  # (so it's in 1/Mpc)
-z_rob = np.load(f'{path_res_rob}/responses_davide_3/z.npy')
-z_grid_ssc_integrands = z_rob
-k_grid_resp = k_rob
-=======
 # path_res_rob = f'{ROOT}/OneCovariance/check_ssc_integrands/Robert'
 # chi = np.load(f'{path_res_rob}/responses_davide_3/chi.npy')
 # k_rob = np.load(f'{path_res_rob}/responses_davide_3/k.npy') * h  # (so it's in 1/Mpc)
@@ -342,7 +334,6 @@
 # zmin_sb_idx = np.argmin(np.abs(z_rob - zmin_sb))
 # z_grid_ssc_integrands = z_rob[zmin_sb_idx:]
 
->>>>>>> 5d2ba4ee
 
 # TODO delete this arg in save_cov function
 cases_tosave = '_'
@@ -1114,30 +1105,6 @@
         raise ValueError(
             'which_pk_responses must be either "halo_model" or "separate_universe_vin" or "separate_universe_sb"')
 
-<<<<<<< HEAD
-    path_res_rob = f'{ROOT}/OneCovariance/check_ssc_integrands/Robert'
-    chi = np.load(f'{path_res_rob}/responses_davide_3/chi.npy')
-    k_rob = np.load(f'{path_res_rob}/responses_davide_3/k.npy') * h  # (so it's in 1/Mpc)
-    z_rob = np.load(f'{path_res_rob}/responses_davide_3/z.npy')
-    dPmm_ddeltab = np.load(f'{path_res_rob}/responses_davide_3/response_mm.npy') / h**3
-    dPgm_ddeltab = np.load(f'{path_res_rob}/responses_davide_3/response_gm.npy') / h**3
-    dPgg_ddeltab = np.load(f'{path_res_rob}/responses_davide_3/response_gg.npy') / h**3
-
-    # response_mm_func = RegularGridInterpolator((k_rob, z_rob), response_mm)
-    # response_gm_func = RegularGridInterpolator((k_rob, z_rob), response_gm)
-    # response_gg_func = RegularGridInterpolator((k_rob, z_rob), response_gg)
-
-    # # clip k_grid_resp and z_grid_ssc_integrands to avoid interpolation errors
-    # k_mask = np.logical_and(k_rob.min() <= k_grid_resp, k_grid_resp < k_rob.max())
-    # _k_grid_resp = k_grid_resp[k_mask]
-    # z_mask = np.logical_and(z_rob.min() <= z_grid_ssc_integrands, z_grid_ssc_integrands < z_rob.max())
-    # _z_grid_ssc_integrands = z_grid_ssc_integrands[z_mask]
-
-    # kk, zz = np.meshgrid(_k_grid_resp, _z_grid_ssc_integrands, indexing='ij')
-    # dPmm_ddeltab = response_mm_func((kk, zz))
-    # dPgm_ddeltab = response_gm_func((kk, zz))
-    # dPgg_ddeltab = response_gg_func((kk, zz))
-=======
     # print('OVERWRITING RESPONSE FUNCTIONS WITH OC ONES')
     # path_res_rob = f'{ROOT}/OneCovariance/check_ssc_integrands/Robert'
     # chi = np.load(f'{path_res_rob}/responses_davide_3/chi.npy')
@@ -1163,7 +1130,6 @@
     # dPmm_ddeltab = dPmm_ddeltab_func((kk, zz))
     # dPgm_ddeltab = dPgm_ddeltab_func((kk, zz))
     # dPgg_ddeltab = dPgg_ddeltab_func((kk, zz))
->>>>>>> 5d2ba4ee
 
     # assert False, 'stop here'
 
@@ -2450,21 +2416,11 @@
     # 'SB_KEapp_hm_simpker': mm.load_pickle(f'{path}/FM_GSSC_Spaceborne{common_str}_Euclid_KE_approximation_simpkernTrue_sigma2bpolar_cap_on_the_fly_HM.pickle'),
     # 'SB_hm_simpker': mm.load_pickle(f'{path}/FM_GSSC_Spaceborne{common_str}_Euclid_simpkernTrue_sigma2bpolar_cap_on_the_fly_HM.pickle'),
     # 'OC_simpker': mm.load_pickle(f'{path}/FM_GSSC_OneCovariance{common_str}_Euclid_KE_approximation_simpkernTrue_sigma2bpolar_cap_on_the_fly.pickle'),
-<<<<<<< HEAD
-
-=======
     
->>>>>>> 5d2ba4ee
     # 'SB_bgtab': mm.load_pickle(f'{path}/FM_GSSC_Spaceborne{common_str}_Euclid_KE_approximation_simpkernTrue_sigma2bpolar_cap_on_the_fly_OCchechfinal_bgtab_halo_model_SB.pickle'),
     # 'SB_bgHOD': mm.load_pickle(f'{path}/FM_GSSC_Spaceborne{common_str}_Euclid_KE_approximation_simpkernTrue_sigma2bpolar_cap_on_the_fly_OCchechfinal_bgHOD_halo_model_SB.pickle'),
     # 'OC_new': mm.load_pickle(f'{path}/FM_GSSC_OneCovariance{common_str}_Euclid_KE_approximation_simpkernTrue_sigma2bpolar_cap_on_the_fly_OCchechfinalpostpull.pickle'),
     # 'OC_old': mm.load_pickle(f'{path}/FM_GSSC_OneCovariance{common_str}_Euclid_KE_approximation_simpkernTrue_sigma2bpolar_cap_on_the_fly_OCchechfinalprepull.pickle'),
-<<<<<<< HEAD
-
-    'OC_cNG': mm.load_pickle(f'{path}/FM_GcNG_OneCovariance{common_str}_Euclid_KE_approximation_simpkernTrue_sigma2bpolar_cap_on_the_fly_cNGtest2.pickle'),
-    'CCL_cNG': mm.load_pickle(f'{path}/FM_GcNG_PyCCL{common_str}_Euclid_KE_approximation_simpkernTrue_sigma2bpolar_cap_on_the_fly_cNGtest2.pickle'),
-    'current': fm_dict
-=======
     # 'SB_bgtab_SBres_SBgrid': mm.load_pickle(f'{path}/FM_GSSC_Spaceborne{common_str}_Euclid_KE_approximation_simpkernTrue_sigma2bpolar_cap_on_the_fly_SBres_SBgrid_halo_model_SB.pickle'),
     # 'SB_bgtab_SBres_OCgrid': mm.load_pickle(f'{path}/FM_GSSC_Spaceborne{common_str}_Euclid_KE_approximation_simpkernTrue_sigma2bpolar_cap_on_the_fly_SBres_OCgrid_halo_model_SB.pickle'),
     # 'SB_bgtab_OCres_OCgrid': mm.load_pickle(f'{path}/FM_GSSC_Spaceborne{common_str}_Euclid_KE_approximation_simpkernTrue_sigma2bpolar_cap_on_the_fly_OCres_OCgrid_halo_model_SB.pickle'),
@@ -2474,18 +2430,17 @@
     'CCL_bgHOD_CCLcheck': mm.load_pickle(f'{path}/FM_GSSC_PyCCL{common_str}_Euclid_KE_approximation_simpkernTrue_sigma2bpolar_cap_on_the_fly_SBHOD_vsCCL.pickle'),
     'SB_bgHOD_CCLcheck': mm.load_pickle(f'{path}/FM_GSSC_Spaceborne{common_str}_Euclid_KE_approximation_simpkernTrue_sigma2bpolar_cap_on_the_fly_SBHOD_vsCCL_halo_model_SB.pickle'),
     'SB_CCLHM_CCLcheck': mm.load_pickle(f'{path}/FM_GSSC_Spaceborne{common_str}_Euclid_KE_approximation_simpkernTrue_sigma2bpolar_cap_on_the_fly_SBHMCCL_vsCCL_halo_model_CCL.pickle'),
-    # 'current': fm_dict,
->>>>>>> 5d2ba4ee
+    
+    'OC_cNG': mm.load_pickle(f'{path}/FM_GcNG_OneCovariance{common_str}_Euclid_KE_approximation_simpkernTrue_sigma2bpolar_cap_on_the_fly_cNGtest2.pickle'),
+    'CCL_cNG': mm.load_pickle(f'{path}/FM_GcNG_PyCCL{common_str}_Euclid_KE_approximation_simpkernTrue_sigma2bpolar_cap_on_the_fly_cNGtest2.pickle'),
+    'current': fm_dict
 }
 
-<<<<<<< HEAD
-=======
 
 # TODO I want to check: SB_bgHOD, SB_bgtab, OC_old, OC_new (from develop branch, don't forget to reinstall (I think, actually most likely not))
 # ! something wrong with XC for OC_new I think
-# FM_GSSC_Spaceborne_zbinsEP03_ML245_ZL02_MS245_ZS02_idIA2_idB3_idM3_idR1_pkHMCodeBar_13245deg2_Euclid_KE_approximation_simpkernTrue_sigma2bpolar_cap_on_the_fly_SBres_zmin0.007_halo_model_SB.pickle
-# FM_GSSC_Spaceborne_zbinsEP03_ML245_ZL02_MS245_ZS02_idIA2_idB3_idM3_idR1_pkHMCodeBar_13245deg2_Euclid_KE_approximation_simpkernTrue_sigma2bpolar_cap_on_the_fly_halo_model_SBres_zmin0.007.pickle
->>>>>>> 5d2ba4ee
+
+
 labels = list(fm_dict_of_dicts.keys())
 fm_dict_list = list(fm_dict_of_dicts.values())
 keys_toplot_in = ['FM_WL_GcNG', 'FM_GC_GcNG', 'FM_XC_GcNG', 'FM_3x2pt_GcNG']
@@ -2498,11 +2453,7 @@
 
 mm.compare_fm_constraints(*fm_dict_list, labels=labels,
                           keys_toplot_in=keys_toplot_in,
-<<<<<<< HEAD
                           normalize_by_gauss=normalize_by_gauss,
-=======
-                          normalize_by_gauss=True,
->>>>>>> 5d2ba4ee
                           which_uncertainty='conditional',
                           reference=reference,
                           colors=colors,
