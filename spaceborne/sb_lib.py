import contextlib
import inspect
import itertools
import json
import os
import pickle
import subprocess
import time
import warnings
from collections.abc import Sequence
from copy import deepcopy
from pathlib import Path

import matplotlib.lines as mlines
import matplotlib.pyplot as plt
import numpy as np
import scipy
import yaml
from matplotlib.colors import ListedColormap, LogNorm
from matplotlib.gridspec import GridSpec
from scipy.integrate import simpson as simps
from scipy.interpolate import CubicSpline, RectBivariateSpline, interp1d
from scipy.special import jv

import spaceborne.constants as const


def matshow_custom_bins(data_array, bin_edges):
    """
    Plots a 2D matrix with a colorbar based on custom bins.

    Args:
        data_array (np.ndarray): The 2D array to plot (e.g., an array of percentages).
        bin_edges (list or np.ndarray): A list of the bin boundaries.
    Example:
        bin_edges = [1e-2, 1e-1, 1, 5, 10, np.max(perc_diff)]
        matshow_custom_bins(perc_diff, bin_edges)
    """
    from matplotlib.colors import BoundaryNorm

    fig, ax = plt.subplots(figsize=(8, 6))

    # Validate inputs and prepare edges
    data_array = np.asarray(data_array)
    if data_array.ndim != 2:
        raise ValueError('data_array must be 2D')
    bin_edges = np.asarray(bin_edges, dtype=float)
    if bin_edges.ndim != 1 or bin_edges.size < 2:
        raise ValueError('bin_edges must be a 1D array with at least 2 edges')
    if np.any(np.diff(bin_edges) <= 0):
        raise ValueError('bin_edges must be strictly increasing')

    # Create the colormap and the norm for the bins.
    # The lowest bin edge is a very small number to handle floating-point
    # issues and prevent overlapping '0' ticks.
    cmap = plt.cm.viridis
    norm = BoundaryNorm(bin_edges, ncolors=cmap.N, clip=True)

    # Plot the data using the custom norm
    im = ax.matshow(data_array, cmap=cmap, norm=norm)

    # Extend colorbar if data fall outside provided edges
    extend = 'neither'
    amin, amax = np.nanmin(data_array), np.nanmax(data_array)
    if amin < bin_edges[0]:
        extend = 'min'
    if amax > bin_edges[-1]:
        extend = 'both' if extend == 'min' else 'max'
    cbar = fig.colorbar(
        im,
        ax=ax,
        boundaries=bin_edges,
        ticks=bin_edges,
        spacing='proportional',
        extend=extend,
    )
    cbar.set_label('Discrepancy (%)')
    cbar = fig.colorbar(im, ax=ax, ticks=bin_edges)
    cbar.set_label('Discrepancy (%)')

    # You might want to format the tick labels to avoid scientific notation
    # and show the '0' clearly.
    tick_labels = [f'{b:g}' for b in bin_edges]
    cbar.set_ticklabels(tick_labels)

    ax.set_title('Custom Binned Plot')
    plt.show()


def split_probe_name(
    full_probe_name: str, space: str = 'real', valid_probes: Sequence[str] | None = None
) -> tuple[str, str]:
    """Splits a full probe name (e.g., 'gtxim') into two component probes."""

    # this is the default: use hardcoded probe names
    if valid_probes is None:
        if space == 'harmonic':
            valid_probes = const.HS_DIAG_PROBES
        elif space == 'real':
            valid_probes = const.RS_DIAG_PROBES
        else:
            raise ValueError(
                f'`space` needs to be one of `harmonic` or `real`, got {space}'
            )
    else:
        assert isinstance(valid_probes, (list, tuple)), 'valid_probes must be a list'

    # Try splitting at each possible position
    for i in range(2, len(full_probe_name)):
        first, second = full_probe_name[:i], full_probe_name[i:]
        if first in valid_probes and second in valid_probes:
            return first, second

    raise ValueError(
        f'Invalid probe name: {full_probe_name}. '
        f'Expected two of {valid_probes} concatenated.'
    )


def compare_2d_covs(cov_a, cov_b, name_a, name_b, title, diff_threshold):
    # compare covariance
    compare_arrays(
        cov_a,
        cov_b,
        name_a,
        name_b,
        log_array=True,
        log_diff=False,
        abs_val=True,
        plot_diff_threshold=diff_threshold,
        title=title,
    )

    # compare correlation
    corr_a = cov2corr(cov_a)
    corr_b = cov2corr(cov_b)
    matshow_arr_kw = {'cmap': 'RdBu_r', 'vmin': -1, 'vmax': 1}
    compare_arrays(
        corr_a,
        corr_b,
        name_a,
        name_b,
        log_array=False,
        log_diff=False,
        matshow_arr_kw=matshow_arr_kw,
        plot_diff_hist=False,
        plot_diff_threshold=diff_threshold,
        title=title,
    )

    # compare cov diag
    compare_funcs(
        x=None,
        y={
            f'abs diag {name_a}': np.diag(np.abs(cov_a)),
            f'abs diag {name_b}': np.diag(np.abs(cov_b)),
        },
        logscale_y=[True, False],
        title=title + ' diag',
    )

    # compare cov flat
    compare_funcs(
        x=None,
        y={
            f'abs flat {name_a}': np.abs(cov_a).flatten(),
            f'abs flat {name_b}': np.abs(cov_b).flatten(),
        },
        logscale_y=[True, False],
        ylim_diff=[-100, 100],
        title=title + ' flat',
    )

    # compare SB against mat - cov spectrum
    eig_a = np.linalg.eigvals(cov_a)
    eig_b = np.linalg.eigvals(cov_b)
    compare_funcs(
        x=None,
        y={f'eig {name_a}': eig_a, f'eig {name_b}': eig_b},
        logscale_y=[True, False],
        ylim_diff=[-100, 100],
        title=title + ' eig',
    )


def build_probe_list(probes, include_cross_terms=False):
    """Return the list of probe combinations to compute.

    Parameters
    ----------
    probes : list[str]
        List of individual probes to include, e.g. ['LL', 'GL', 'GG'].
    include_cross_terms : bool
        If True, include cross-combinations between different probes.

    Returns
    -------
    list[str]
        List of probe combinations, e.g. ['LLLL', 'LLGL', ...]

    """
    if not include_cross_terms:
        return [p + p for p in probes]

    # Sort to ensure consistent ordering
    # probes = sorted(probes)
    return [p1 + p2 for p1, p2 in itertools.combinations_with_replacement(probes, 2)]


def get_probe_combs(unique_probe_combs, space):
    """Given the desired probe combinations, builds a list the ones to be filled by
    symmetry and the ones fo be skipped"""

    assert space in ['harmonic', 'real'], 'Invalid space specified'

    if space == 'harmonic':
        ALL_PROBE_COMBS = const.HS_ALL_PROBE_COMBS
        DIAG_PROBE_COMBS = const.HS_DIAG_PROBE_COMBS
    elif space == 'real':
        ALL_PROBE_COMBS = const.RS_ALL_PROBE_COMBS
        DIAG_PROBE_COMBS = const.RS_DIAG_PROBE_COMBS

    # sanity checks
    for probe in unique_probe_combs:
        if probe not in ALL_PROBE_COMBS:
            raise ValueError(f'Probe {probe} not found in {ALL_PROBE_COMBS}')
        # real space probes have variable length
        if len(probe) != 4 and space == 'harmonic':
            raise ValueError(f'Probe {probe} must have length 4')

    # take the requested probes which are not diagonal
    _symm_probe_combs = set(unique_probe_combs) - set(DIAG_PROBE_COMBS)

    # invert probe_a, probe_b <-> probe_c, probe_d
    symm_probe_combs = []
    for probe in _symm_probe_combs:
        if space == 'harmonic':
            probe_ab, probe_cd = probe[:2], probe[2:]
        elif space == 'real':
            probe_ab, probe_cd = split_probe_name(probe)

        symm_probe_combs.append(probe_cd + probe_ab)

    # lastly, find the remaining (non required) probe combinations
    nonreq_probe_combs = (
        set(ALL_PROBE_COMBS) - set(unique_probe_combs) - set(symm_probe_combs)
    )

    return symm_probe_combs, nonreq_probe_combs


def is_main_branch():
    """Check if the current Git branch is 'main'"""
    try:
        # Get the current branch name
        result = subprocess.run(
            ['git', 'rev-parse', '--abbrev-ref', 'HEAD'],
            capture_output=True,
            text=True,
            check=True,
        )
        current_branch = result.stdout.strip()

        # Return True if branch is 'main', False otherwise
        return current_branch == 'main'
    except subprocess.SubprocessError:
        # If there's an error (e.g., not in a git repo), default to False
        print('Warning: Could not determine Git branch. Assuming not main branch.')
        return False


@contextlib.contextmanager
def timer(msg):
    start = time.perf_counter()
    try:
        yield
    finally:
        stop = time.perf_counter()
        print(f'{msg} done in {stop - start:.2f} s', flush=True)


def bin_2d_array(
    cov: np.ndarray,
    ells_in: np.ndarray,
    ells_out: np.ndarray,
    ells_out_edges: np.ndarray,
    weights_in: np.ndarray | None,
    which_binning: str = 'sum',
    interpolate: bool = True,
):
    assert cov.shape[0] == cov.shape[1] == len(ells_in), (
        'ells_in must be the same length as the covariance matrix'
    )
    assert len(ells_out) == len(ells_out_edges) - 1, (
        'ells_out must be the same length as the number of edges - 1'
    )
    assert which_binning in ['sum', 'integral'], (
        'which_binning must be either "sum" or "integral"'
    )

    binned_cov = np.zeros((len(ells_out), len(ells_out)))
    cov_interp_func = RectBivariateSpline(ells_in, ells_in, cov)

    ells_edges_low = ells_out_edges[:-1]
    ells_edges_high = ells_out_edges[1:]

    if weights_in is None:
        weights_in = np.ones_like(ells_in)

    assert len(weights_in) == len(ells_in), (
        'weights_in must be the same length as ells_in'
    )

    assert type(interpolate) is bool, 'interpolate must be a boolean'

    # Loop over the output bins
    for ell1_idx, _ in enumerate(ells_out):
        for ell2_idx, _ in enumerate(ells_out):
            # Get ell min/max for the current bins
            ell1_min = ells_edges_low[ell1_idx]
            ell1_max = ells_edges_high[ell1_idx]
            ell2_min = ells_edges_low[ell2_idx]
            ell2_max = ells_edges_high[ell2_idx]

            # isolate the relevant ranges of ell values from the original ells_in grid
            ell1_in_ix = np.where((ell1_min <= ells_in) & (ells_in < ell1_max))[0]
            ell2_in_ix = np.where((ell2_min <= ells_in) & (ells_in < ell2_max))[0]
            ell1_in = ells_in[ell1_in_ix]
            ell2_in = ells_in[ell2_in_ix]

            # mask the covariance to the relevant block
            cov_masked = cov[np.ix_(ell1_in_ix, ell2_in_ix)]

            # this equals the number of ell values within a bin in the unweighted case,
            # and delta_ell in the unweighted, unbinned case
            weights1_in = weights_in[ell1_in_ix]
            weights2_in = weights_in[ell2_in_ix]

            weights1_in_xx, weights2_in_yy = np.meshgrid(
                weights1_in, weights2_in, indexing='ij'
            )
            if which_binning == 'sum':
                partial_sum = np.sum(
                    cov_masked * weights1_in_xx * weights2_in_yy, axis=1
                )
                total = np.sum(partial_sum, axis=0)
                norm1 = np.sum(weights1_in)
                norm2 = np.sum(weights2_in)

            elif which_binning == 'integral' and not interpolate:
                partial_integral = simps(
                    y=cov_masked * weights1_in_xx * weights2_in_yy, x=ell2_in, axis=1
                )
                total = simps(y=partial_integral, x=ell1_in, axis=0)
                norm1 = simps(y=weights1_in, x=ell1_in)
                norm2 = simps(y=weights2_in, x=ell2_in)

            elif which_binning == 'integral' and interpolate:
                # Interpolate the covariance matrix to a finer grid if necessary
                ell1_fine = np.linspace(ell1_min, ell1_max, num=100)
                ell2_fine = np.linspace(ell2_min, ell2_max, num=100)
                cov_interp = cov_interp_func(ell1_fine, ell2_fine)

                # Create fine grids for weights if necessary
                weights1_fine = np.interp(ell1_fine, ell1_in, weights1_in)
                weights2_fine = np.interp(ell2_fine, ell2_in, weights2_in)

                # Perform the double integral
                partial_integral = simps(
                    y=cov_interp * weights1_fine[:, None] * weights2_fine[None, :],
                    x=ell2_fine,
                    axis=1,
                )
                total = simps(y=partial_integral, x=ell1_fine, axis=0)
                norm1 = simps(y=weights1_fine, x=ell1_fine)
                norm2 = simps(y=weights2_fine, x=ell2_fine)

            binned_cov[ell1_idx, ell2_idx] = total / (norm1 * norm2)

    return binned_cov


def bin_1d_array(
    ells_in, ells_out, ells_out_edges, cls_in, weights, which_binning, ells_eff=None
):
    """Bin the input power spectrum into the output bins.

    :param ells_in: array of input ells
    :param ells_out: array of output ells
    :param cls_in: array of input power spectrum
    :param weights: array of weights for the input power spectrum
    :return: array of binned power spectrum
    """
    weights_was_none = False
    if weights is None:
        weights = np.ones_like(ells_in)
        weights_was_none = True
    if len(ells_in) != len(cls_in):
        raise ValueError('ells_in and cls_in must have the same length')
    if len(ells_in) != len(weights):
        raise ValueError('ells_in and weights must have the same length')
    if np.any(ells_out < ells_in[0]) or np.any(ells_out > ells_in[-1]):
        raise ValueError('ells_out must be within the range of ells_in')
    if np.any(ells_out[1:] < ells_out[:-1]):
        raise ValueError('ells_out must be monotonically increasing')

    assert len(cls_in) == len(ells_in), (
        'ells_in must be the same length as the covariance matrix'
    )
    assert len(ells_out) == len(ells_out_edges) - 1, (
        'ells_out must be the same length as the number of edges - 1'
    )

    binned_cls = np.zeros(len(ells_out))
    _spline = CubicSpline(ells_in, cls_in)

    ells_edges_low = ells_out_edges[:-1]
    ells_edges_high = ells_out_edges[1:]

    # Loop over the output bins
    for ell_idx in range(len(ells_out)):
        # Get ell min/max for the current bins
        ell_min = ells_edges_low[ell_idx]
        ell_max = ells_edges_high[ell_idx]

        # this mask returns a bool array True at the ells_in indices satisfying the condition
        ell_bool_mask = (ell_min <= ells_in) & (ells_in < ell_max)
        ell_masked_idxs = np.nonzero(ell_bool_mask)[0]

        # isolate the relevant ranges of ell values from the original ells_in grid, weights and cov
        ells_in_masked = ells_in[ell_masked_idxs]
        cls_masked = cls_in[ell_masked_idxs]

        if weights.shape == (len(ells_eff), len(ells_in)):
            ells_eff_idx = np.argmin(np.abs(ells_eff - ells_out[ell_idx]))
            weights_masked = weights[ells_eff_idx, ell_masked_idxs]
        elif weights.shape == (len(ells_in),):
            weights_masked = weights[ell_masked_idxs]

        # Calculate the bin widths
        if weights_was_none:
            delta_ell = ell_max - ell_min
            assert delta_ell == np.sum(weights_masked), (
                'The weights must sum to the bin width'
            )

        # Option 1: use the original grid for integration and no weights
        if which_binning == 'integral':
            integral = simps(y=cls_masked * weights_masked, x=ells_in_masked)
            binned_cls[ell_idx] = integral / np.sum(weights_masked)

        elif which_binning == 'sum':
            binned_cls[ell_idx] = np.sum(cls_masked * weights_masked) / np.sum(
                weights_masked
            )

        else:
            raise ValueError('which_binning should be "sum" or "integral"')

        # # Option 2: create fine grids for integration over the ell ranges (GIVES GOOD RESULTS ONLY FOR nsteps=delta_ell!)
        # ell_fine = np.linspace(ell_min, ell_max, 50)
        # cls_interp = spline(ell_fine)

        # # Perform simps integration over the ell ranges
        # integral = simps(y=cls_interp * ell_fine, x=ell_fine)
        # binned_cls[ell_idx] = integral / (np.sum(ell_fine))

    return binned_cls


def matshow_vcenter(matrix, vcenter=0):
    """Plots a matrix with a 0-centered, asymmetric colorbar."""
    from matplotlib.colors import TwoSlopeNorm

    plt.matshow(matrix, cmap='RdBu_r', norm=TwoSlopeNorm(vcenter=vcenter))
    plt.colorbar()
    plt.show()


def j0(x):
    return jv(0, x)


def j1(x):
    return jv(1, x)


def j2(x):
    return jv(2, x)


def savetxt_aligned(filename, array_2d, header_list, col_width=25, decimals=8):
    header = ''
    for i in range(len(header_list)):
        offset = 2 if i == 0 else 0
        string = f'{header_list[i]:<{col_width - offset}}'
        header += string

    # header = ''.join(
    # [f'{header_list[i]:<{col_width - 2}}' for i in range(len(header_list))]
    # )
    fmt = [f'%-{col_width}.{decimals}f'] * len(array_2d[0])
    np.savetxt(filename, array_2d, header=header, fmt=fmt, delimiter='')


def compare_funcs(
    x,
    y: dict,
    logscale_y=(False, False),
    logscale_x=False,
    title=None,
    ylim_diff=None,
    plt_kw=None,
    ax=None,
):
    plt_kw = {} if plt_kw is None else plt_kw

    names = list(y.keys())
    y_tuple = list(y.values())
    colors = plt.get_cmap('tab10').colors  # Get tab colors

    if x is None:
        x = np.arange(len(y_tuple[0]))

<<<<<<< HEAD
    fig, ax = plt.subplots(2, 1, sharex=True, height_ratios=[2, 1])
    fig.subplots_adjust(hspace=0)
=======
    if ax is None:
        fig, ax = plt.subplots(2, 1, sharex=True, height_ratios=[2, 1])
        fig.subplots_adjust(hspace=0)
    else:
        fig = ax[0].figure
>>>>>>> 8d221dfc

    for i, _y in enumerate(y_tuple):
        ls = '--' if i > 0 else '-'
        # alpha = 0.8 if i > 0 else 1
        ax[0].plot(x, _y, label=names[i], c=colors[i], ls=ls, **plt_kw)
    ax[0].legend()

    for i in range(1, len(y_tuple)):
        ax[1].plot(
            x, percent_diff(y_tuple[i], y_tuple[0]), c=colors[i], ls='-', **plt_kw
        )
    ax[1].set_ylabel('A/B - 1 [%]')
    ax[1].axhspan(-10, 10, alpha=0.2, color='gray')

    for i in range(2):
        if logscale_y[i]:
            ax[i].set_yscale('log')

    if logscale_x:
        for i in range(2):
            ax[i].set_xscale('log')

    if ylim_diff is not None:
        ax[1].set_ylim(ylim_diff)

    if title is not None:
        fig.suptitle(title)


def get_git_info():
    try:
        branch = (
            subprocess.check_output(
                ['git', 'rev-parse', '--abbrev-ref', 'HEAD'], stderr=subprocess.DEVNULL
            )
            .strip()
            .decode('utf-8')
        )

        commit = (
            subprocess.check_output(
                ['git', 'rev-parse', 'HEAD'], stderr=subprocess.DEVNULL
            )
            .strip()
            .decode('utf-8')
        )

        return branch, commit
    except subprocess.CalledProcessError:
        return None, None


def mirror_upper_to_lower_vectorized(A):
    # Check if A is square
    if A.shape[0] != A.shape[1]:
        raise ValueError('Input must be a square matrix')

    # Create a copy of the original matrix
    result = A.copy()

    # Use numpy's triu_indices to get the indices of the upper triangle
    triu_indices = np.triu_indices_from(A, k=1)

    # Mirror the upper triangular elements to the lower triangle
    result[(triu_indices[1], triu_indices[0])] = A[triu_indices]

    return result


def check_interpolate_input_tab(
    input_tab: np.ndarray, z_grid_out: np.ndarray, zbins: int
) -> tuple:
    """Interpolates the input table over the 0th dimension using a cubic spline
    and returns the interpolated values on the specified grid.

    Parameters
    ----------
    - input_tab (numpy.ndarray): The input table with shape (z_points, zbins + 1).
    - z_grid_out (numpy.ndarray): The output grid for interpolation.
    - zbins (int): The number of redshift bins.

    Returns
    -------
    - output_tab (numpy.ndarray): The interpolated table with shape
    (len(z_grid_out), zbins).

    """
    assert input_tab.shape[1] == zbins + 1, (
        'The input table should have shape (z_points, zbins + 1)'
        f', but has shape {input_tab.shape} and zbins = {zbins}'
    )

    # Perform cubic spline interpolation
    spline = CubicSpline(x=input_tab[:, 0], y=input_tab[:, 1:], axis=0)
    output_tab = spline(z_grid_out)

    return output_tab, spline


def interp_2d_arr(x_in, y_in, z2d_in, x_out, y_out, output_masks):
    """Interpolate a 2D array onto a new grid using bicubic spline
    interpolation.

    Parameters
    ----------
    - x_in (numpy.ndarray): The x-coordinates of the input 2D array.
    - y_in (numpy.ndarray): The y-coordinates of the input 2D array.
    - z2d_in (numpy.ndarray): The 2D input array to be interpolated.
    - x_out (numpy.ndarray): The x-coordinates of the output grid.
    - y_out (numpy.ndarray): The y-coordinates of the output grid.
    - output_masks (bool): A boolean flag indicating whether to mask the output array.

    Returns
    -------
    - x_out_masked (numpy.ndarray): The x-coordinates of the output grid,
    clipped to avoid interpolation errors.
    - y_out_masked (numpy.ndarray): The y-coordinates of the output grid,
    clipped to avoid interpolation errors.
    - z2d_interp (numpy.ndarray): The interpolated 2D array.
    - x_mask (numpy.ndarray): A boolean mask indicating which elements of the
    original x_out array were used.
    - y_mask (numpy.ndarray): A boolean mask indicating which elements of the
    original y_out array were used.

    """
    z2d_func = RectBivariateSpline(x=x_in, y=y_in, z=z2d_in)

    # clip x and y grids to avoid interpolation errors
    x_mask = np.logical_and(x_in.min() <= x_out, x_out < x_in.max())
    y_mask = np.logical_and(y_in.min() <= y_out, y_out < y_in.max())
    x_out_masked = x_out[x_mask]
    y_out_masked = y_out[y_mask]

    if len(x_out_masked) < len(x_out):
        print(
            f'x array trimmed: old range [{x_out.min():.2e}, {x_out.max():.2e}], '
            f'new range [{x_out_masked.min():.2e}, {x_out_masked.max():.2e}]'
        )
    if len(y_out_masked) < len(y_out):
        print(
            f'y array trimmed: old range [{y_out.min():.2e}, {y_out.max():.2e}], '
            f'new range [{y_out_masked.min():.2e}, {y_out_masked.max():.2e}]'
        )

    # with RegularGridInterpolator:
    # TODO untested
    # z2d_func = RegularGridInterpolator((x_in, y_in), z2d_in, method='linear')
    # xx, yy = np.meshgrid(x_out_masked, y_out_masked)
    # z2d_interp = z2d_interp((xx, yy)).T

    z2d_interp = z2d_func(x_out_masked, y_out_masked)

    if output_masks:
        return x_out_masked, y_out_masked, z2d_interp, x_mask, y_mask
    else:
        return x_out_masked, y_out_masked, z2d_interp


def regularize_covariance(cov_matrix, lambda_reg=1e-5):
    """Regularizes the covariance matrix by adding lambda * I.

    Parameters
    ----------
    - cov_matrix: Original covariance matrix (numpy.ndarray)
    - lambda_reg: Regularization parameter

    Returns
    -------
    - Regularized covariance matrix

    """
    n = cov_matrix.shape[0]
    identity_matrix = np.eye(n)
    cov_matrix_reg = cov_matrix + lambda_reg * identity_matrix
    return cov_matrix_reg


def get_simpson_weights(n):
    """Function written by Marco Bonici."""
    number_intervals = (n - 1) // 2
    weight_array = np.zeros(n)
    if n == number_intervals * 2 + 1:
        for i in range(number_intervals):
            weight_array[2 * i] += 1 / 3
            weight_array[2 * i + 1] += 4 / 3
            weight_array[2 * i + 2] += 1 / 3
    else:
        weight_array[0] += 0.5
        weight_array[1] += 0.5
        for i in range(number_intervals):
            weight_array[2 * i + 1] += 1 / 3
            weight_array[2 * i + 2] += 4 / 3
            weight_array[2 * i + 3] += 1 / 3
        weight_array[-1] += 0.5
        weight_array[-2] += 0.5
        for i in range(number_intervals):
            weight_array[2 * i] += 1 / 3
            weight_array[2 * i + 1] += 4 / 3
            weight_array[2 * i + 2] += 1 / 3
        weight_array /= 2
    return weight_array


def zpair_from_zidx(zidx, ind):
    """Return the zpair corresponding to the zidx for a given ind array.

    To be thoroughly tested, but quite straightforward
    """
    assert ind.shape[1] == 2, (
        'ind array must have shape (n, 2), maybe you are passing the full '
        'ind file instead of ind_auto/ind_cross'
    )
    return np.where((ind == [zidx, zidx]).all(axis=1))[0][0]


def plot_dominant_array_element(
    arrays_dict, tab_colors, elements_auto, elements_cross, elements_3x2pt
):
    """Plot 2D arrays from a dictionary, highlighting the dominant component in
    each element.

    Colors are assigned based on the array with the dominant component
    at each position. If no component is dominant (all are zero), the
    color will be white.
    """
    centers = [
        elements_auto // 2,
        elements_auto + elements_cross // 2,
        elements_auto + elements_cross + elements_auto // 2,
    ]
    labels = ['WL', 'GGL', 'GCph']

    # Stack arrays along a new dimension and calculate the absolute values
    stacked_abs_arrays = np.abs(np.stack(list(arrays_dict.values()), axis=-1))

    # Find indices of the dominant array at each position
    dominant_indices = np.argmax(stacked_abs_arrays, axis=-1)

    # Add an extra category for non-dominant cases (where all arrays are zero)
    non_dominant_value = (
        -1
    )  # Choose a value that doesn't conflict with existing indices
    dominant_indices[np.all(stacked_abs_arrays == 0, axis=-1)] = non_dominant_value

    # Prepare the colormap, including an extra color for non-dominant cases
    selected_colors = ['white'] + tab_colors[
        : len(arrays_dict)
    ]  # 'white' is for non-dominant cases
    cmap = ListedColormap(selected_colors)

    # Plot the dominant indices with the custom colormap
    plt.figure(figsize=(10, 8))
    im = plt.imshow(
        dominant_indices, cmap=cmap, vmin=non_dominant_value, vmax=len(arrays_dict) - 1
    )

    # Create a colorbar with labels
    # Set the ticks so they are at the center of each color segment
    cbar_ticks = np.linspace(
        non_dominant_value, len(arrays_dict) - 1, len(selected_colors)
    )
    cbar_labels = ['0'] + list(
        arrays_dict.keys()
    )  # 'None' corresponds to the non-dominant case
    cbar = plt.colorbar(im, ticks=cbar_ticks)
    cbar.set_ticklabels(cbar_labels)

    lw = 2
    plt.axvline(elements_auto, c='k', lw=lw)
    plt.axvline(elements_auto + elements_cross, c='k', lw=lw)
    plt.axhline(elements_auto, c='k', lw=lw)
    plt.axhline(elements_auto + elements_cross, c='k', lw=lw)
    plt.xticks([])
    plt.yticks([])

    for idx, label in enumerate(labels):
        x = centers[idx]
        plt.text(x, -1.5, label, va='bottom', ha='center')
        plt.text(-1.5, x, label, va='center', ha='right', rotation='vertical')

    plt.show()


def cov_3x2pt_dict_8d_to_10d(
    cov_3x2pt_dict_8D: dict,
    nbl: int,
    zbins: int,
    ind_dict: dict,
    unique_probe_combs: list[str],
    space: str,
    symmetrize_output_dict: dict = const.HS_SYMMETRIZE_OUTPUT_DICT,
) -> dict:
    """Expands a 3x2pt covariance dictionary from 8D to 10D.

    8D:  (probe_A, probe_B, probe_C, probe_D) -> np.ndarray(nbl, nbl, zpairs, zpairs)
    10D: (probe_A, probe_B, probe_C, probe_D) -> np.ndarray(nbl, nbl, zbins, zbins, zbins, zbins)
    """
    # jsut a check
    for _probe_str in unique_probe_combs:
        assert len(_probe_str) == 4, '_probe_str must have length 4'

    # get probes to fill by symmetry and probes to exclude (i.e., set to 0)
    symm_probe_combs, nonreq_probe_combs = get_probe_combs(unique_probe_combs, space)

    cov_3x2pt_dict_10D = {}

    # * First pass: compute only the requested blocks
    # the requested probes are also unique, e.g. if unique_probe_combs contains 'LLGL'
    # it will not include 'GLLL'. These blocks can be filled by simmetry, transposing
    # - (A, B, C, D) -> (C, D, A, B),
    # - (ell1, ell2) -> (ell2, ell1),
    # - (zi, zj, zk, zl) <-> (zk, zl, zi, zj)
    # be careful, the latter is *not*
    # (zi, zj, zk, zl) <-> (zj, zi, zl, zk)!!
    for probe_str in unique_probe_combs:
        probe_a, probe_b, probe_c, probe_d = probe_str
        key = (probe_a, probe_b, probe_c, probe_d)
        cov_3x2pt_dict_10D[key] = cov_4D_to_6D_blocks(
            cov_4D=cov_3x2pt_dict_8D[key],
            nbl=nbl,
            zbins=zbins,
            ind_ab=ind_dict[probe_a, probe_b],
            ind_cd=ind_dict[probe_c, probe_d],
            symmetrize_output_ab=symmetrize_output_dict[probe_a, probe_b],
            symmetrize_output_cd=symmetrize_output_dict[probe_c, probe_d],
        )

    # * Second pass: fill symmetric counterparts
    for probe_str in symm_probe_combs:
        probe_a, probe_b, probe_c, probe_d = probe_str
        key_orig = (probe_a, probe_b, probe_c, probe_d)
        key_symm = (probe_c, probe_d, probe_a, probe_b)
        cov_3x2pt_dict_10D[key_orig] = (
            cov_3x2pt_dict_10D[key_symm].transpose(1, 0, 4, 5, 2, 3).copy()
        )

    # * Third pass: zero for non-requested combinations
    # [BOOKM ] nonreq_probe_combs is the issue!
    for probe_a, probe_b, probe_c, probe_d in nonreq_probe_combs:
        key = (probe_a, probe_b, probe_c, probe_d)
        cov_3x2pt_dict_10D[key] = np.zeros((nbl, nbl, zbins, zbins, zbins, zbins))

    return cov_3x2pt_dict_10D


def write_cl_ascii(ascii_folder, ascii_filename, cl_3d, ells, zbins):
    with open(f'{ascii_folder}/{ascii_filename}.ascii', 'w') as file:
        # Write header
        file.write(f'#ell\ttomo_i\ttomo_j\t{ascii_filename}\n')

        # Iterate over the array and write the data
        for ell_idx, ell_val in enumerate(ells):
            for zi in range(zbins):
                for zj in range(zbins):
                    value = cl_3d[ell_idx, zi, zj]
                    # Format the line with appropriate spacing
                    file.write(f'{ell_val:.3f}\t{zi + 1}\t{zj + 1}\t{value:.10e}\n')


def write_cl_tab(folder, filename, cl_3d, ells, zbins):
    """Write the Cls in the SB txt format."""
    with open(f'{folder}/{filename}.txt', 'w') as file:
        file.write(f'#ell\t\tzi\tzj\t{filename}\n')
        for ell_idx, ell_val in enumerate(ells):
            for zi in range(zbins):
                for zj in range(zbins):
                    value = cl_3d[ell_idx, zi, zj]
                    file.write(f'{ell_val:.3f}\t\t{zi}\t{zj}\t{value:.10e}\n')


def compare_fm_constraints(
    *fm_dict_list,
    labels,
    keys_toplot_in,
    normalize_by_gauss,
    which_uncertainty,
    reference,
    colors,
    abs_FoM,
    nparams_toplot_in=8,
    save_fig=False,
    fig_path=None,
):
    masked_fm_dict_list = []
    masked_fid_pars_dict_list = []
    uncertainties_dict = {}
    fom_dict = {}
    legend_x_anchor = 1.4

    assert keys_toplot_in == 'all' or type(keys_toplot_in) is list, (
        'keys_toplot must be a list or "all"'
    )
    assert colors is None or type(colors) is list, 'colors must be a list or "all"'

    colors = (
        plt.rcParams['axes.prop_cycle'].by_key()['color'] if colors is None else colors
    )

    # maks fm and fid pars dict
    for fm_dict in fm_dict_list:
        masked_fm_dict, masked_fid_pars_dict = {}, {}

        # define keys and remove unused ones
        keys_toplot = list(fm_dict.keys())
        if 'fiducial_values_dict' in keys_toplot:
            keys_toplot.remove('fiducial_values_dict')
        keys_toplot = [key for key in keys_toplot if not key.startswith('FM_WA_')]
        keys_toplot = [key for key in keys_toplot if not key.startswith('FM_2x2pt_')]

        for key in keys_toplot:
            masked_fm_dict[key], masked_fid_pars_dict[key] = mask_fisher(
                fm_dict[key],
                fm_dict['fiducial_values_dict'],
                names_params_to_fix=[],
                remove_null_rows_cols=True,
            )
        masked_fm_dict_list.append(masked_fm_dict)
        masked_fid_pars_dict_list.append(masked_fid_pars_dict)

    # compute reference uncertainties
    print(key, masked_fid_pars_dict_list[0].keys())
    for key in keys_toplot:
        nparams_toplot = nparams_toplot_in
        param_names = list(masked_fid_pars_dict_list[0][key].keys())[:nparams_toplot]
        uncertainties_dict[key] = np.array(
            [
                uncertainties_fm_v2(
                    masked_fm_dict[key],
                    fiducials_dict=masked_fid_pars_dict[key],
                    which_uncertainty=which_uncertainty,
                    normalize=True,
                )[:nparams_toplot]
                for masked_fm_dict, masked_fid_pars_dict in zip(
                    masked_fm_dict_list, masked_fid_pars_dict_list
                )
            ]
        )
        w0wa_idxs = (param_names.index('wz'), param_names.index('wa'))
        fom_dict[key] = np.array(
            [
                compute_FoM(masked_fm_dict[key], w0wa_idxs=w0wa_idxs)
                for masked_fm_dict in masked_fm_dict_list
            ]
        )
        uncertainties_dict[key] = np.column_stack(
            (uncertainties_dict[key], fom_dict[key])
        )
    param_names.append('FoM')

    keys_toplot = keys_toplot if keys_toplot_in == 'all' else keys_toplot_in

    # plot, and if necessary normalize by the G-only uncertainty
    for key in keys_toplot:
        probe = key.split('_')[1]

        ylabel = 'rel. unc. [%]'
        if normalize_by_gauss and not key.endswith('_G'):
            probe = key.split('_')[1]
            ng_cov = key.split('_')[2]
            uncertainties_dict[key] = (
                uncertainties_dict[key] / uncertainties_dict[f'FM_{probe}_G'] - 1
            ) * 100
            ylabel = f'{ng_cov}/G - 1 [%]'

            if abs_FoM:
                uncertainties_dict[key][:, -1] = np.fabs(uncertainties_dict[key][:, -1])

        n_rows = 2 if len(fm_dict_list) > 1 else 1
        fig, ax = plt.subplots(n_rows, 1, figsize=(10, 5), sharex=True)
        plt.tight_layout()
        fig.subplots_adjust(hspace=0)

        ax[0].set_title(f'{which_uncertainty} uncertainties, {key}')
        for i, uncert in enumerate(uncertainties_dict[key]):
            ax[0].scatter(
                param_names,
                uncert,
                label=f'{labels[i]}',
                marker='o',
                c=colors[i],
                alpha=0.6,
            )
        ax[0].axhline(0, c='k', ls='--')
        ax[0].set_ylabel(ylabel)
        ax[0].legend(ncol=1, loc='center right', bbox_to_anchor=(legend_x_anchor, 0.0))
        ax[0].grid()

        start_idx = 0
        title_str = reference
        if reference == 'first_key':
            ref = uncertainties_dict[key][0]
            start_idx = 1
            title_str = labels[0]
        elif reference == 'median':
            ref = np.median(uncertainties_dict[key], axis=0)
        elif reference == 'mean':
            ref = np.mean(uncertainties_dict[key], axis=0)
        else:
            raise ValueError(
                'reference must be one of "first_key", "median", or "mean"'
            )

        if len(uncertainties_dict[key]) > 1:
            diffs = [
                percent_diff(uncert, ref)
                for uncert in uncertainties_dict[key][start_idx:]
            ]

            for i, diff in enumerate(diffs):
                ax[1].scatter(
                    param_names, diff, marker='o', c=colors[i + start_idx], alpha=0.6
                )
            ax[1].fill_between(
                (0, nparams_toplot), -10, 10, color='k', alpha=0.1, label='$\\pm 10\\%$'
            )

        ax[1].set_ylabel(f'% diff wrt\n{title_str}\n')
        ax[1].legend(ncol=1, loc='center right', bbox_to_anchor=(legend_x_anchor, 0.5))
        ax[1].grid()

        if save_fig:
            plt.savefig(f'{fig_path}/{key}.png', dpi=400, bbox_inches='tight')


def block_diag(array_3d):
    """Useful for visualizing nbl, zbins, zbins arrays at a glance."""
    nbl = array_3d.shape[0]
    return scipy.linalg.block_diag(*[array_3d[ell, :, :] for ell in range(nbl)])


def compare_df_keys(dataframe, key_to_compare, value_a, value_b, num_string_columns):
    """This function compares two rows of a dataframe and returns a new row
    with the percentage difference between the two :param dataframe:

    :param key_to_compare:
    :param value_a:
    :param value_b:
    :param num_string_columns: number of columns containing only strings or
    various options, such as whether to fix a certain prior or not...
    :return:
    """
    import pandas as pd

    df_A = dataframe[dataframe[key_to_compare] == value_a]
    df_B = dataframe[dataframe[key_to_compare] == value_b]
    arr_A = df_A.iloc[:, num_string_columns:].select_dtypes('number').values
    arr_B = df_B.iloc[:, num_string_columns:].select_dtypes('number').values

    if arr_A.shape[0] != arr_B.shape[0]:
        raise ValueError(
            'Cannot compare groups with different sizes: '
            f'{arr_A.shape[0]} vs {arr_B.shape[0]}'
        )

    perc_diff_df = df_A.copy()
    # ! the reference is G, this might change to G + SSC + cNG
    perc_diff_df.iloc[:, num_string_columns:] = percent_diff(arr_B, arr_A)
    perc_diff_df[key_to_compare] = f'perc_diff_{value_b}'
    perc_diff_df['FoM'] = -perc_diff_df['FoM']  # ! abs? minus??
    dataframe = pd.concat([dataframe, perc_diff_df], axis=0, ignore_index=True)

    # dataframe = dataframe.drop_duplicates()
    columns_to_consider = [
        col for col in dataframe.columns if col not in ['fm', 'fiducials_dict']
    ]
    dataframe = dataframe.drop_duplicates(subset=columns_to_consider)

    return dataframe


def contour_FoM_calculator(sample, param1, param2, sigma_level=1):
    """This function has been written by Santiago Casas.

    Computes  the FoM from getDist samples. add()sample is a getDist
    sample object, you need as well the shapely package to compute
    polygons. The function returns the 1sigma FoM, but in principle you
    could compute 2-, or 3-sigma "FoMs"
    """
    from shapely.geometry import Polygon

    contour_coords = {}
    density = sample.get2DDensityGridData(j=param1, j2=param2, num_plot_contours=3)
    contour_levels = density.contours
    contours = plt.contour(density.x, density.y, density.P, sorted(contour_levels))
    for ii, contour in enumerate(contours.collections):
        paths = contour.get_paths()
        for path in paths:
            xy = path.vertices
            x = xy[:, 0]
            y = xy[:, 1]
            contour_coords[ii] = list(zip(x, y))
    sigma_lvls = {3: 0, 2: 1, 1: 2}
    poly = Polygon(
        contour_coords[sigma_lvls[sigma_level]]
    )  # 0:3sigma, 1:2sigma, 2:1sigma
    area = poly.area
    FoM_area = (2.3 * np.pi) / area
    return FoM_area, density


def can_be_pickled(obj):
    try:
        pickle.dumps(obj)
        return True
    except (pickle.PicklingError, TypeError):
        return False


def load_cov_from_probe_blocks(path, filename, unique_probe_combs):
    """Load the covariance matrix from the probe blocks in 4D. The blocks are
    stored in a dictionary with keys corresponding to the probes in the order
    specified in probe_ordering. The symmetrization of the blocks is done while
    loading, so only 6 blocks need to be actually stored. :param path: Path to
    the folder containing the covariance blocks. :param filename: Filename of
    the covariance blocks. The filename should contain the placeholders
    {probe_A}, {probe_B}, {probe_C}, {probe_D} which will be replaced with the
    actual probe names. :param probe_ordering: Probe ordering tuple :return:

    YOU SHOULD USE deepcopy, otherwise the different blocks become
    correlated (and you e.g. divide twice by fsky)
    """
    cov_ssc_dict_8D = {}
    for comb_str in unique_probe_combs:
        probe_a, probe_b, probe_c, probe_d = list(comb_str)

        formatted_filename = filename.format(
            probe_a=probe_a, probe_b=probe_b, probe_c=probe_c, probe_d=probe_d
        )
        cov_ssc_dict_8D[probe_a, probe_b, probe_c, probe_d] = np.load(
            f'{path}/{formatted_filename}'
        )

        if formatted_filename.endswith('.npz'):
            cov_ssc_dict_8D[probe_a, probe_b, probe_c, probe_d] = cov_ssc_dict_8D[
                probe_a, probe_b, probe_c, probe_d
            ]['arr_0']

        # Lower triangle, set using symmetry
        cov_ssc_dict_8D[probe_c, probe_d, probe_a, probe_b] = (
            cov_ssc_dict_8D[probe_a, probe_b, probe_c, probe_d].transpose(1, 0, 3, 2)
        ).copy()

    for key, cov in cov_ssc_dict_8D.items():
        assert cov.ndim == 4, (
            f'covariance matrix {key} has ndim={cov.ndim} instead of 4'
        )

    return cov_ssc_dict_8D


def save_dict_to_file(dict_data, file_path, indent=4):
    """Save a dictionary to a text file in a nicely formatted way.

    Parameters
    ----------
    dict_data (dict): The dictionary to be saved.
    file_path (str): The path of the file where the dictionary will be saved.
    indent (int, optional): The number of spaces for indentation. Default is 4.

    """
    with open(file_path, 'w') as f:
        json.dump(dict_data, f, indent=indent)


def figure_of_correlation(correl_matrix):
    """Compute the Figure of Correlation (FoC) from the correlation matrix
    correl_matrix.

    Parameters
    ----------
    - correl_matrix (2D numpy array): The correlation matrix.

    Returns
    -------
    - FoC (float): The Figure of Correlation.

    """
    # Invert the correlation matrix
    correl_matrix_inv = np.linalg.inv(correl_matrix)
    # Compute the FoC
    foc = np.sqrt(np.linalg.det(correl_matrix_inv))

    return foc


def plot_correlation_matrix(correlation_matrix):
    plt.matshow(correlation_matrix, cmap='RdBu_r', vmin=-1, vmax=1)
    plt.colorbar()


def find_inverse_from_array(input_x, input_y, desired_y, interpolation_kind='linear'):
    from pynverse import inversefunc

    input_y_func = interp1d(input_x, input_y, kind=interpolation_kind)
    desired_y = inversefunc(
        input_y_func, y_values=desired_y, domain=(input_x[0], input_x[-1])
    )
    return desired_y


def add_ls_legend(ls_dict):
    """Add a legend for line styles.

    Parameters
    ----------
    ls_dict : dict
        A dictionary mapping line styles to labels.
        E.g. {'-': 'delta', '--': 'gamma'}

    """
    handles = []
    for ls, label in ls_dict.items():
        handles.append(mlines.Line2D([], [], color='black', linestyle=ls, label=label))
    plt.legend(handles=handles, loc='best')


def save_correlation_matrix_plot(matrix1, matrix2, labels):
    """Yet to be fully tested.

    Plot the positive and negative values with different colorbars TODO
    make it only for one matrix!
    """
    _fig = plt.figure(figsize=(16, 6))
    gs = GridSpec(1, 5, width_ratios=[6, 0.3, 6, 0.3, 0.3])

    ax1 = plt.subplot(gs[0])
    ax2 = plt.subplot(gs[2])
    _cbar_ax_pos = plt.subplot(gs[3])
    _cbar_ax_neg = plt.subplot(gs[4])

    # Define the colormap
    cmap_pos = plt.get_cmap('Reds')
    cmap_neg = plt.get_cmap('Blues_r')

    # Divide positive and negative parts for each matrix
    matrix1_pos = np.ma.masked_less_equal(matrix1, 0)
    matrix1_neg = -np.ma.masked_greater_equal(matrix1, 0)

    _matrix2_pos = np.ma.masked_less_equal(matrix2, 0)
    _matrix2_neg = -np.ma.masked_greater_equal(matrix2, 0)

    # Plot Gaussian matrix
    ax1.imshow(matrix1_pos, cmap=cmap_pos, norm=LogNorm())
    ax1.imshow(matrix1_neg, cmap=cmap_neg, norm=LogNorm())

    ax1.set_title('Gaussian')
    ax1.set_xticks(np.arange(len(labels)))
    ax1.set_yticks(np.arange(len(labels)))
    ax1.set_xticklabels(labels)
    ax1.set_yticklabels(labels)

    # Plot Gaussian + SSC matrix
    # im2a = ax2.imshow(matrix2_pos, cmap=cmap_pos, norm=LogNorm())
    # im2b = ax2.imshow(matrix2_neg, cmap=cmap_neg, norm=LogNorm())

    ax2.set_title('Gaussian + SSC')
    ax2.set_xticks(np.arange(len(labels)))
    ax2.set_yticks(np.arange(len(labels)))
    ax2.set_xticklabels(labels)
    ax2.set_yticklabels(labels)

    # Add colorbars
    # cbar_pos = fig.colorbar(im2a, cax=cbar_ax_pos, orientation='vertical')
    # cbar_neg = fig.colorbar(im2b, cax=cbar_ax_neg, orientation='vertical')

    plt.tight_layout()
    plt.show()


def table_to_3d_array(file_path, is_auto_spectrum):
    """Convert CLOE .dat files format to 3d arrays, following the indexing in
    the header.
    """
    # Read the header and data from the file
    with open(file_path) as f:
        header = f.readline().strip().split('\t')

    cl_2d = np.genfromtxt(file_path)
    ells = cl_2d[:, 0]
    cl_2d = cl_2d[:, 1:]
    nbl = len(ells)

    ind = zpairs_header_to_ind_array(header[1:]) - 1  # -1 to revert to 0-based counting
    zbins = np.max(ind) + 1

    cl_3d = np.zeros((nbl, zbins, zbins))
    for ell_idx in range(nbl):
        for zpair_idx, (zi, zj) in enumerate(zip(ind[:, 0], ind[:, 1])):
            cl_3d[ell_idx, zi, zj] = cl_2d[ell_idx, zpair_idx]

    if is_auto_spectrum:
        for ell in range(nbl):
            cl_3d[ell, ...] = symmetrize_2d_array(cl_3d[ell, ...])

    return ells, cl_3d


def zpairs_header_to_ind_array(header):
    # Initialize an empty list to store the pairs of integers
    ind = []

    # Loop through each element in the list
    for zpairs_str_list in header:
        # Split the element by the '-' character
        _zpairs_str_list = zpairs_str_list.split('-')

        # Remove the 'E'mand 'P' from each part and convert to integer
        zpairs = [
            int(zpair_str.replace('E', '').replace('P', ''))
            for zpair_str in _zpairs_str_list
        ]

        # Append the pair of integers to the list
        ind.append(zpairs)

    # Convert the list of pairs into a numpy array
    ind = np.array(ind)

    return ind


def find_nearest_idx(array, value):
    idx = np.abs(array - value).argmin()
    return idx


def flatten_dict(nested_dict):
    """Flatten a nested dictionary."""
    flattened = {}
    for key, value in nested_dict.items():
        if isinstance(value, dict):
            flattened.update(value)
        else:
            flattened[key] = value
    return flattened


def get_filenames_in_folder(folder_path):
    filenames = []
    for filename in os.listdir(folder_path):
        if os.path.isfile(os.path.join(folder_path, filename)):
            filenames.append(filename)
    return filenames


def test_folder_content(
    output_path, benchmarks_path, extension, verbose=False, rtol=1e-10
):
    """Test if the files in the output folder are equal to the benchmark files
    and list the discrepancies.

    Parameters
    ----------
    output_path (str): The path to the folder containing the output files.
    benchmarks_path (str): The path to the folder containing the benchmark files.
    extension (str): The extension of the files to be tested.

    Returns
    -------
    dict: A dictionary containing the comparison results and discrepancies.

    """
    old_files = os.listdir(benchmarks_path)
    new_files = os.listdir(output_path)

    # Ignore hidden files and filter by extension
    old_files = [
        file
        for file in old_files
        if not file.startswith('.') and file.endswith(extension)
    ]
    new_files = [
        file
        for file in new_files
        if not file.startswith('.') and file.endswith(extension)
    ]

    discrepancies = {
        'missing_in_benchmark': set(new_files) - set(old_files),
        'missing_in_output': set(old_files) - set(new_files),
        'comparison_results': [],
    }

    max_length_benchmark = max(
        (len(file) for file in discrepancies['missing_in_benchmark']), default=0
    )
    max_length_output = max(
        (len(file) for file in discrepancies['missing_in_output']), default=0
    )

    # Use the maximum length from either set for alignment
    max_length = max(max_length_benchmark, max_length_output)

    for file in discrepancies['missing_in_benchmark']:
        print(f'{file:<{max_length}} \t output ✅ \t benchmark ❌')

    for file in discrepancies['missing_in_output']:
        print(f'{file:<{max_length}} \t output ❌ \t benchmark ✅')
        print(f'{file} \t output ❌ \t benchmark ✅')

    for file_name in set(old_files).intersection(new_files):
        old_file_path = os.path.join(benchmarks_path, file_name)
        new_file_path = os.path.join(output_path, file_name)

        try:
            if extension == 'npz':
                np.testing.assert_allclose(
                    np.load(old_file_path)['arr_0'],
                    np.load(new_file_path)['arr_0'],
                    verbose=verbose,
                    rtol=rtol,
                    atol=0,
                )
            elif extension == 'npy':
                np.testing.assert_allclose(
                    np.load(old_file_path),
                    np.load(new_file_path),
                    verbose=verbose,
                    rtol=rtol,
                    atol=0,
                )
            elif extension in ['txt', 'dat']:
                np.testing.assert_allclose(
                    np.genfromtxt(old_file_path),
                    np.genfromtxt(new_file_path),
                    verbose=verbose,
                    rtol=rtol,
                    atol=0,
                )
            else:
                raise ValueError(f'Unknown extension: {extension}')
        except AssertionError as exc:
            discrepancies['comparison_results'].append((file_name, str(exc)))
            print(f'\nFile {file_name} does not match: {exc}')
        else:
            discrepancies['comparison_results'].append((file_name, 'Match'))
            print(f'{file_name:<{max_length}} \t matches to within {rtol * 100}% ✅')

    # Provide a summary of the results
    num_comparisons = len(discrepancies['comparison_results'])
    num_matches = sum(
        1 for _, result in discrepancies['comparison_results'] if result == 'Match'
    )
    num_discrepancies = num_comparisons - num_matches

    print(
        f'\nSummary: {num_comparisons} files compared, {num_matches} '
        f'matches, {num_discrepancies} discrepancies.\n'
    )

    return discrepancies


def import_files(folder_path, extension):
    """Imports all files with a specific extension from a folder and stores
    their contents in a dictionary.

    Parameters
    ----------
    folder_path (str): The path to the folder from which to import files.
    extension (str): The file extension to look for.

    Returns
    -------
    dict: A dictionary with filenames as keys and file contents as values.

    """
    files_dict = {}
    # Get the list of relevant file names using the get_filenames_in_folder function
    filenames = get_filenames_in_folder(folder_path)

    for filename in filenames:
        file_path = os.path.join(folder_path, filename)
        # Determine how to load the file based on the extension
        if extension in ['.txt', '.csv']:
            file_content = np.genfromtxt(
                file_path, delimiter=','
            )  # Adjust delimiter if necessary
        elif extension == '.npy':
            file_content = np.load(file_path)
        elif extension == '.npz':
            file_content = np.load(file_path)['arr_0']
        else:
            raise ValueError(f'Unsupported file extension: {extension}')

        # Use the file name without an extension as the key
        key = os.path.splitext(filename)[0]
        files_dict[key] = file_content

    return files_dict


def is_increasing(arr):
    return np.all(np.diff(arr) > 0)


def save_pickle(filename, obj):
    with open(f'{filename}', 'wb') as handle:
        pickle.dump(obj, handle)


def load_pickle(filename):
    with open(f'{filename}', 'rb') as handle:
        obj = pickle.load(handle)
    return obj


def save_compressed_pickle(title, data):
    import bz2

    with bz2.BZ2File(title + '.pbz2', 'wb') as handle:
        pickle.dump(data, handle)


def load_compressed_pickle(file):
    import bz2

    data = bz2.BZ2File(file, 'rb')
    data = pickle.load(data)
    return data


def read_yaml(filename):
    """A function to read YAML file.

    filename must include the path and the extension
    """
    with open(filename) as f:
        config = yaml.safe_load(f)
    return config


# @njit
def percent_diff(array_1, array_2, abs_value=False):
    array_1 = np.atleast_1d(array_1)  # Ensure array-like behavior
    array_2 = np.atleast_1d(array_2)

    diff = (array_1 / array_2 - 1) * 100

    # avoid nans
    both_zeros = np.logical_and(array_1 == 0, array_2 == 0)

    diff[both_zeros] = 0

    if abs_value:
        return np.abs(diff)
    else:
        # Convert back to scalar if necessary
        return diff.item() if diff.size == 1 else diff


# @njit
def percent_diff_mean(array_1, array_2):
    """Result is in "percent" units."""
    mean = (array_1 + array_2) / 2.0
    diff = (array_1 / mean - 1) * 100
    return diff


# @njit
def _percent_diff_nan(array_1, array_2, eraseNaN=True, log=False, abs_val=False):
    if eraseNaN:
        diff = np.where(array_1 == array_2, 0, percent_diff(array_1, array_2))
    else:
        diff = percent_diff(array_1, array_2)
    if log:
        diff = np.log10(diff)
    if abs_val:
        diff = np.abs(diff)
    return diff


def percent_diff_nan(array_1, array_2, eraseNaN=True, log=False, abs_val=False):
    """Calculate the percent difference between two arrays, handling NaN
    values.
    """
    # Handle NaN values
    if eraseNaN:
        # Mask where NaN values are present
        diff = np.ma.masked_where(
            np.isnan(array_1) | np.isnan(array_2), percent_diff(array_1, array_2)
        )
    else:
        diff = percent_diff(array_1, array_2)

    # Handle log transformation
    if log:
        # Mask zero differences before taking the log
        diff = np.ma.masked_where(diff == 0, diff)
        diff = np.log10(np.ma.abs(diff))  # Masked values will be ignored in the log

    # Handle absolute values
    if abs_val:
        diff = np.ma.abs(diff)

    return diff


def diff_threshold_check(diff, threshold):
    boolean = np.any(np.abs(diff) > threshold)
    print(f'has any element of the arrays a disagreement > {threshold}%? ', boolean)


def compute_smape(vec_true, vec_test, cov_mat=None):
    """Computes the SMAPE (Symmetric Mean Absolute Percentage Error) for a
    given 1D array with weighted elements.

    Args:
        vec_true (np.array): array of true values
        vec_test (np.array): array of predicted/approximated values
        cov_mat (np.array): covariance matrix for vec_true

    Returns:
        float: SMAPE value

    """
    if isinstance(vec_true, np.ndarray) and isinstance(vec_test, np.ndarray):
        assert len(vec_true) == len(vec_test), 'Arrays must have the same length'
        assert vec_true.ndim == 1 and vec_test.ndim == 1, 'arrays must be 1D'

    if cov_mat is not None:
        assert cov_mat.shape[0] == cov_mat.shape[1] == len(vec_true), (
            'cov_mat must be a square matrix with the same length as the input vectors'
        )
        weights = vec_true / np.sqrt(np.diag(cov_mat))
    else:
        weights = np.ones_like(vec_true)  # uniform weights

    numerator = weights * np.abs(vec_true - vec_test)
    denominator = np.abs(vec_true) + np.abs(vec_test)

    return 100 * np.mean(numerator / denominator)  # the output is already a precentage


def smape(y_true, y_pred):
    """Compute the point-by-point Symmetric Mean Absolute Percentage Error (SMAPE)
    between two arrays of the same shape.

    Parameters
    ----------
    y_true : array_like
        Reference or true values.
    y_pred : array_like
        Predicted or test values.

    Returns
    -------
    smape : ndarray
        Array of SMAPE values in percentage (same shape as inputs).

    """
    y_true = np.asarray(y_true)
    y_pred = np.asarray(y_pred)

    numerator = np.abs(y_true - y_pred)
    denominator = 0.5 * (np.abs(y_true) + np.abs(y_pred))

    with np.errstate(divide='ignore', invalid='ignore'):
        smape = 100 * numerator / denominator
        smape[denominator == 0] = 0.0  # Define SMAPE as 0 if denominator is 0

    return smape


def compute_diff_sigma(vec_true, vec_test, sigma):
    """Compute the element-wise difference between two vectors vec_true and
    vec_test, and divide it by sigma.

    Args:
    - vec_true (numpy.ndarray): A numpy array representing the first vector.
    - vec_test (numpy.ndarray): A numpy array representing the second vector.
    - sigma (numpy.ndarray): A numpy array representing the
    vector of standard deviations.

    Returns:
    - A numpy array representing the element-wise difference between vec_true and
    vec_test,
      divided by sigma.

    """
    diff = np.abs(vec_true - vec_test)
    return 100 * diff / sigma


def get_var_name(var):
    callers_local_vars = inspect.currentframe().f_back.f_locals.items()
    return [var_name for var_name, var_val in callers_local_vars if var_val is var]


def compare_arrays(
    A,
    B,
    name_A='A',
    name_B='B',
    plot_diff=True,
    plot_array=True,
    log_array=True,
    log_diff=False,
    abs_val=False,
    plot_diff_perc_threshold=None,
    white_where_zero=True,
    plot_diff_hist=False,
<<<<<<< HEAD
    early_return=True,
=======
    matshow_arr_kw=None,
    title='',
>>>>>>> 8d221dfc
):
    fontsize = 25

    if matshow_arr_kw is None:
        matshow_arr_kw = {}

    if np.array_equal(A, B):
        print(f'{name_A} and {name_B} are equal ✅')
        if early_return:
            return

    for rtol in [1e-3, 1e-2, 5e-2]:  # these are NOT percent units
        if np.allclose(A, B, rtol=rtol, atol=0):
            print(
                f'{name_A} and {name_B} are close within relative tolerance '
                f'of {rtol * 100}% ✅'
            )
            if early_return:
                return

    diff_AB = percent_diff_nan(A, B, eraseNaN=True, abs_val=abs_val)
    higher_rtol = plot_diff_perc_threshold or 5.0
    max_diff = np.max(diff_AB)
    result_emoji = '❌' if max_diff > higher_rtol or np.isnan(max_diff) else '✅'
    no_outliers = np.sum(diff_AB > higher_rtol)
    additional_info = (
        f'\nMax discrepancy: {max_diff:.2f}%;'
        f'\nNumber of elements with discrepancy > {higher_rtol}%: {no_outliers}'
        f'\nFraction of elements with discrepancy > {higher_rtol}%: '
        f'{no_outliers / diff_AB.size:.5f}'
    )
    print(
        f'Are {name_A} and {name_B} different by less than {higher_rtol}%? '
        f'{result_emoji} {additional_info}'
    )

    # Check that arrays are 2D if any plotting is requested.
    if plot_diff or plot_array:
        assert A.ndim == 2 and B.ndim == 2, 'Plotting is only implemented for 2D arrays'

    # Determine number of rows:
    nrows = (1 if plot_array else 0) + (1 if plot_diff else 0)
    ncols = 2  # Always show 2 panels per row

    fig, ax = plt.subplots(
        nrows, ncols, figsize=(17, 7 * nrows), constrained_layout=True
    )

    # Ensure ax is always 2D
    if nrows == 1:
        ax = np.expand_dims(ax, axis=0)  # Convert row array to 2D
    if ncols == 1:
        ax = np.expand_dims(ax, axis=1)  # Convert column array to 2D

    # If plotting arrays, prepare data and plot in first row.
    if plot_array:
        A_toplot, B_toplot = A.copy(), B.copy()
        if abs_val:
            A_toplot, B_toplot = np.abs(A_toplot), np.abs(B_toplot)
        if log_array:
            A_toplot, B_toplot = np.log10(A_toplot), np.log10(B_toplot)

        im = ax[0, 0].matshow(A_toplot, **matshow_arr_kw)
        ax[0, 0].set_title(f'{name_A}', fontsize=fontsize)
        fig.colorbar(im, ax=ax[0, 0])

        im = ax[0, 1].matshow(B_toplot, **matshow_arr_kw)
        ax[0, 1].set_title(f'{name_B}', fontsize=fontsize)
        fig.colorbar(im, ax=ax[0, 1])

    # If plotting differences, prepare diff data and plot in next row.
    if plot_diff:
        diff_AB = percent_diff_nan(A, B, eraseNaN=True, log=False, abs_val=abs_val)
        diff_BA = percent_diff_nan(B, A, eraseNaN=True, log=False, abs_val=abs_val)

        if plot_diff_perc_threshold is not None:
            # Mask out small differences (set them to white via the colormap's
            # "bad" color)
            diff_AB = np.ma.masked_where(np.abs(diff_AB) < plot_diff_perc_threshold, diff_AB)
            diff_BA = np.ma.masked_where(np.abs(diff_BA) < plot_diff_perc_threshold, diff_BA)

        if log_diff:
            # Replace nonpositive with nan to avoid -inf
            diff_AB = np.log10(np.abs(diff_AB))
            diff_BA = np.log10(np.abs(diff_BA))

        im = ax[1, 0].matshow(diff_AB)
        ax[1, 0].set_title('(A/B - 1) * 100', fontsize=fontsize)
        fig.colorbar(im, ax=ax[1, 0])

        im = ax[1, 1].matshow(diff_BA)
        ax[1, 1].set_title('(B/A - 1) * 100', fontsize=fontsize)
        fig.colorbar(im, ax=ax[1, 1])

    fig.suptitle(
        f'log_array={log_array}, abs_val={abs_val}, log_diff={log_diff}\n'
<<<<<<< HEAD
        f'plot_diff_threshold={plot_diff_perc_threshold}%',
=======
        f'plot_diff_threshold={plot_diff_threshold}%\n{title}',
>>>>>>> 8d221dfc
        fontsize=fontsize,
    )
    plt.show()

    if plot_diff_hist:
        diff_AB = percent_diff_nan(A, B, eraseNaN=True, log=False, abs_val=False)
        plt.figure()
        plt.hist(diff_AB.flatten(), bins=30, log=True, density=True)
        plt.xlabel('% difference')
        plt.ylabel('frequency')
        plt.show()


def compare_folder_content(path_A: str, path_B: str, filetype: str):
    """Compare the content of 2 folders.

    The files in folder A should be a subset of the files in folder B.
    """
    dict_A = dict(get_kv_pairs(path_A, filetype))
    dict_B = dict(get_kv_pairs(path_B, filetype))

    for key in dict_A:  # noqa: PLC0206
        result_emoji = '✅' if np.array_equal(dict_A[key], dict_B[key]) else '❌'
        print(f'is {key} equal in both folders? {result_emoji}')


def namestr(obj, namespace):
    """Does not work with slices!!!

    (why?)
    """
    return [name for name in namespace if namespace[name] is obj][0]


def find_null_rows_cols_2D(array):
    """:param array:

    :return null_rows_idxs: list
        array of null rows/columns indices
    """
    assert array.ndim == 2, (
        'ndim should be <= 2; higher-dimensional case not yet implemented'
    )
    null_rows_idxs = np.where(np.all(array == 0, axis=0))[0]
    null_cols_idxs = np.where(np.all(array == 0, axis=1))[0]

    assert np.array_equal(null_rows_idxs, null_cols_idxs), (
        'null rows and columns indices should be the same for Fisher matrices'
    )

    if null_rows_idxs.shape[0] == 0:
        # print('The input array has no null rows/columns')
        return None
    else:
        # print(f'The input array had null rows and columns '
        # f'at indices {null_rows_idxs}')
        return null_rows_idxs


def remove_rows_cols_array2D(array, rows_idxs_to_remove):
    """Removes the *same* rows and columns from an array :param array:
    numpy.ndarray.

    input 2D array
    :param rows_idxs_to_remove: list. rows (and columns) to delete
    :return: array without null rows and columns
    """
    if rows_idxs_to_remove is None:
        warnings.warn('null_rows_idxs is None, returning the input array', stacklevel=2)
        return array

    if len(rows_idxs_to_remove) == 0:
        warnings.warn(
            'null_rows_idxs is empty, returning the input array', stacklevel=2
        )
        return array

    assert array.ndim == 2, (
        'ndim should be <= 2; higher-dimensional case not yet implemented'
    )
    array = np.delete(array, rows_idxs_to_remove, axis=0)
    array = np.delete(array, rows_idxs_to_remove, axis=1)
    return array


def remove_null_rows_cols_2D(array_2d: np.ndarray):
    """Remove null rows and columns from a 2D numpy array.

    Args:
        array_2d (numpy.ndarray): The 2D numpy array to remove null rows and columns
        from.

    Returns:
        numpy.ndarray: The 2D numpy array with null rows and columns removed.

    """
    assert array_2d.ndim == 2, (
        'ndim should be <= 2; higher-dimensional case not yet implemented'
    )
    array_2d = array_2d[~np.all(array_2d == 0, axis=1)]
    array_2d = array_2d[:, ~np.all(array_2d == 0, axis=0)]
    return array_2d


def mask_FM_null_rowscols(FM, params, fid):
    """Mask the Fisher matrix, fiducial values and parameter list deleting the
    null rows and columns :param FM: Fisher Matrix, 2D numpy array :return:
    masked FM, fiducial values and parameter list.
    """
    null_idx = find_null_rows_cols_2D(FM)

    if null_idx is None:
        return FM, params, fid

    FM = remove_rows_cols_array2D(FM, null_idx)
    params = np.delete(params, obj=null_idx, axis=0)
    fid = np.delete(fid, obj=null_idx, axis=0)
    assert len(fid) == len(params), (
        'the fiducial values and parameter lists should have the same length'
    )
    return FM, list(params), list(fid)


def mask_fm_null_rowscols_v2(fm, fiducials_dict):
    """Mask the Fisher matrix, fiducial values and parameter list deleting the
    null rows and columns :param FM: Fisher Matrix, 2D numpy array :return:
    masked FM, fiducial values and parameter list.
    """
    param_names = list(fiducials_dict.keys())
    param_values = list(fiducials_dict.values())

    null_idxs = find_null_rows_cols_2D(fm)

    if null_idxs is None:
        return fm, fiducials_dict

    # remove null rows and columns
    fm = remove_rows_cols_array2D(fm, null_idxs)
    # update fiducials dict
    fiducials_dict = {
        param_names[i]: param_values[i]
        for i in range(len(param_names))
        if i not in null_idxs
    }

    return fm, fiducials_dict


def mask_fisher(
    fm: np.ndarray,
    fiducials_dict: dict,
    names_params_to_fix: list,
    remove_null_rows_cols: bool,
):
    """Trim the Fisher matrix to remove null rows/columns and/or fix nuisance
    parameters.
    """
    fm = fm.copy()
    fiducials_dict = deepcopy(fiducials_dict)

    assert len(list(fiducials_dict.keys())) == fm.shape[0] == fm.shape[1], (
        'Wrong shape of FM matrix!'
    )

    if names_params_to_fix is not None:
        fm = fix_params_in_fm(fm, names_params_to_fix, fiducials_dict)  # cut fm entries
        # update fiducials_dict
        fiducials_dict = {
            key: fiducials_dict[key]
            for key in fiducials_dict
            if key not in names_params_to_fix
        }

    # remove remaining null rows_cols
    if remove_null_rows_cols:
        fm, fiducials_dict = mask_fm_null_rowscols_v2(fm, fiducials_dict)

    return fm, fiducials_dict


def fix_params_in_fm(fm, names_params_to_fix, fiducials_dict):
    param_names = list(fiducials_dict.keys())
    fm = fm.copy()
    fiducials_dict = deepcopy(fiducials_dict)

    # check the correctness of the parameters' names
    for param_to_fix in names_params_to_fix:
        assert param_to_fix in param_names, (
            f'Parameter {param_to_fix} not found in param_names!'
        )

    rows_idxs_to_remove = [
        param_names.index(param_to_fix) for param_to_fix in names_params_to_fix
    ]
    fm = remove_rows_cols_array2D(fm, rows_idxs_to_remove)
    # print(f'Removing rows and columns from FM:\n{rows_idxs_to_remove}')

    return fm


def add_prior_to_fm(fm, fiducials_dict, prior_param_names, prior_param_values):
    """Adds a FM of priors (with elements 1/sigma in the correct positions) to
    the input FM.
    """
    fm = fm.copy()
    fiducials_dict = deepcopy(fiducials_dict)

    assert len(list(fiducials_dict.keys())) == fm.shape[0] == fm.shape[1], (
        'Wrong shape of FM matrix!'
    )
    fid_param_names = list(fiducials_dict.keys())

    for prior_param_name in prior_param_names:
        if prior_param_name not in fid_param_names:
            warnings.warn(
                f'Prior parameter {prior_param_names} not found in fiducial parameters'
                ' dict!',
                stacklevel=2,
            )
            return fm

    prior_param_idxs = [
        fid_param_names.index(prior_param_name)
        for prior_param_name in prior_param_names
    ]

    prior_fm = np.zeros(fm.shape)
    prior_fm[prior_param_idxs, prior_param_idxs] = 1 / np.array(prior_param_values)
    return fm + prior_fm


def uncertainties_fm_v2(
    fm, fiducials_dict, which_uncertainty='marginal', normalize=True, percent_units=True
):
    """Returns relative 1-sigma error."""
    param_names = list(fiducials_dict.keys())
    param_values = np.array(list(fiducials_dict.values()))

    assert len(param_names) == param_values.shape[0] == fm.shape[0] == fm.shape[1], (
        'param_names and param_values must have the same length and be equal to the '
        'number of rows and columns of fm'
    )

    if which_uncertainty == 'marginal':
        fm_inv = np.linalg.inv(fm)
        sigma_fm = np.sqrt(np.diag(fm_inv))
    elif which_uncertainty == 'conditional':
        sigma_fm = np.sqrt(1 / np.diag(fm))
    else:
        raise ValueError('which_uncertainty must be either "marginal" or "conditional"')

    if normalize:
        # if the fiducial for is 0, substitute with 1 to avoid division by zero;
        # if it's -1, take the absolute value
        param_values = np.where(param_values == 0, 1, param_values)
        param_values = np.where(param_values < 0, np.abs(param_values), param_values)
        # normalize to get the relative uncertainties
        sigma_fm /= param_values

    if percent_units:
        return sigma_fm * 100

    return sigma_fm


def build_labels_TeX(zbins):
    galaxy_bias_label = [f'$b_{{{i + 1}}}$' for i in range(zbins)]
    shear_bias_label = [f'$m_{{{i + 1}}}$' for i in range(zbins)]
    zmean_shift_label = [f'$dz_{{{i + 1}}}$' for i in range(zbins)]
    return [galaxy_bias_label, shear_bias_label, zmean_shift_label]


def build_labels(zbins):
    galaxy_bias_label = [f'b{(i + 1):02d}' for i in range(zbins)]
    shear_bias_label = [f'm{(i + 1):02d}' for i in range(zbins)]
    zmean_shift_label = [f'dz{(i + 1):02d}' for i in range(zbins)]
    return [galaxy_bias_label, shear_bias_label, zmean_shift_label]


def matshow(
    array,
    title='title',
    log=True,
    abs_val=False,
    threshold=None,
    only_show_nans=False,
    matshow_kwargs: dict | None = None,
):
    """:param array:
    :param title:
    :param log:
    :param abs_val:
    :param threshold: if None, do not mask the values; otherwise,
    keep only the elements above the threshold (i.e., mask the ones below the threshold)
    :return:
    """
    if matshow_kwargs is None:
        matshow_kwargs = {}
    if only_show_nans:
        warnings.warn(
            'only_show_nans is True, better switch off log and abs_val for the moment',
            stacklevel=2,
        )
        # Set non-NaN elements to 0 and NaN elements to 1
        array = np.where(np.isnan(array), 1, 0)
        title += ' (only NaNs shown)'

    # the ordering of these is important: I want the log(abs), not abs(log)
    if abs_val:  # take the absolute value
        array = np.abs(array)
        title = 'abs ' + title
    if log:  # take the log
        with np.errstate(divide='ignore', invalid='ignore'):
            array = np.log10(array)
        title = 'log10 ' + title

    if threshold is not None:
        array = np.ma.masked_where(array < threshold, array)
        title += f' \n(masked below {threshold} %)'

    plt.matshow(array, **matshow_kwargs)
    plt.colorbar()
    plt.title(title)
    plt.show()


def get_kv_pairs(path_import, extension='npy'):
    """Load txt or dat files in dictionary.

    To use it, wrap it in "dict(), e.g.:     loaded_dict =
    dict(get_kv_pairs(path_import, filetype="dat"))
    """
    if extension in ('npy', 'npz'):
        load_function = np.load
    elif extension in ('txt', 'dat'):
        load_function = np.genfromtxt
    else:
        raise NotImplementedError(
            "extension must be either 'npy', 'npz', 'txt' or 'dat'"
        )

    for path in Path(path_import).glob(f'*.{extension}'):
        yield path.stem, load_function(str(path))


def get_kv_pairs_v2(path_import, extension='npy'):
    """Load npy, npz, txt, or dat files in dictionary.

    To use it, wrap it in "dict(), e.g.:     loaded_dict =
    dict(get_kv_pairs(path_import, filetype="dat"))
    """
    if extension in ('npy', 'npz'):
        load_function = np.load
    elif extension in ('txt', 'dat'):

        def load_function(p):
            return np.genfromtxt(p, encoding='latin1')  # Handle non-UTF-8 encoding
    else:
        raise NotImplementedError(
            "extension must be either 'npy', 'npz', 'txt' or 'dat'"
        )

    for path in Path(path_import).glob(f'*.{extension}'):
        if path.is_file():  # Ensure it's a file, not a directory
            try:
                yield path.stem, load_function(str(path))
            except UnicodeDecodeError as e:
                print(f'Error decoding file {path}: {e}')
            except Exception as e:
                print(f'Error loading file {path}: {e}')


# to display the names (keys) more tidily
def show_keys(arrays_dict):
    for key in arrays_dict:
        print(key)


# @njit
def symmetrize_Cl(Cl, nbl, zbins):
    for ell in range(nbl):
        for i in range(zbins):
            for j in range(zbins):
                Cl[ell, j, i] = Cl[ell, i, j]
    return Cl


def generate_ind(triu_tril_square, row_col_major, size):
    """Generates a list of indices for the upper triangular part of a matrix
    :param triu_tril_square: str.

    if 'triu', returns the indices for the upper triangular part of the
    matrix. If 'tril', returns the indices for the lower triangular part
    of the matrix If 'full_square', returns the indices for the whole
    matrix
    :param row_col_major: str. if True, the indices are returned in row-
        major order; otherwise, in column-major order
    :param size: int. size of the matrix to take the indices of
    :return: list of indices
    """
    assert row_col_major in ['row-major', 'col-major'], (
        'row_col_major must be either "row-major" or "col-major"'
    )
    assert triu_tril_square in ['triu', 'tril', 'full_square'], (
        'triu_tril_square must be either "triu", "tril" or "full_square"'
    )

    if triu_tril_square == 'triu':
        if row_col_major == 'row-major':
            ind = [(i, j) for i in range(size) for j in range(i, size)]
        elif row_col_major == 'col-major':
            ind = [(j, i) for i in range(size) for j in range(i + 1)]
    elif triu_tril_square == 'tril':
        if row_col_major == 'row-major':
            ind = [(i, j) for i in range(size) for j in range(i + 1)]
        elif row_col_major == 'col-major':
            ind = [(j, i) for i in range(size) for j in range(i, size)]
    elif triu_tril_square == 'full_square':
        if row_col_major == 'row-major':
            ind = [(i, j) for i in range(size) for j in range(size)]
        elif row_col_major == 'col-major':
            ind = [(j, i) for i in range(size) for j in range(size)]

    return np.asarray(ind)


def build_full_ind(triu_tril, row_col_major, size):
    """Builds the good old ind file."""
    assert triu_tril in ['triu', 'tril'], 'triu_tril must be either "triu" or "tril"'
    assert row_col_major in ['row-major', 'col-major'], (
        'row_col_major must be either "row-major" or "col-major"'
    )

    zpairs_auto, zpairs_cross, zpairs_3x2pt = get_zpairs(size)

    LL_columns = np.zeros((zpairs_auto, 2))
    GL_columns = np.hstack((np.ones((zpairs_cross, 1)), np.zeros((zpairs_cross, 1))))
    GG_columns = np.ones((zpairs_auto, 2))

    LL_columns = np.hstack(
        (LL_columns, generate_ind(triu_tril, row_col_major, size))
    ).astype(int)
    GL_columns = np.hstack(
        (GL_columns, generate_ind('full_square', row_col_major, size))
    ).astype(int)
    GG_columns = np.hstack(
        (GG_columns, generate_ind(triu_tril, row_col_major, size))
    ).astype(int)

    ind = np.vstack((LL_columns, GL_columns, GG_columns))

    assert ind.shape[0] == zpairs_3x2pt, 'ind has the wrong number of rows'

    return ind


def build_ind_dict(triu_tril, row_col_major, size, GL_OR_LG):
    ind = build_full_ind(triu_tril, row_col_major, size)
    zpairs_auto, zpairs_cross, zpairs_3x2pt = get_zpairs(size)

    ind_dict = {}
    ind_dict['L', 'L'] = ind[:zpairs_auto, :]
    ind_dict['G', 'G'] = ind[(zpairs_auto + zpairs_cross) :, :]

    if GL_OR_LG == 'LG':
        ind_dict['L', 'G'] = ind[zpairs_auto : (zpairs_auto + zpairs_cross), :]
        ind_dict['G', 'L'] = ind_dict['L', 'G'].copy()  # copy and switch columns
        ind_dict['G', 'L'][:, [2, 3]] = ind_dict['G', 'L'][:, [3, 2]]
    elif GL_OR_LG == 'GL':
        ind_dict['G', 'L'] = ind[zpairs_auto : (zpairs_auto + zpairs_cross), :]
        ind_dict['L', 'G'] = ind_dict['G', 'L'].copy()  # copy and switch columns
        ind_dict['L', 'G'][:, [2, 3]] = ind_dict['L', 'G'][:, [3, 2]]

    return ind_dict


# CHECK FOR DUPLICATES
def cl_2D_to_3D_symmetric(Cl_2D, nbl, zpairs, zbins):
    """Reshape from (nbl, zpairs) to (nbl, zbins, zbins) according to upper
    traigular ordering 0-th rows filled first, then second from i to 10...
    """
    assert Cl_2D.shape == (nbl, zpairs), (
        f'cl_2d must have shape (nbl, zpairs) = ({nbl}, {zpairs})'
    )

    triu_idx = np.triu_indices(zbins)
    Cl_3D = np.zeros((nbl, zbins, zbins))
    for ell in range(nbl):
        for zpair_idx in range(zpairs):
            i, j = triu_idx[0][zpair_idx], triu_idx[1][zpair_idx]
            Cl_3D[ell, i, j] = Cl_2D[ell, zpair_idx]
    # fill lower diagonal (the matrix is symmetric!)
    Cl_3D = fill_3D_symmetric_array(Cl_3D, nbl, zbins)
    return Cl_3D


def cl_2D_to_3D_asymmetric(Cl_2D, nbl, zbins, order):
    """Reshape from (nbl, npairs) to (nbl, zbins, zbins), rows first (valid for
    asymmetric Cij, i.e. C_XC)
    """
    assert order in ['row-major', 'col-major', 'C', 'F'], (
        'order must be either "row-major", "C" (equivalently), or'
        '"col-major", "F" (equivalently)'
    )
    if order == 'row-major':
        order = 'C'
    elif order == 'col-major':
        order = 'F'

    Cl_3D = np.zeros((nbl, zbins, zbins))
    Cl_3D = np.reshape(Cl_2D, Cl_3D.shape, order=order)
    return Cl_3D


def Cl_3D_to_2D_symmetric(Cl_3D, nbl, npairs, zbins=10):
    """Reshape from (nbl, zbins, zbins) to (nbl, npairs)  according to upper
    traigular ordering 0-th rows filled first, then second from i to 10...
    """
    triu_idx = np.triu_indices(zbins)
    Cl_2D = np.zeros((nbl, npairs))
    for ell in range(nbl):
        for i in range(npairs):
            Cl_2D[ell, i] = Cl_3D[ell, triu_idx[0][i], triu_idx[1][i]]
    return Cl_2D


def Cl_3D_to_2D_asymmetric(Cl_3D):
    """Reshape from (nbl, zbins, zbins) to (nbl, npairs), rows first (valid for
    asymmetric Cij, i.e. C_XC)
    """
    assert Cl_3D.ndim == 3, 'Cl_3D must be a 3D array'

    nbl = Cl_3D.shape[0]
    zbins = Cl_3D.shape[1]
    zpairs_cross = zbins**2

    Cl_2D = np.reshape(Cl_3D, (nbl, zpairs_cross))

    # Cl_2D = np.zeros((nbl, zpairs_cross))
    # for ell in range(nbl):
    #     Cl_2D[ell, :] = Cl_3D[ell, :].flatten(order='C')
    return Cl_2D


def cl_3D_to_2D_or_1D(
    cl_3D, ind, is_auto_spectrum, use_triu_row_major, convert_to_2D, block_index
):
    """Reshape from (nbl, zbins, zbins) to (nbl, zpairs), according to the
    ordering given in the ind file (valid for asymmetric Cij, i.e. C_XC)
    """
    # warnings.warn('finish this function!! (old warning, I dont remember
    # exactly what is missing...)')
    assert cl_3D.ndim == 3, 'cl_3D must be a 3D array'
    assert cl_3D.shape[1] == cl_3D.shape[2], (
        'cl_3D must be a square array of shape (nbl, zbins, zbins)'
    )

    zbins = cl_3D.shape[1]
    zpairs_auto, zpairs_cross, zpairs_3x2pt = get_zpairs(zbins)

    if use_triu_row_major:
        ind = build_full_ind('triu', 'row-major', zbins)

    # Select appropriate indices based on whether the spectrum is auto or cross
    zpairs = zpairs_auto if is_auto_spectrum else zpairs_cross
    selected_ind = (
        ind[:zpairs, 2:]
        if is_auto_spectrum
        else ind[zpairs_auto : zpairs_auto + zpairs_cross, 2:]
    )

    # Vectorize the selection of elements based on the indices
    cl_2D = cl_3D[:, selected_ind[:, 0], selected_ind[:, 1]]

    if convert_to_2D:
        return cl_2D

    # Flatten the array based on the 'block_index' parameter
    order = 'C' if block_index == 'ell' else 'F' if block_index == 'zpair' else None
    if order is None:
        raise ValueError('block_index must be either "ell" or "zpair"')

    return cl_2D.flatten(order=order)


# @njit
def cl_1D_to_3D(cl_1d, nbl: int, zbins: int, is_symmetric: bool):
    """This is used to unpack Vincenzo's files for SPV3 Still to be thoroughly
    checked.
    """
    cl_3d = np.zeros((nbl, zbins, zbins))
    p = 0
    if is_symmetric:
        for ell in range(nbl):
            for iz in range(zbins):
                for jz in range(iz, zbins):
                    cl_3d[ell, iz, jz] = cl_1d[p]
                    p += 1

    else:  # take all elements, not just the upper triangle
        for ell in range(nbl):
            for iz in range(zbins):
                for jz in range(zbins):
                    cl_3d[ell, iz, jz] = cl_1d[p]
                    p += 1
    return cl_3d


# @njit
def symmetrize_2d_array(array_2d):
    """Mirror the lower/upper triangle."""
    # if already symmetric, do nothing
    if check_symmetric(array_2d, exact=True):
        return array_2d

    # there is an implicit "else" here, since the function returns array_2d if
    # the array is symmetric
    assert array_2d.ndim == 2, 'array must be square'
    size = array_2d.shape[0]

    # check that either the upper or lower triangle (not including the diagonal) is null
    triu_elements = array_2d[np.triu_indices(size, k=+1)]
    tril_elements = array_2d[np.tril_indices(size, k=-1)]
    assert np.all(triu_elements) == 0 or np.all(tril_elements) == 0, (
        'neither the upper nor the lower triangle (excluding the diagonal) are null'
    )

    # if np.any(np.diag(array_2d)) != 0:
    # warnings.warn('the diagonal elements are all null', stacklevel=2)

    # symmetrize
    array_2d = np.where(array_2d, array_2d, array_2d.T)
    # check
    if not check_symmetric(array_2d, exact=False):
        warnings.warn('check failed: the array is not symmetric', stacklevel=2)

    return array_2d


def fill_3D_symmetric_array(array_3D, nbl, zbins):
    """Mirror the lower/upper triangle."""
    assert array_3D.shape == (nbl, zbins, zbins), (
        'shape of input array must be (nbl, zbins, zbins)'
    )

    array_diag_3D = np.zeros((nbl, zbins, zbins))
    for ell in range(nbl):
        array_diag_3D[ell, :, :] = np.diag(np.diagonal(array_3D, 0, 1, 2)[ell, :])
    array_3D = array_3D + np.transpose(array_3D, (0, 2, 1)) - array_diag_3D
    return array_3D


def array_2D_to_1D_ind(array_2D, zpairs, ind):
    """Unpack according to "ind" ordering, same as for the Cls."""
    assert ind.shape[0] == zpairs, 'ind must have lenght zpairs'

    array_1D = np.zeros(zpairs)
    for p in range(zpairs):
        i, j = ind[p, 2], ind[p, 3]
        array_1D[p] = array_2D[i, j]
    return array_1D


def dC_4D_to_3D(dC_4D, nbl, zpairs, nparams_tot, ind):
    """Expand the zpair indices into zi, zj, according to the ind ordering as usual"""
    dC_3D = np.zeros((nbl, zpairs, nparams_tot))
    for ell in range(nbl):
        for alf in range(nparams_tot):
            dC_3D[ell, :, alf] = array_2D_to_1D_ind(dC_4D[ell, :, :, alf], zpairs, ind)
    return dC_3D


def dcl_dict_to_4D_array(
    dcl_dict_3d, param_names, nbl, zbins, derivatives_prefix, is_3x2pt=False, n_probes=2
):
    """:param param_names: filename of the parameter, e.g. 'Om'; dCldOm = d(C(l))/d(Om)
    :param dC_dict_3D:
    :param nbl:
    :param zbins:
    :param obs_name: filename of the observable, e.g. 'Cl'; dCldOm = d(C(l))/d(Om)
    :param is_3x2pt: whether to will the 5D derivatives vector
    :param n_probes:
    :return:
    """
    # param_names should be params_tot in all cases, because when the derivative dows not exist
    # in dC_dict_3D the output array will remain null
    if is_3x2pt:
        dC_4D = np.zeros((n_probes, n_probes, nbl, zbins, zbins, len(param_names)))
    else:
        dC_4D = np.zeros((nbl, zbins, zbins, len(param_names)))

    if not dcl_dict_3d:
        warnings.warn('The input dictionary is empty', stacklevel=2)

    no_derivative_counter = 0
    for idx, param_name in enumerate(param_names):
        for key, value in dcl_dict_3d.items():
            if f'{derivatives_prefix}{param_name}' in key:
                dC_4D[..., idx] = value

        # a check, if the derivative wrt the param is not in the folder at all
        if all(f'{derivatives_prefix}{param_name}' not in key for key in dcl_dict_3d):
            print(
                f'Derivative {derivatives_prefix}{param_name} not found; setting the corresponding FM entry to zero'
            )
            no_derivative_counter += 1
        if no_derivative_counter == len(param_names):
            raise ImportError(
                'No derivative found for any of the parameters in the input dictionary'
            )
    return dC_4D


def compute_FoM(FM, w0wa_idxs):
    cov_param = np.linalg.inv(FM)
    # cov_param_reduced = cov_param[start:stop, start:stop]
    cov_param_reduced = cov_param[np.ix_(w0wa_idxs, w0wa_idxs)]

    FM_reduced = np.linalg.inv(cov_param_reduced)
    FoM = np.sqrt(np.linalg.det(FM_reduced))
    return FoM


def get_zpairs(zbins):
    zpairs_auto = int((zbins * (zbins + 1)) / 2)  # = 55 for zbins = 10, cast it as int
    zpairs_cross = zbins**2
    zpairs_3x2pt = 2 * zpairs_auto + zpairs_cross
    return zpairs_auto, zpairs_cross, zpairs_3x2pt


def cov_g_terms_helper(a, b, mix: bool, prefactor, return_only_diagonal_ells):
    """Helper function to compute covariance terms."""
    if return_only_diagonal_ells:
        if mix:
            term_1 = np.einsum('ACLik, BDLjl -> ABCDLijkl', a, b)
            term_2 = np.einsum('ACLik, BDLjl -> ABCDLijkl', b, a)
            term_3 = np.einsum('ADLil, BCLjk -> ABCDLijkl', a, b)
            term_4 = np.einsum('ADLil, BCLjk -> ABCDLijkl', b, a)

        else:
            term_1 = np.einsum('ACLik, BDLjl -> ABCDLijkl', a, b)
            term_2 = np.einsum('ADLil, BCLjk -> ABCDLijkl', a, b)
            term_3 = 0
            term_4 = 0

        cov = np.einsum(
            'ABCDLijkl, L -> ABCDLijkl', term_1 + term_2 + term_3 + term_4, prefactor
        )

    else:
        if mix:
            term_1 = np.einsum('ACLik, BDMjl -> ABCDLMijkl', a, b)
            term_2 = np.einsum('ACLik, BDMjl -> ABCDLMijkl', b, a)
            term_3 = np.einsum('ADLil, BCMjk -> ABCDLMijkl', a, b)
            term_4 = np.einsum('ADLil, BCMjk -> ABCDLMijkl', b, a)

        else:
            term_1 = np.einsum('ACLik, BDMjl -> ABCDLMijkl', a, b)
            term_2 = np.einsum('ADLil, BCMjk -> ABCDLMijkl', a, b)
            term_3 = 0
            term_4 = 0

        cov = np.einsum(
            'ABCDLMijkl, LM -> ABCDLMijkl', term_1 + term_2 + term_3 + term_4, prefactor
        )
    return cov


def covariance_einsum(
    cl_5d,
    noise_5d,
    fsky,
    ell_values,
    delta_ell,
    split_terms,
    return_only_diagonal_ells=False,
):
    """Optimized version to avoid repeated code in the covariance
    calculation.
    """
    assert cl_5d.shape[0] in [1, 2], 'This function only works with 1 or 2 probes'
    assert cl_5d.shape[0] == cl_5d.shape[1], (
        'cl_5d must have shape (n_probes, n_probes, nbl, zbins, zbins)'
    )
    assert cl_5d.shape[-1] == cl_5d.shape[-2], (
        'cl_5d must have shape (n_probes, n_probes, nbl, zbins, zbins)'
    )
    assert noise_5d.shape == cl_5d.shape, 'noise_5d must have the same shape as cl_5d'

    # Prefactor setup
    prefactor = 1 / ((2 * ell_values + 1) * fsky * delta_ell)
    if not return_only_diagonal_ells:
        prefactor = np.diag(prefactor)

    clplusn_5d = cl_5d + noise_5d

    # Compute total covariance without splitting terms
    if not split_terms:
        cov = cov_g_terms_helper(
            clplusn_5d, clplusn_5d, False, prefactor, return_only_diagonal_ells
        )
        return cov

    # Split terms
    cov_sva = cov_g_terms_helper(
        cl_5d, cl_5d, False, prefactor, return_only_diagonal_ells
    )
    cov_sn = cov_g_terms_helper(
        noise_5d, noise_5d, False, prefactor, return_only_diagonal_ells
    )
    cov_mix = cov_g_terms_helper(
        cl_5d, noise_5d, True, prefactor, return_only_diagonal_ells
    )

    return cov_sva, cov_sn, cov_mix


def cov_10d_dict_to_array(cov_10D_dict, nbl, zbins, n_probes=2):
    """Transforms a dictionary of "shape" [(A, B, C, D)][ nbl, nbl, zbins,
    zbins, zbins, zbins] (where A, B, C, D is a tuple of strings, each one
    being either 'L' or 'G') to a numpy array of shape (n_probes, n_probes,
    n_probes, n_probes, nbl, nbl, zbins, zbins, zbins, zbins)
    """
    assert n_probes == 2, (
        'if more than 2 probes are used, the probe_dict must be changed '
        '(promote it to an argument of the function!)'
    )
    cov_10D_array = np.zeros(
        (n_probes, n_probes, n_probes, n_probes, nbl, nbl, zbins, zbins, zbins, zbins)
    )
    for A, B, C, D in cov_10D_dict:
        cov_10D_array[
            const.HS_PROBE_NAME_TO_IX_DICT[A],
            const.HS_PROBE_NAME_TO_IX_DICT[B],
            const.HS_PROBE_NAME_TO_IX_DICT[C],
            const.HS_PROBE_NAME_TO_IX_DICT[D],
            ...,
        ] = cov_10D_dict[A, B, C, D]

    return cov_10D_array


def cov_10d_array_to_dict(cov_10d_array: np.ndarray, probe_ordering) -> dict:
    """Transforms an array of shape
    (n_probes, n_probes, n_probes, n_probes, nbl, nbl, zbins, zbins, zbins, zbins)
    to a dictionary of "shape"
    {(A, B, C, D): [nbl, nbl, zbins, zbins, zbins, zbins]}
    (where A, B, C, D is a tuple of strings, each one
    being either 'L' or 'G') to a numpy array of shape (n_probes, n_probes,
    n_probes, n_probes, nbl, nbl, zbins, zbins, zbins, zbins)
    """

    assert cov_10d_array.ndim == 10, 'cov_10d_array must be 10-dimensional'
    assert len(probe_ordering) > 0, 'probe_ordering must not be empty'

    cov_10d_dict = {}
    for probe_a_str, probe_b_str in probe_ordering:
        for probe_c_str, probe_d_str in probe_ordering:
            probe_a_idx, probe_b_idx, probe_c_idx, probe_d_idx = (
                const.HS_PROBE_NAME_TO_IX_DICT[probe_a_str],
                const.HS_PROBE_NAME_TO_IX_DICT[probe_b_str],
                const.HS_PROBE_NAME_TO_IX_DICT[probe_c_str],
                const.HS_PROBE_NAME_TO_IX_DICT[probe_d_str],
            )
            cov_10d_dict[probe_a_str, probe_b_str, probe_c_str, probe_d_str] = (
                cov_10d_array[probe_a_idx, probe_b_idx, probe_c_idx, probe_d_idx, ...]
            )

    return cov_10d_dict


# @njit
def build_3x2pt_dict(array_3x2pt):
    dict_3x2pt = {}
    if array_3x2pt.ndim == 5:
        dict_3x2pt['L', 'L'] = array_3x2pt[0, 0, :, :, :]
        dict_3x2pt['L', 'G'] = array_3x2pt[0, 1, :, :, :]
        dict_3x2pt['G', 'L'] = array_3x2pt[1, 0, :, :, :]
        dict_3x2pt['G', 'G'] = array_3x2pt[1, 1, :, :, :]
    elif array_3x2pt.ndim == 4:
        dict_3x2pt['L', 'L'] = array_3x2pt[0, 0, :, :]
        dict_3x2pt['L', 'G'] = array_3x2pt[0, 1, :, :]
        dict_3x2pt['G', 'L'] = array_3x2pt[1, 0, :, :]
        dict_3x2pt['G', 'G'] = array_3x2pt[1, 1, :, :]
    return dict_3x2pt


def build_3x2pt_array(cl_LL_3D, cl_GG_3D, cl_GL_3D, n_probes, nbl, zbins):
    warnings.warn(
        'shape is (n_probes, n_probes, nbl, zbins, zbins), NOT '
        '(nbl, n_probes, n_probes, zbins, zbins)',
        stacklevel=2,
    )
    assert cl_LL_3D.shape == (nbl, zbins, zbins), (
        f'cl_LL_3D.shape = {cl_LL_3D.shape}, should be (nbl, zbins, zbins)'
    )
    assert cl_GL_3D.shape == (nbl, zbins, zbins), (
        f'cl_GL_3D.shape = {cl_GL_3D.shape}, should be (nbl, zbins, zbins)'
    )
    assert cl_GG_3D.shape == (nbl, zbins, zbins), (
        f'cl_GG_3D.shape = {cl_GG_3D.shape}, should be (nbl, zbins, zbins)'
    )
    cl_3x2pt_5D = np.zeros((n_probes, n_probes, nbl, zbins, zbins))
    cl_3x2pt_5D[0, 0, :, :, :] = cl_LL_3D
    cl_3x2pt_5D[0, 1, :, :, :] = cl_GL_3D.transpose(0, 2, 1)
    cl_3x2pt_5D[1, 0, :, :, :] = cl_GL_3D
    cl_3x2pt_5D[1, 1, :, :, :] = cl_GG_3D
    return cl_3x2pt_5D


def cov_3x2pt_10D_to_4D(
    cov_3x2pt_10D, probe_ordering, nbl, zbins, ind_copy, GL_OR_LG, req_probe_combs_2d
):
    """Takes the cov_3x2pt_10D dictionary, reshapes each A, B, C, D block
    separately in 4D, then stacks the blocks in the right order to output
    cov_3x2pt_4D (which is not a dictionary but a numpy array)

    probe_ordering: e.g. ['L', 'L'], ['G', 'L'], ['G', 'G']]
    """
    # if it's an array, convert to dictionary for the function to work
    if isinstance(cov_3x2pt_10D, np.ndarray):
        cov_3x2pt_dict_10D = cov_10d_array_to_dict(cov_3x2pt_10D, probe_ordering)
    elif isinstance(cov_3x2pt_10D, dict):
        cov_3x2pt_dict_10D = cov_3x2pt_10D
    else:
        raise ValueError('cov_3x2pt_10D must be either a dictionary or an array')

    ind_copy = ind_copy.copy()  # just to ensure the input ind file is not changed

    # Check that the cross-correlation is coherent with the probe_ordering list
    # this is a weak check, since I'm assuming that GL or LG will be the second
    # element of the datavector
    if GL_OR_LG == 'GL':
        assert probe_ordering[1][0] == 'G' and probe_ordering[1][1] == 'L', (
            'probe_ordering[1] should be "GL", e.g. [LL, GL, GG]'
        )
    elif GL_OR_LG == 'LG':
        assert probe_ordering[1][0] == 'L' and probe_ordering[1][1] == 'G', (
            'probe_ordering[1] should be "LG", e.g. [LL, LG, GG]'
        )

    # get npairs
    npairs_auto, npairs_cross, npairs_3x2pt = get_zpairs(zbins)

    # construct the ind dict
    ind_dict = {}
    ind_dict['L', 'L'] = ind_copy[:npairs_auto, :]
    ind_dict['G', 'G'] = ind_copy[(npairs_auto + npairs_cross) :, :]
    if GL_OR_LG == 'LG':
        ind_dict['L', 'G'] = ind_copy[npairs_auto : (npairs_auto + npairs_cross), :]
        ind_dict['G', 'L'] = ind_dict['L', 'G'].copy()  # copy and switch columns
        ind_dict['G', 'L'][:, [2, 3]] = ind_dict['G', 'L'][:, [3, 2]]
    elif GL_OR_LG == 'GL':
        ind_dict['G', 'L'] = ind_copy[npairs_auto : (npairs_auto + npairs_cross), :]
        ind_dict['L', 'G'] = ind_dict['G', 'L'].copy()  # copy and switch columns
        ind_dict['L', 'G'][:, [2, 3]] = ind_dict['L', 'G'][:, [3, 2]]

    # construct the npairs dict
    npairs_dict = {}
    npairs_dict['L', 'L'] = npairs_auto
    npairs_dict['L', 'G'] = npairs_cross
    npairs_dict['G', 'L'] = npairs_cross
    npairs_dict['G', 'G'] = npairs_auto

    # initialize the 4D dictionary and list of probe combinations
    cov_3x2pt_dict_4D = {}

    # make each block 4D and store it with the right 'A', 'B', 'C, 'D' key
    for A, B, C, D in req_probe_combs_2d:
        cov_3x2pt_dict_4D[A, B, C, D] = cov_6D_to_4D_blocks(
            cov_3x2pt_dict_10D[A, B, C, D],
            nbl,
            npairs_dict[A, B],
            npairs_dict[C, D],
            ind_dict[A, B],
            ind_dict[C, D],
        )

    # concatenate the rows to construct the final matrix
    cov_3x2pt_4D = cov_3x2pt_8D_dict_to_4D(cov_3x2pt_dict_4D, req_probe_combs_2d)

    return cov_3x2pt_4D


def cov_3x2pt_8D_dict_to_4D(cov_3x2pt_8D_dict, req_probe_combs_2d, space='harmonic'):
    """Convert a dictionary of 4D blocks into a single 4D array.

    This is the same code as
    in the last part of the function above.
    :param cov_3x2pt_8D_dict: Dictionary of 4D covariance blocks
    :param req_probe_combs_2d: List of probe combinations to use
    :return: 4D covariance array
    """

    # sanity check
    for key in cov_3x2pt_8D_dict:
        assert cov_3x2pt_8D_dict[key].ndim == 4, (
            f'covariance matrix {key} has ndim={cov_3x2pt_8D_dict[key].ndim} instead '
            f'of 4'
        )

    # check that the req_probe_combs_2d  are correct
    for probe in req_probe_combs_2d:
        if space == 'harmonic':
            probe_tpl = tuple(probe)
        elif space == 'real':
            probe_tpl = split_probe_name(probe)

        assert probe_tpl in cov_3x2pt_8D_dict, (
            f'Probe combination {probe_tpl} not found in the input dictionary'
        )

    final_rows = []

    if space == 'harmonic':
        row_ll_list, row_gl_list, row_gg_list = [], [], []
        for a, b, c, d in req_probe_combs_2d:
            if (a, b) == ('L', 'L'):
                row_ll_list.append(cov_3x2pt_8D_dict[a, b, c, d])
            elif (a, b) == ('G', 'L'):
                row_gl_list.append(cov_3x2pt_8D_dict[a, b, c, d])
            elif (a, b) == ('G', 'G'):
                row_gg_list.append(cov_3x2pt_8D_dict[a, b, c, d])
            else:
                raise ValueError(
                    f'Probe combination {a, b, c, d} does not start with '
                    '("L", "L") or ("G", "L") or ("G", "G") '
                )
        # concatenate the lists to make rows
        # (only concatenate and include rows that have content)
        if row_ll_list:
            row_ll = np.concatenate(row_ll_list, axis=3)
            final_rows.append(row_ll)
        if row_gl_list:
            row_gl = np.concatenate(row_gl_list, axis=3)
            final_rows.append(row_gl)
        if row_gg_list:
            row_gg = np.concatenate(row_gg_list, axis=3)
            final_rows.append(row_gg)

    elif space == 'real':
        row_xip_list, row_xim_list, row_gt_list, row_gg_list = [], [], [], []
        for probe in req_probe_combs_2d:
            probe_ab, probe_cd = split_probe_name(probe)
            if (probe_ab) == 'xip':
                row_xip_list.append(cov_3x2pt_8D_dict[probe_ab, probe_cd])
            elif (probe_ab) == ('xim'):
                row_xim_list.append(cov_3x2pt_8D_dict[probe_ab, probe_cd])
            elif (probe_ab) == ('gt'):
                row_gt_list.append(cov_3x2pt_8D_dict[probe_ab, probe_cd])
            elif (probe_ab) == ('gg'):
                row_gg_list.append(cov_3x2pt_8D_dict[probe_ab, probe_cd])
            else:
                raise ValueError(
                    f'Probe combination {probe_ab, probe_cd} does not start with '
                    '("xip") or ("xim") or ("gt") or ("gg") '
                )
        # concatenate the lists to make rows
        # o(nly concatenate and include rows that have content)
        if row_xip_list:
            row_xip = np.concatenate(row_xip_list, axis=3)
            final_rows.append(row_xip)
        if row_xim_list:
            row_xim = np.concatenate(row_xim_list, axis=3)
            final_rows.append(row_xim)
        if row_gt_list:
            row_gt = np.concatenate(row_gt_list, axis=3)
            final_rows.append(row_gt)
        if row_gg_list:
            row_gg = np.concatenate(row_gg_list, axis=3)
            final_rows.append(row_gg)

    else:
        raise ValueError(f'space must me "harmonic" or "real", not: {space}')

    # concatenate the rows to construct the final matrix
    if final_rows:
        cov_3x2pt_4D = np.concatenate(final_rows, axis=2)
    else:
        # If no rows at all, return empty array with appropriate shape
        raise ValueError('No valid probe combinations found!')

    return cov_3x2pt_4D


def cov_3x2pt_4d_to_10d_dict(
    cov_3x2pt_4d, zbins, probe_ordering, nbl, ind_copy, optimize=False
):
    zpairs_auto, zpairs_cross, _ = get_zpairs(zbins)

    ind_copy = ind_copy.copy()  # just to ensure the input ind file is not changed

    ind_auto = ind_copy[:zpairs_auto, :]
    ind_cross = ind_copy[zpairs_auto : zpairs_cross + zpairs_auto, :]
    ind_dict = {('L', 'L'): ind_auto, ('G', 'L'): ind_cross, ('G', 'G'): ind_auto}

    assert probe_ordering == (('L', 'L'), ('G', 'L'), ('G', 'G')), (
        'more elaborate probe_ordering not implemented yet'
    )

    # slice the 4d cov to be able to use cov_4D_to_6D_blocks on the nine separate blocks
    zpairs_sum = zpairs_auto + zpairs_cross
    cov_3x2pt_8d_dict = {}
    cov_3x2pt_8d_dict['L', 'L', 'L', 'L'] = cov_3x2pt_4d[
        :, :, :zpairs_auto, :zpairs_auto
    ]
    cov_3x2pt_8d_dict['L', 'L', 'G', 'L'] = cov_3x2pt_4d[
        :, :, :zpairs_auto, zpairs_auto:zpairs_sum
    ]
    cov_3x2pt_8d_dict['L', 'L', 'G', 'G'] = cov_3x2pt_4d[
        :, :, :zpairs_auto, zpairs_sum:
    ]

    cov_3x2pt_8d_dict['G', 'L', 'L', 'L'] = cov_3x2pt_4d[
        :, :, zpairs_auto:zpairs_sum, :zpairs_auto
    ]
    cov_3x2pt_8d_dict['G', 'L', 'G', 'L'] = cov_3x2pt_4d[
        :, :, zpairs_auto:zpairs_sum, zpairs_auto:zpairs_sum
    ]
    cov_3x2pt_8d_dict['G', 'L', 'G', 'G'] = cov_3x2pt_4d[
        :, :, zpairs_auto:zpairs_sum, zpairs_sum:
    ]

    cov_3x2pt_8d_dict['G', 'G', 'L', 'L'] = cov_3x2pt_4d[
        :, :, zpairs_sum:, :zpairs_auto
    ]
    cov_3x2pt_8d_dict['G', 'G', 'G', 'L'] = cov_3x2pt_4d[
        :, :, zpairs_sum:, zpairs_auto:zpairs_sum
    ]
    cov_3x2pt_8d_dict['G', 'G', 'G', 'G'] = cov_3x2pt_4d[:, :, zpairs_sum:, zpairs_sum:]

    if optimize:
        # this version is only marginally faster, it seems
        cov_4D_to_6D_blocks_func = cov_4D_to_6D_blocks_opt
    else:
        # safer, default value
        cov_4D_to_6D_blocks_func = cov_4D_to_6D_blocks

    cov_3x2pt_10d_dict = {}
    for key, cov in cov_3x2pt_8d_dict.items():
        cov_3x2pt_10d_dict[key] = cov_4D_to_6D_blocks_func(
            cov,
            nbl,
            zbins,
            ind_dict[key[0], key[1]],
            ind_dict[key[2], key[3]],
            const.HS_SYMMETRIZE_OUTPUT_DICT[key[0], key[1]],
            const.HS_SYMMETRIZE_OUTPUT_DICT[key[2], key[3]],
        )

    return cov_3x2pt_10d_dict


# @njit
def cov_4D_to_6D(cov_4D, nbl, zbins, probe, ind):
    """Transform the cov from shape (nbl, nbl, npairs, npairs) to (nbl, nbl,
    zbins, zbins, zbins, zbins).

    Not valid for 3x2pt, the total shape of the matrix is (nbl, nbl,
    zbins, zbins, zbins, zbins), not big enough to store 3 probes. Use
    cov_4D functions or cov_6D as a dictionary instead,
    """
    # TODO deprecate this in favor of cov_4D_to_6D_blocks

    npairs_auto, npairs_cross, _ = get_zpairs(zbins)
    if probe in ['LL', 'GG']:
        npairs = npairs_auto
    elif probe in ['GL', 'LG']:
        npairs = npairs_cross
    else:
        raise ValueError(
            'probe must be "LL", "LG", "GL" or "GG". 3x2pt is not supported'
        )

    assert ind.shape[0] == npairs, (
        "ind.shape[0] != npairs: maybe you're passing the whole ind file "
        'instead of ind[:npairs, :] - or similia'
    )

    # TODO use jit
    cov_6D = np.zeros((nbl, nbl, zbins, zbins, zbins, zbins))
    for ij in range(npairs):
        for kl in range(npairs):
            i, j, k, l = ind[ij, 2], ind[ij, 3], ind[kl, 2], ind[kl, 3]
            cov_6D[:, :, i, j, k, l] = cov_4D[:, :, ij, kl]

    # GL is not symmetric
    # ! this part makes this function very slow
    if probe in ['LL', 'GG']:
        for ell1 in range(nbl):
            for ell2 in range(nbl):
                for i in range(zbins):
                    for j in range(zbins):
                        cov_6D[ell1, ell2, :, :, i, j] = symmetrize_2d_array(
                            cov_6D[ell1, ell2, :, :, i, j]
                        )
                        cov_6D[ell1, ell2, i, j, :, :] = symmetrize_2d_array(
                            cov_6D[ell1, ell2, i, j, :, :]
                        )

    return cov_6D


# @njit
def cov_6D_to_4D(cov_6D, nbl, zpairs, ind):
    """Transform the cov from shape (nbl, nbl, zbins, zbins, zbins, zbins) to
    (nbl, nbl, zpairs, zpairs)
    """
    assert ind.shape[0] == zpairs, (
        "ind.shape[0] != zpairs: maybe you're passing the whole ind file "
        'instead of ind[:zpairs, :] - or similia'
    )
    cov_4D = np.zeros((nbl, nbl, zpairs, zpairs))

    for ell2 in range(
        nbl
    ):  # added this loop in the latest version, before it was vectorized
        for ij in range(zpairs):
            for kl in range(zpairs):
                # rename for better readability
                i, j, k, l = ind[ij, -2], ind[ij, -1], ind[kl, -2], ind[kl, -1]
                cov_4D[:, ell2, ij, kl] = cov_6D[:, ell2, i, j, k, l]

    return cov_4D


# TODO finish this
def cov_6D_to_4D_optim(cov_6D, nbl, zpairs, ind):
    """Transform the cov from shape (nbl, nbl, zbins, zbins, zbins, zbins) to
    (nbl, nbl, zpairs, zpairs)
    """
    assert ind.shape[0] == zpairs, (
        "ind.shape[0] != zpairs: maybe you're passing the whole ind file "
        'instead of ind[:zpairs, :] - or similia'
    )

    i_indices = ind[:, -2]
    j_indices = ind[:, -1]
    k_indices = ind[:, -2]
    l_indices = ind[:, -1]

    cov_4D = cov_6D[:, :, i_indices, j_indices, k_indices, l_indices]
    cov_4D = cov_4D.reshape((nbl, nbl, zpairs, zpairs))

    return cov_4D


# @njit
def cov_6D_to_4D_blocks(cov_6D, nbl, npairs_AB, npairs_CD, ind_AB, ind_CD):
    """Reshapes the covariance even for the non-diagonal (hence, non-square)
    blocks needed to build the 3x2pt.

    Use npairs_AB = npairs_CD and ind_AB = ind_CD for the normal routine
    (valid for auto-covariance LL-LL, GG-GG, GL-GL and LG-LG). n_columns
    is used to determine whether the ind array has 2 or 4 columns (if
    it's given in the form of a dictionary or not)
    """
    assert ind_AB.shape[0] == npairs_AB, 'ind_AB.shape[0] != npairs_AB'
    assert ind_CD.shape[0] == npairs_CD, 'ind_CD.shape[0] != npairs_CD'
    assert (cov_6D.shape[0] == cov_6D.shape[1] == nbl) or (cov_6D.shape[0] == nbl), (
        'number of angular bins does not match first two cov axes or the first axis'
    )

    # this is to ensure compatibility with both 4-columns and 2-columns ind arrays
    # (dictionary)the penultimante element is the first index, the last one the
    # second index (see s - 1, s - 2 below)
    # number of columns: this is to understand the format of the file
    n_columns_AB = ind_AB.shape[1]
    n_columns_CD = ind_CD.shape[1]

    # check
    assert n_columns_AB == n_columns_CD, (
        'ind_AB and ind_CD must have the same number of columns'
    )
    ncol = n_columns_AB  # make the name shorter

    if cov_6D.shape[0] == cov_6D.shape[1] == nbl:
        cov_out = np.zeros((nbl, nbl, npairs_AB, npairs_CD))
        for ell1 in range(nbl):
            for ell2 in range(nbl):
                for ij in range(npairs_AB):
                    for kl in range(npairs_CD):
                        zi, zj, zk, zl = (
                            ind_AB[ij, ncol - 2],
                            ind_AB[ij, ncol - 1],
                            ind_CD[kl, ncol - 2],
                            ind_CD[kl, ncol - 1],
                        )
                        cov_out[ell1, ell2, ij, kl] = cov_6D[ell1, ell2, zi, zj, zk, zl]

    elif cov_6D.shape[0] != cov_6D.shape[1]:
        cov_out = np.zeros((nbl, npairs_AB, npairs_CD))
        for ij in range(npairs_AB):
            for kl in range(npairs_CD):
                zi, zj, zk, zl = (
                    ind_AB[ij, ncol - 2],
                    ind_AB[ij, ncol - 1],
                    ind_CD[kl, ncol - 2],
                    ind_CD[kl, ncol - 1],
                )
                cov_out[:, ij, kl] = cov_6D[:, zi, zj, zk, zl]

    return cov_out


# @njit
def cov_4D_to_6D_blocks(
    cov_4D,
    nbl,
    zbins,
    ind_ab,
    ind_cd,
    symmetrize_output_ab: bool,
    symmetrize_output_cd: bool,
):
    """Reshapes the 4D covariance matrix to a 6D covariance matrix, even for
    the cross-probe (non-square) blocks needed to build the 3x2pt covariance.

    This function can be used for the normal routine (valid for auto-covariance,
    i.e., LL-LL, GG-GG, GL-GL and LG-LG)
    where `zpairs_ab = zpairs_cd` and `ind_ab = ind_cd`.

    Args:
        cov_4D (np.ndarray): The 4D covariance matrix.
        nbl (int): The number of ell bins.
        zbins (int): The number of redshift bins.
        ind_ab (np.ndarray): The indices for the first pair of redshift bins.
        ind_cd (np.ndarray): The indices for the second pair of redshift bins.
        symmetrize_output_ab (bool): Whether to symmetrize the output cov block
        for the first pair of probes.
        symmetrize_output_cd (bool): Whether to symmetrize the output cov block
        for the second pair of probes.

    Returns:
        np.ndarray: The 6D covariance matrix.

    """
    assert ind_ab.shape[1] == ind_cd.shape[1], (
        'ind_ab and ind_cd must have the same number of columns'
    )
    assert ind_ab.shape[1] == 2 or ind_ab.shape[1] == 4, (
        'ind_ab and ind_cd must have 2 or 4 columns'
    )
    ncols = ind_ab.shape[1]

    zpairs_ab = ind_ab.shape[0]
    zpairs_cd = ind_cd.shape[0]

    cov_6D = np.zeros((nbl, nbl, zbins, zbins, zbins, zbins))
    for ell2 in range(nbl):
        for ij in range(zpairs_ab):
            for kl in range(zpairs_cd):
                i, j, k, l = (
                    ind_ab[ij, ncols - 2],
                    ind_ab[ij, ncols - 1],
                    ind_cd[kl, ncols - 2],
                    ind_cd[kl, ncols - 1],
                )
                cov_6D[:, ell2, i, j, k, l] = cov_4D[:, ell2, ij, kl]

    # GL blocks are not symmetric
    # ! this part makes this function quite slow
    if symmetrize_output_ab:
        for ell1 in range(nbl):
            for ell2 in range(nbl):
                for i in range(zbins):
                    for j in range(zbins):
                        cov_6D[ell1, ell2, :, :, i, j] = symmetrize_2d_array(
                            cov_6D[ell1, ell2, :, :, i, j]
                        )

    if symmetrize_output_cd:
        for ell1 in range(nbl):
            for ell2 in range(nbl):
                for i in range(zbins):
                    for j in range(zbins):
                        cov_6D[ell1, ell2, i, j, :, :] = symmetrize_2d_array(
                            cov_6D[ell1, ell2, i, j, :, :]
                        )

    return cov_6D


def cov_4D_to_6D_blocks_opt(
    cov_4D, nbl, zbins, ind_ab, ind_cd, symmetrize_output_ab, symmetrize_output_cd
):
    assert ind_ab.shape[1] == ind_cd.shape[1], (
        'ind_ab and ind_cd must have the same number of columns'
    )
    assert ind_ab.shape[1] in {2, 4}, 'ind_ab and ind_cd must have 2 or 4 columns'

    ncols = ind_ab.shape[1]
    zpairs_ab = ind_ab.shape[0]
    zpairs_cd = ind_cd.shape[0]

    cov_6D = np.zeros((nbl, nbl, zbins, zbins, zbins, zbins))

    ell2_indices, ij_indices, kl_indices = np.ogrid[:nbl, :zpairs_ab, :zpairs_cd]
    i_indices = ind_ab[ij_indices, ncols - 2]
    j_indices = ind_ab[ij_indices, ncols - 1]
    k_indices = ind_cd[kl_indices, ncols - 2]
    l_indices = ind_cd[kl_indices, ncols - 1]

    cov_6D[:, ell2_indices, i_indices, j_indices, k_indices, l_indices] = cov_4D[
        :, ell2_indices, ij_indices, kl_indices
    ]

    if symmetrize_output_ab or symmetrize_output_cd:
        for ell1 in range(nbl):
            for ell2 in range(nbl):
                if symmetrize_output_ab:
                    for i in range(zbins):
                        for j in range(zbins):
                            cov_6D[ell1, ell2, :, :, i, j] = symmetrize_2d_array(
                                cov_6D[ell1, ell2, :, :, i, j]
                            )
                if symmetrize_output_cd:
                    for i in range(zbins):
                        for j in range(zbins):
                            cov_6D[ell1, ell2, i, j, :, :] = symmetrize_2d_array(
                                cov_6D[ell1, ell2, i, j, :, :]
                            )

    return cov_6D


def return_combinations(A, B, C, D):
    print(
        f'C_{A}{C}, C_{B}{D}, C_{A}{D}, C_{B}{C}, N_{A}{C}, N_{B}{D}, N_{A}{D}, N_{B}{C}'
    )


###########################
# @njit
def check_symmetric(array_2d, exact, rtol=1e-05):
    """:param a: 2d array
    :param exact: bool
    :param rtol: relative tolerance
    :return: bool, whether the array is symmetric or not
    """
    # """check if the matrix is symmetric, either exactly or within a tolerance
    # """
    assert isinstance(exact, bool), 'parameter "exact" must be either True or False'
    assert array_2d.ndim == 2, 'the array is not square'
    if exact:
        return np.array_equal(array_2d, array_2d.T)
    else:
        return np.allclose(array_2d, array_2d.T, rtol=rtol, atol=0)


def slice_cov_3x2pt_2D_scale_probe_zpair(cov_2D_scale_probe_zpair, nbl, zbins, probe):
    """Slices the 2-dimensional 3x2pt covariance ordered as a block-diagonal
    matrix in ell, probe and zpair (unpacked in this order)
    """
    zpairs_auto, zpairs_cross, zpairs_3x2pt = get_zpairs(zbins)
    ell_block_size = zpairs_3x2pt

    if probe == 'WL':
        probe_start = 0
        probe_stop = zpairs_auto
    elif probe == 'GC':
        probe_start = zpairs_auto + zpairs_cross
        probe_stop = zpairs_3x2pt
    else:
        raise ValueError('probe must be WL or GC')

    cov_1D_scale_probe_zpair = [0] * nbl
    for ell_bin in range(nbl):
        # block_index * block_size + probe_starting index in each block
        start = ell_bin * ell_block_size + probe_start
        stop = start + probe_stop
        cov_1D_scale_probe_zpair[ell_bin] = cov_2D_scale_probe_zpair[
            start:stop, start:stop
        ]

    cov_2D_scale_probe_zpair_sliced = scipy.linalg.block_diag(*cov_1D_scale_probe_zpair)

    return cov_2D_scale_probe_zpair_sliced


def slice_cl_3x2pt_1D_scale_probe_zpair(
    cl_3x2pt_1D_scale_probe_zpair, nbl, zbins, probe
):
    """Slices the 2-dimensional 3x2pt covariance ordered as a block-diagonal
    matrix in ell, probe and zpair (unpacked in this order)
    """
    zpairs_auto, zpairs_cross, zpairs_3x2pt = get_zpairs(zbins)
    ell_block_size = zpairs_3x2pt

    if probe == 'WL':
        probe_start = 0
        probe_stop = zpairs_auto
    elif probe == 'GC':
        probe_start = zpairs_auto + zpairs_cross
        probe_stop = zpairs_3x2pt
    else:
        raise ValueError('probe must be WL or GC')

    cl_1D_scale_probe_zpair_list = [0] * nbl
    for ell_bin in range(nbl):
        # block_index * block_size + probe_starting index in each block
        start = ell_bin * ell_block_size + probe_start
        stop = start + probe_stop
        cl_1D_scale_probe_zpair_list[ell_bin] = cl_3x2pt_1D_scale_probe_zpair[
            start:stop
        ]

    cl_1D_scale_probe_zpair = np.array(
        list(itertools.chain(*cl_1D_scale_probe_zpair_list))
    )

    return cl_1D_scale_probe_zpair


# @njit
def cov_2D_to_4D(cov_2D, nbl, block_index, optimize=True, symmetrize=False):
    """Reshapes the covariance from 2D to 4D. Also works for 3x2pt. The order
    of the for loops does not affect the result!

    Ordeting convention:
    - whether to use zpair or ell as the outermost index (determined by the
    ordering of the for loops)
      This is going to be the index of the blocks in the 2D covariance matrix.

    Note: this reshaping does not change the number of elements, we just go
    from [nbl, nbl, zpairs, zpairs] to
    [nbl*zpairs, nbl*zpairs]; hence no symmetrization or other methods to "fill in"
    the missing elements in the
    higher-dimensional array are needed.
    """
    assert block_index in ['ell', 'C-style'] + ['zpair', 'F-style'], (
        'block_index must be "ell", "C-style" or "zpair", "F-style"'
    )
    assert cov_2D.ndim == 2, 'the input covariance must be 2-dimensional'

    zpairs_AB = cov_2D.shape[0] // nbl
    zpairs_CD = cov_2D.shape[1] // nbl

    cov_4D = np.zeros((nbl, nbl, zpairs_AB, zpairs_CD))

    if optimize:
        if block_index in ['ell', 'C-style']:
            cov_4D = cov_2D.reshape((nbl, zpairs_AB, nbl, zpairs_CD)).transpose(
                (0, 2, 1, 3)
            )
        elif block_index in ['ij', 'sylvain', 'F-style']:
            cov_4D = cov_2D.reshape((zpairs_AB, nbl, zpairs_CD, nbl)).transpose(
                (1, 3, 0, 2)
            )

    elif block_index in ['ell', 'C-style']:
        for l1 in range(nbl):
            for l2 in range(nbl):
                for ipair in range(zpairs_AB):
                    for jpair in range(zpairs_CD):
                        # block_index * block_size + running_index
                        cov_4D[l1, l2, ipair, jpair] = cov_2D[
                            l1 * zpairs_AB + ipair, l2 * zpairs_CD + jpair
                        ]

    elif block_index in ['zpair', 'F-style']:
        for l1 in range(nbl):
            for l2 in range(nbl):
                for ipair in range(zpairs_AB):
                    for jpair in range(zpairs_CD):
                        # block_index * block_size + running_index
                        cov_4D[l1, l2, ipair, jpair] = cov_2D[
                            ipair * nbl + l1, jpair * nbl + l2
                        ]

    # mirror the upper triangle into the lower one
    if symmetrize:
        for l1 in range(nbl):
            for l2 in range(nbl):
                cov_4D[l1, l2, :, :] = symmetrize_2d_array(cov_4D[l1, l2, :, :])

    return cov_4D


# @njit
def cov_4D_to_2D(
    cov_4D: np.ndarray, block_index: str, optimize: bool = True
) -> np.ndarray:
    """Reshapes the covariance from 4D to 2D. Also works for 3x2pt. The order
    of the for loops does not affect the result!

    Ordeting convention:
    - whether to use ij or ell as the outermost index (determined by the ordering of
    the for loops).
      This is going to be the index of the blocks in the 2D covariance matrix.

    this function can also convert to 2D non-square blocks; this is needed to build
    the 3x2pt_2D according to CLOE's
    ordering (which is not actually Cloe's ordering...); it is sufficient to pass a
    zpairs_CD != zpairs_AB value
    (by default zpairs_CD == zpairs_AB). This is not necessary in the above function
     (unless you want to reshape the
    individual blocks) because also in the 3x2pt case I am reshaping a square matrix
     (of size [nbl*zpairs, nbl*zpairs])

    Note: this reshaping does not change the number of elements, we just go from
    [nbl, nbl, zpairs, zpairs] to
    [nbl*zpairs, nbl*zpairs]; hence no symmetrization or other methods to "fill in"
    the missing elements in the
    higher-dimensional array are needed.
    """
    assert type(cov_4D) is np.ndarray, 'cov_4D must be numpy array'
    assert type(block_index) is str, 'block_index must be a string'
    assert type(optimize) is bool, 'optimize must be a boolean'

    assert block_index in ['ell', 'C-style'] + ['zpair', 'F-style'], (
        'block_index must be "ell", "C-style" or "zpair", "F-style"'
    )

    assert cov_4D.ndim == 4, 'the input covariance must be 4-dimensional'
    assert cov_4D.shape[0] == cov_4D.shape[1], (
        'the first two axes of the input covariance must have the same size'
    )
    # assert cov_4D.shape[2] == cov_4D.shape[3], 'the second two axes of the input covariance must have the same size'

    nbl = int(cov_4D.shape[0])
    zpairs_AB = int(cov_4D.shape[2])
    zpairs_CD = int(cov_4D.shape[3])

    cov_2D = np.zeros((nbl * zpairs_AB, nbl * zpairs_CD))

    if optimize:
        if block_index in ['ell', 'C-style']:
            cov_2D.reshape(nbl, zpairs_AB, nbl, zpairs_CD)[:, :, :, :] = (
                cov_4D.transpose(0, 2, 1, 3)
            )

        elif block_index in ['zpair', 'F-style']:
            cov_2D.reshape(zpairs_AB, nbl, zpairs_CD, nbl)[:, :, :, :] = (
                cov_4D.transpose(2, 0, 3, 1)
            )
        return cov_2D

    # I tested that the 2 methods give the same results.
    # This code is kept to remember the
    # block_index * block_size + running_index unpacking
    if block_index in ['ell', 'C-style']:
        for l1 in range(nbl):
            for l2 in range(nbl):
                for ipair in range(zpairs_AB):
                    for jpair in range(zpairs_CD):
                        # block_index * block_size + running_index
                        cov_2D[l1 * zpairs_AB + ipair, l2 * zpairs_CD + jpair] = cov_4D[
                            l1, l2, ipair, jpair
                        ]

    elif block_index in ['zpair', 'F-style']:
        for l1 in range(nbl):
            for l2 in range(nbl):
                for ipair in range(zpairs_AB):
                    for jpair in range(zpairs_CD):
                        # block_index * block_size + running_index
                        cov_2D[ipair * nbl + l1, jpair * nbl + l2] = cov_4D[
                            l1, l2, ipair, jpair
                        ]

    return cov_2D


def _cov_4D_to_2D_assembler(cov_4D, zbins, probe_order, probe_sizes, block_index='ell'):
    """
    Reshapes and assembles a 2D covariance matrix from a 4D covariance matrix
    containing blocks for different probes.

    Parameters
    ----------
    cov_4D : np.ndarray
        The 4D covariance matrix (n_scales, n_scales, n_pairs_total, n_pairs_total).
    zbins : int
        Number of redshift bins.
    probe_order : list of str
        Ordered list of probe names (e.g., ['LL', 'GL', 'GG']).
    probe_sizes : dict
        Dictionary mapping probe name to its number of pairs (e.g., {'LL': 55, 'GL': 100, 'GG': 55}).
    block_index : str, optional
        Indexing for reshaping ('ell' or 'zpair'), by default 'ell'.

    Returns
    -------
    np.ndarray
        The assembled 2D covariance matrix.
    """
    kw = {'block_index': block_index, 'optimize': True}

    # Calculate offsets for each probe block
    offsets = {}
    current_offset = 0
    for probe in probe_order:
        offsets[probe] = current_offset
        current_offset += probe_sizes[probe]

    # Slice cov_4D into a dictionary of 4D blocks and convert to 2D
    cov_dict_2d = {}
    for p1 in probe_order:
        for p2 in probe_order:
            start1, stop1 = offsets[p1], offsets[p1] + probe_sizes[p1]
            start2, stop2 = offsets[p2], offsets[p2] + probe_sizes[p2]
            cov_block_4D = cov_4D[:, :, start1:stop1, start2:stop2]
            cov_dict_2d[(p1, p2)] = cov_4D_to_2D(cov_block_4D, **kw)

    # Assemble the final 2D matrix
    rows = []
    for p1 in probe_order:
        row_blocks = [cov_dict_2d[(p1, p2)] for p2 in probe_order]
        rows.append(np.hstack(row_blocks))

    if not rows:
        raise ValueError('No valid probe combinations found!')

    return np.vstack(rows)


def cov_4D_to_2DCLOE_3x2pt_hs(cov_4D, zbins, req_probe_combs_2d, block_index='ell'):
    """Reshape according to the "multi-diagonal", non-square blocks 2D_CLOE
    ordering for harmonic space 3x2pt probes.
    """
    zpairs_auto, zpairs_cross, _ = get_zpairs(zbins)

    probe_sizes = {'LL': zpairs_auto, 'GL': zpairs_cross, 'GG': zpairs_auto}

    # Determine the order of probes present in the covariance matrix
    probe_order = []
    if any('LL' in p for p in req_probe_combs_2d):
        probe_order.append('LL')
    if any('GL' in p for p in req_probe_combs_2d):
        probe_order.append('GL')
    if any('GG' in p for p in req_probe_combs_2d):
        probe_order.append('GG')

    if not probe_order:
        raise ValueError(
            'No valid 3x2pt probe combinations found in req_probe_combs_2d'
        )

    return _cov_4D_to_2D_assembler(cov_4D, zbins, probe_order, probe_sizes, block_index)


def cov_4D_to_2DCLOE_3x2pt_rs(
    cov_3x2pt_4d, zbins, req_probe_combs_2d, block_index='ell'
):
    """Reshape according to the "multi-diagonal", non-square blocks 2D_CLOE
    ordering for real space 3x2pt probes.
    """
    zpairs_auto, zpairs_cross, _ = get_zpairs(zbins)

    probe_sizes = {
        'xip': zpairs_auto,
        'xim': zpairs_auto,
        'gt': zpairs_cross,
        'gg': zpairs_auto,
    }

    # Determine the order of probes present in the covariance matrix
    probe_order = []
    # The order matters and should correspond to how cov_4D is constructed.
    # Assuming a standard order for real space probes.
    if any('xip' in p for p in req_probe_combs_2d):
        probe_order.append('xip')
    if any('xim' in p for p in req_probe_combs_2d):
        probe_order.append('xim')
    if any('gt' in p for p in req_probe_combs_2d):
        probe_order.append('gt')
    if any('gg' in p for p in req_probe_combs_2d):
        probe_order.append('gg')

    if not probe_order:
        raise ValueError(
            'No valid real space probe combinations found in req_probe_combs_2d'
        )

    return _cov_4D_to_2D_assembler(
        cov_3x2pt_4d, zbins, probe_order, probe_sizes, block_index
    )


def cov_4D_to_2DCLOE_3x2pt_old(cov_4D, zbins, req_probe_combs_2d, block_index='ell'):
    """Reshape according to the "multi-diagonal", non-square blocks 2D_CLOE
    ordering.

    Note that this is only necessary for the 3x2pt probe. TODO the probe
    ordering (LL, LG/GL, GG) is hardcoded, this function won't work with
    other combinations (but it TODO will work both for LG and GL) !
    Important note: block_index = 'ell' means that the overall ordering
    will ! be probe_scale_zpair. ! Setting it to 'zpair' will give you the
    ordering probe_scale_zpair. ! Bottom line: the probe is the outermost
    loop in any case. ! The ordering used by CLOE v2 is probe_scale_zpair,
    so block_index = 'ell' is ! the correct choice in this case.
    """
    zpairs_auto, zpairs_cross, zpairs_3x2pt = get_zpairs(zbins)
    kw = {'block_index': block_index, 'optimize': True}

    # check if any of the strings in req_probe_combs_2d starts with 'LL'
    has_llll = any(probe_str == 'LLLL' for probe_str in req_probe_combs_2d)
    has_glgl = any(probe_str == 'GLGL' for probe_str in req_probe_combs_2d)
    has_gggg = any(probe_str == 'GGGG' for probe_str in req_probe_combs_2d)

    if not has_llll and not has_glgl and not has_gggg:
        raise ValueError('Wrong probe combinations, no diagonal blocks found!')

    # ! one-block case
    # no need to slice things up like a french chef
    one_block = sum([has_llll, has_glgl, has_gggg]) == 1
    three_block = sum([has_llll, has_glgl, has_gggg]) == 3
    if one_block:
        return cov_4D_to_2D(cov_4D, **kw)

    # ! two-blocks case:
    cov_dict_2d = {}

    # these are the same every time, since LLLL is always the top-left block
    ll_stop = zpairs_auto

    # ! ['LLLL', 'GLGL']
    if has_llll and has_glgl and not has_gggg:
        gl_start = zpairs_auto
        gl_stop = zpairs_auto + zpairs_cross

        cov_dict_2d['L', 'L', 'L', 'L'] = cov_4D_to_2D(
            cov_4D[:, :, :ll_stop, :ll_stop], **kw
        )
        cov_dict_2d['L', 'L', 'G', 'L'] = cov_4D_to_2D(
            cov_4D[:, :, :ll_stop, gl_start:gl_stop], **kw
        )
        cov_dict_2d['G', 'L', 'L', 'L'] = cov_4D_to_2D(
            cov_4D[:, :, gl_start:gl_stop, :ll_stop], **kw
        )
        cov_dict_2d['G', 'L', 'G', 'L'] = cov_4D_to_2D(
            cov_4D[:, :, gl_start:gl_stop, gl_start:gl_stop], **kw
        )

    # ! ['LLLL', 'GGGG']
    if has_llll and has_gggg and not has_glgl:
        gg_start = zpairs_auto
        gg_stop = 2 * zpairs_auto

        cov_dict_2d['L', 'L', 'L', 'L'] = cov_4D_to_2D(
            cov_4D[:, :, :ll_stop, :ll_stop], **kw
        )
        cov_dict_2d['L', 'L', 'G', 'G'] = cov_4D_to_2D(
            cov_4D[:, :, :ll_stop, gg_start:gg_stop], **kw
        )
        cov_dict_2d['G', 'G', 'L', 'L'] = cov_4D_to_2D(
            cov_4D[:, :, gg_start:gg_stop, :ll_stop], **kw
        )
        cov_dict_2d['G', 'G', 'G', 'G'] = cov_4D_to_2D(
            cov_4D[:, :, gg_start:gg_stop, gg_start:gg_stop], **kw
        )

    # ! ['GLGL', 'GGGG']
    if has_glgl and has_gggg and not has_llll:
        gl_start = 0
        gl_stop = zpairs_cross
        gg_start = zpairs_cross
        gg_stop = zpairs_auto + zpairs_cross

        cov_dict_2d['G', 'L', 'G', 'L'] = cov_4D_to_2D(
            cov_4D[:, :, :gl_stop, :gl_stop], **kw
        )
        cov_dict_2d['G', 'L', 'G', 'G'] = cov_4D_to_2D(
            cov_4D[:, :, :gl_stop, gg_start:gg_stop], **kw
        )
        cov_dict_2d['G', 'G', 'G', 'L'] = cov_4D_to_2D(
            cov_4D[:, :, gg_start:gg_stop, :gl_stop], **kw
        )
        cov_dict_2d['G', 'G', 'G', 'G'] = cov_4D_to_2D(
            cov_4D[:, :, gg_start:gg_stop, gg_start:gg_stop], **kw
        )

    # ! three-block case (just one!)
    if three_block:
        gl_stop = zpairs_auto + zpairs_cross
        tx2pt_stop = zpairs_3x2pt

        # note: I'm writing cov_LG, but there should be no issue with GL; after all,
        # this function is not using the ind array
        cov_dict_2d['L', 'L', 'L', 'L'] = cov_4D_to_2D(
            cov_4D[:, :, :ll_stop, :ll_stop], **kw
        )
        cov_dict_2d['L', 'L', 'G', 'L'] = cov_4D_to_2D(
            cov_4D[:, :, :ll_stop, ll_stop:gl_stop], **kw
        )
        cov_dict_2d['L', 'L', 'G', 'G'] = cov_4D_to_2D(
            cov_4D[:, :, :ll_stop, gl_stop:tx2pt_stop], **kw
        )

        cov_dict_2d['G', 'L', 'L', 'L'] = cov_4D_to_2D(
            cov_4D[:, :, ll_stop:gl_stop, :ll_stop], **kw
        )
        cov_dict_2d['G', 'L', 'G', 'L'] = cov_4D_to_2D(
            cov_4D[:, :, ll_stop:gl_stop, ll_stop:gl_stop], **kw
        )
        cov_dict_2d['G', 'L', 'G', 'G'] = cov_4D_to_2D(
            cov_4D[:, :, ll_stop:gl_stop, gl_stop:tx2pt_stop], **kw
        )

        cov_dict_2d['G', 'G', 'L', 'L'] = cov_4D_to_2D(
            cov_4D[:, :, gl_stop:tx2pt_stop, :ll_stop], **kw
        )
        cov_dict_2d['G', 'G', 'G', 'L'] = cov_4D_to_2D(
            cov_4D[:, :, gl_stop:tx2pt_stop, ll_stop:gl_stop], **kw
        )
        cov_dict_2d['G', 'G', 'G', 'G'] = cov_4D_to_2D(
            cov_4D[:, :, gl_stop:tx2pt_stop, gl_stop:tx2pt_stop], **kw
        )

    row_ll_list, row_gl_list, row_gg_list = [], [], []
    for a, b, c, d in req_probe_combs_2d:
        if (a, b) == ('L', 'L'):
            row_ll_list.append(cov_dict_2d[a, b, c, d])
        elif (a, b) == ('G', 'L'):
            row_gl_list.append(cov_dict_2d[a, b, c, d])
        elif (a, b) == ('G', 'G'):
            row_gg_list.append(cov_dict_2d[a, b, c, d])
        else:
            raise ValueError(
                f'Probe combination {a, b, c, d} does not start with '
                '("L", "L") or ("G", "L") or ("G", "G") '
            )

    # concatenate the lists to make rows
    # (o(nly concatenate and include rows that have content)
    final_rows = []
    if row_ll_list:
        row_ll = np.hstack(row_ll_list)
        final_rows.append(row_ll)

    if row_gl_list:
        row_gl = np.hstack(row_gl_list)
        final_rows.append(row_gl)

    if row_gg_list:
        row_gg = np.hstack(row_gg_list)
        final_rows.append(row_gg)

    # make long rows and stack together
    if final_rows:
        array_2D = np.vstack(final_rows)
    else:
        # If no rows at all, return empty array with appropriate shape
        raise ValueError('No valid probe combinations found!')

    return array_2D


# @njit
def cov_2DCLOE_to_4D_3x2pt(cov_2D, nbl, zbins, block_index='ell'):
    """Reshape according to the "multi-diagonal", non-square blocks 2D_CLOE
    ordering.

    Note that this is only necessary for the 3x2pt probe. TODO the probe
    ordering (LL, LG/GL, GG) is hardcoded, this function won't work with
    other combinations (but it TODO will work both for LG and GL)
    """
    zpairs_auto, zpairs_cross, zpairs_3x2pt = get_zpairs(zbins)

    # now I'm reshaping the full block diagonal matrix, not just the sub-blocks
    # (cov_2D_to_4D works for both cases)
    lim_1 = zpairs_auto * nbl
    lim_2 = (zpairs_cross + zpairs_auto) * nbl
    lim_3 = zpairs_3x2pt * nbl

    # note: I'm writing cov_LG, but there should be no issue with GL; after all,
    # this function is not using the ind file
    cov_LL_LL = cov_2D_to_4D(cov_2D[:lim_1, :lim_1], nbl, block_index)
    cov_LL_LG = cov_2D_to_4D(cov_2D[:lim_1, lim_1:lim_2], nbl, block_index)
    cov_LL_GG = cov_2D_to_4D(cov_2D[:lim_1, lim_2:lim_3], nbl, block_index)

    cov_LG_LL = cov_2D_to_4D(cov_2D[lim_1:lim_2, :lim_1], nbl, block_index)
    cov_LG_LG = cov_2D_to_4D(cov_2D[lim_1:lim_2, lim_1:lim_2], nbl, block_index)
    cov_LG_GG = cov_2D_to_4D(cov_2D[lim_1:lim_2, lim_2:lim_3], nbl, block_index)

    cov_GG_LL = cov_2D_to_4D(cov_2D[lim_2:lim_3, :lim_1], nbl, block_index)
    cov_GG_LG = cov_2D_to_4D(cov_2D[lim_2:lim_3, lim_1:lim_2], nbl, block_index)
    cov_GG_GG = cov_2D_to_4D(cov_2D[lim_2:lim_3, lim_2:lim_3], nbl, block_index)

    # here it is a little more difficult to visualize the stacking,
    # but the probes are concatenated
    # along the 2 zpair_3x2pt-long axes
    cov_4D = np.zeros((nbl, nbl, zpairs_3x2pt, zpairs_3x2pt))

    zlim_1 = zpairs_auto
    zlim_2 = zpairs_cross + zpairs_auto
    zlim_3 = zpairs_3x2pt

    cov_4D[:, :, :zlim_1, :zlim_1] = cov_LL_LL
    cov_4D[:, :, :zlim_1, zlim_1:zlim_2] = cov_LL_LG
    cov_4D[:, :, :zlim_1, zlim_2:zlim_3] = cov_LL_GG

    cov_4D[:, :, zlim_1:zlim_2, :zlim_1] = cov_LG_LL
    cov_4D[:, :, zlim_1:zlim_2, zlim_1:zlim_2] = cov_LG_LG
    cov_4D[:, :, zlim_1:zlim_2, zlim_2:zlim_3] = cov_LG_GG

    cov_4D[:, :, zlim_2:zlim_3, :zlim_1] = cov_GG_LL
    cov_4D[:, :, zlim_2:zlim_3, zlim_1:zlim_2] = cov_GG_LG
    cov_4D[:, :, zlim_2:zlim_3, zlim_2:zlim_3] = cov_GG_GG

    return cov_4D


def cov_2d_dav_to_cloe(cov_2d_dav, nbl, zbins, block_index_in, block_index_out):
    """Convert a 2D covariance matrix from the davide convention to the CLOE
    convention, that is, from the probe being unraveled in the first for loop
    to the probe being unraveled in the second for loop.

    example: from scale_probe_zpair (my convention) to probe_scale_zpair (CLOE).
    The zpairs <-> ell ordering is decided by 'block_idex' (setting the first,
    or outermost, of the two)
    """
    cov_4D = cov_2D_to_4D(cov_2d_dav, nbl, block_index=block_index_in, optimize=True)
    cov_2d_cloe = cov_4D_to_2DCLOE_3x2pt_hs(
        cov_4D, zbins=zbins, block_index=block_index_out
    )
    return cov_2d_cloe


def cov_2d_cloe_to_dav(cov_2d_cloe, nbl, zbins, block_index_in, block_index_out):
    """Convert a 2D covariance matrix from the CLOE convention to the davide
    convention, that is, from the probe being unraveled in the second for loop
    to the probe being unraveled in the first for loop.

    example: from probe_scale_zpair (CLOE) to scale_probe_zpair (my convention).
    The zpairs <-> ell ordering is decided by 'block_idex' (setting the first,
    or outermost, of the two)
    """
    cov_4D = cov_2DCLOE_to_4D_3x2pt(cov_2d_cloe, nbl, zbins, block_index=block_index_in)
    cov_2d_dav = cov_4D_to_2D(cov_4D, block_index=block_index_out, optimize=True)
    return cov_2d_dav


def cov2corr(covariance):
    """Convert a covariance matrix to a correlation matrix."""
    v = np.sqrt(np.diag(covariance))
    outer_v = np.outer(v, v)

    with np.errstate(divide='ignore', invalid='ignore'):
        correlation = np.divide(covariance, outer_v)
        # Ensure zero covariance entries are explicitly zero
        correlation[covariance == 0] = 0
        # correlation[~np.isfinite(correlation)] = 0  # Set any NaN or inf values to 0

    return correlation


def build_noise(
    zbins: int,
    n_probes: int,
    sigma_eps2: list | tuple | np.ndarray,
    ng_shear: list | tuple | np.ndarray,
    ng_clust: list | tuple | np.ndarray,
    is_noiseless: bool = False,
) -> np.ndarray:
    """Builds the noise power spectra.

    Parameters
    ----------
    zbins : int
        Number of redshift bins.
    n_probes : int
        Number of probes.
    sigma_eps2 : list | tuple | np.ndarray
        Square of the *total* ellipticity dispersion.
        sigma_eps2 = sigma_eps ** 2, with
        sigma_eps = sigma_eps_i * sqrt(2),
        sigma_eps_i being the ellipticity dispersion *per component*
    ng_shear : list | tuple | np.ndarray
        Galaxy density of sources, relevant for cosmic shear
        If a scalar, cumulative galaxy density number density, per arcmin^2.
        This will assume equipopulated bins.
        If an array, galaxy number density, per arcmin^2, per redshift bin.
        Must have length zbins.
    ng_clust : list | tuple | np.ndarray
        Galaxy density of lenses, relevant for galaxy clustering
        If a scalar, cumulative galaxy density number density, per arcmin^2.
        This will assume equipopulated bins.
        If an array, galaxy number density, per arcmin^2, per redshift bin.
        Must have length zbins.
    is_noiseless : bool, optional
        If True, returns array of zeros of the right shape.

    Returns
    -------
    noise_4d : np.ndarray
        Noise power spectra matrices of shape (n_probes, n_probes, zbins, zbins)

    Notes
    -----
    The noise N is defined as:
        N_LL = sigma_eps^2 / (2 * n_bar)
        N_GG = 1 / n_bar
        N_GL = N_LG = 0

    """
    # assert appropriate inputs are list, tuple or np.ndarray
    for var, name in zip([ng_shear, ng_clust], ['ng_shear', 'ng_clust']):
        #     [ng_shear, ng_clust, sigma_eps2],
        #     ['ng_shear', 'ng_clust', 'sigma_eps2'],
        # ):
        assert isinstance(var, (list, tuple, np.ndarray)), (
            f'{name} should be a list, tuple or np.ndarray'
        )

    # convert to np arrays if needed
    if isinstance(ng_shear, (list, tuple)):
        ng_shear = np.array(ng_shear)
    if isinstance(ng_clust, (list, tuple)):
        ng_clust = np.array(ng_clust)
    # if isinstance(ng_clust, (list, tuple)):
    # sigma_eps2 = np.array(sigma_eps2)

    conversion_factor = (180 / np.pi * 60) ** 2  # deg^2 to arcmin^2

    assert np.all(ng_shear > 0), 'ng_shear should be positive'
    assert np.all(ng_clust > 0), 'ng_clust should be positive'

    # if ng is an array, n_bar == ng (this is a slight misnomer, since ng is the
    # cumulative galaxy density, while
    # n_bar the galaxy density in each bin). In this case, if the bins are
    # quipopulated, the n_bar array should
    # have all entries almost identical.

    n_bar_shear = ng_shear * conversion_factor
    n_bar_clust = ng_clust * conversion_factor

    # create and fill N
    noise_4d = np.zeros((n_probes, n_probes, zbins, zbins))

    if is_noiseless:
        return noise_4d

    np.fill_diagonal(noise_4d[0, 0, :, :], sigma_eps2 / (2 * n_bar_shear))
    np.fill_diagonal(noise_4d[1, 1, :, :], 1 / n_bar_clust)
    noise_4d[0, 1, :, :] = 0
    noise_4d[1, 0, :, :] = 0

    return noise_4d<|MERGE_RESOLUTION|>--- conflicted
+++ resolved
@@ -522,16 +522,11 @@
     if x is None:
         x = np.arange(len(y_tuple[0]))
 
-<<<<<<< HEAD
-    fig, ax = plt.subplots(2, 1, sharex=True, height_ratios=[2, 1])
-    fig.subplots_adjust(hspace=0)
-=======
     if ax is None:
         fig, ax = plt.subplots(2, 1, sharex=True, height_ratios=[2, 1])
         fig.subplots_adjust(hspace=0)
     else:
         fig = ax[0].figure
->>>>>>> 8d221dfc
 
     for i, _y in enumerate(y_tuple):
         ls = '--' if i > 0 else '-'
@@ -1734,12 +1729,9 @@
     plot_diff_perc_threshold=None,
     white_where_zero=True,
     plot_diff_hist=False,
-<<<<<<< HEAD
-    early_return=True,
-=======
     matshow_arr_kw=None,
     title='',
->>>>>>> 8d221dfc
+    early_return=True,
 ):
     fontsize = 25
 
@@ -1836,11 +1828,7 @@
 
     fig.suptitle(
         f'log_array={log_array}, abs_val={abs_val}, log_diff={log_diff}\n'
-<<<<<<< HEAD
-        f'plot_diff_threshold={plot_diff_perc_threshold}%',
-=======
-        f'plot_diff_threshold={plot_diff_threshold}%\n{title}',
->>>>>>> 8d221dfc
+        f'plot_diff_threshold={plot_diff_perc_threshold}%\n{title}',
         fontsize=fontsize,
     )
     plt.show()
