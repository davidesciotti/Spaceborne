import sys
import matplotlib.pyplot as plt
from tqdm import tqdm
import numpy as np
from scipy.interpolate import RegularGridInterpolator
import pyccl as ccl
import matplotlib as mpl
from spaceborne import cosmo_lib


class SpaceborneResponses():

    def __init__(self, cfg, k_grid, z_grid, ccl_obj):

        # grids over which to compute the responses
        self.k_grid = k_grid
        self.z_grid = z_grid

        self.ccl_obj = ccl_obj
        self.cosmo_ccl = ccl_obj.cosmo_ccl
        self.h = cfg['cosmology']['h']
        self.b1_func = self.ccl_obj.gal_bias_func

        # Attach method to the class via monkeypatching
        self.ccl_obj.hmc.I_2_1_dav = self.I_2_1_dav

    def set_g1mm_su_resp(self):
        # ! get growth only values - DIMENSIONLESS
        g1_table = np.genfromtxt('./input/Resp_G1_fromsims.dat')

        # take k and z values (the latter from the header), k is in [h/Mpc]
        self.k_grid_g1 = g1_table[:, 0]
        self.g1_table = g1_table[:, 1:]

        # convert k_G1 to [1/Mpc] if needed
        if not self.use_h_units:
            self.k_grid_g1 *= self.h
        assert np.all(np.diff(self.k_grid_g1) > 0), 'k_grid_g1 is not sorted!'

        # self.k_fund = 0.012 # [h/Mpc], this value is from the paper
        self.k_fund_g1 = self.k_grid_g1.min()  # to avoid interpolation issues (it's 0.0125664 insted of 0.012, no big deal)
        self.k_max_g1 = self.k_grid_g1.max()

        self.z_grid_g1 = np.array((0.00, 0.50, 1.00, 2.00, 3.00))
        self.b1 = -0.75
        self.g1_linear_value = 26 / 21

        # which_linear_bias = cfg['which_linear_bias']
        # which_wf_gc = cfg['which_wf_gc']

    def g1_extrap_func_original(self, k, z, g1_interp):
        # extrapolate according to Eq. (2.7) in Alex's paper
        result = self.b1 + (g1_interp((self.k_max_g1, z)).reshape(z.size, 1) -
                            self.b1) * (k / self.k_max_g1) ** (- 1 / 2)
        # result = self.b1 + (g1_interp((self.k_max_g1, z)) - self.b1) * (k / self.k_max_g1) ** (- 1 / 2)
        return result

    def g1_extrap_func(self, k_array, z_array, g1_interp):
        result = np.zeros((k_array.size, z_array.size))
        for zi, z in enumerate(z_array):
            result[:, zi] = self.b1 + (g1_interp((self.k_max_g1, z)) - self.b1) * (k_array / self.k_max_g1) ** (- 1 / 2)
        # result = self.b1 + (g1_interp((self.k_max_g1, z)) - self.b1) * (k / self.k_max_g1) ** (- 1 / 2)
        return result

    def g1_tot_func(self, k_array, z, g1_interp, g1_extrap):
        """
        G1 is equal to:
        * 26/21 for k < k_fund
        * G1 from Alex's table for k_fund < k < k_max
        * G1 from Eq. (2.7) for k > k_max
        """

        # find indices for the various thresholds
        k_low_indices = np.where(k_array <= self.k_fund_g1)[0]
        k_mid_indices = np.where((self.k_fund_g1 < k_array) & (k_array <= self.k_max_g1))[0]
        k_high_indices = np.where(k_array > self.k_max_g1)[0]

        # fill the 3 arrays
        low = np.zeros((k_low_indices.size, z.size))
        low.fill(self.g1_linear_value)

        kk, zz = np.meshgrid(k_array[k_mid_indices], z)
        mid = g1_interp((kk, zz)).T

        high = g1_extrap(k_array=k_array[k_high_indices], z_array=z, g1_interp=g1_interp)

        # concatenate the 3 arrays over the rows, i.e. the k values
        return np.concatenate((low, mid, high), axis=0)

    def b2h_of_b1h_fit(self, b1h_ofz):
        """ Second-order galaxy bias from fit in Lazeyras et al. 2016"""
        return 0.412 - 2.143 * b1h_ofz + 0.929 * (b1h_ofz ** 2) + 0.008 * (b1h_ofz ** 3)

    def I_2_1_dav(self, cosmo, k, a, prof):
        """
        Computes the I^2_1 halo model integral
        This function is added to `TargetClass` self.ccl_obj.hmc via monkeypatching to extend CCL 
        functionality without altering its original source code, allowing a standard installation of CCL.

        Solves the integral:

        .. math::
            I^1_1(k,a|u) = \\int dM\\,n(M,a)\\,b(M,a)\\,
            \\langle u(k,a|M)\\rangle,

        where :math:`n(M,a)` is the halo mass function,
        :math:`b(M,a)` is the halo bias, and
        :math:`\\langle u(k,a|M)\\rangle` is the halo profile as a
        function of scale, scale factor and halo mass.

        Args:
            cosmo (:class:`~pyccl.cosmology.Cosmology`): a Cosmology object.
            k (:obj:`float` or `array`): comoving wavenumber.
            a (:obj:`float`): scale factor.
            prof (:class:`~pyccl.halos.profiles.profile_base.HaloProfile`):
                halo profile.

        Returns:
            (:obj:`float` or `array`): integral values evaluated at each
            value of ``k``.
        """
        # Backup the original `_bf`. To do this, I first need to call `_get_ingredients`
        self.ccl_obj.hmc._get_ingredients(cosmo, a, get_bf=True)
        original_bf = self.ccl_obj.hmc._bf

        # Verify that internal & external mass definitions are consistent.
        self.ccl_obj.hmc._check_mass_def(prof)
        self.ccl_obj.hmc._get_ingredients(cosmo, a, get_bf=True)

        # DSmod: replace with 2nd order halo bias
        self.ccl_obj.hmc._bf = self.b2h_of_b1h_fit(self.ccl_obj.hmc._bf)

        uk = prof.fourier(cosmo, k, self.ccl_obj.hmc._mass, a).T
        result = self.ccl_obj.hmc._integrate_over_mbf(uk)

        # restore state
        self.ccl_obj.hmc._bf = original_bf

        return result

    def set_bg_hm(self, z_grid):
        """
        Uses the halo model to compute: 
            - First-order halo bias (b1h_hm)
            - First-order galaxy bias (b1g_hm)
            - Second-order galaxy bias (b2g_hm)
        """

        # just some intermediate quantities; this code is not needed but left here for future reference
        # from https://github.com/LSSTDESC/CCLX/blob/master/Halo-mass-function-example.ipynb

        # # 1-st order halo bias
        self.halo_mass_range = np.geomspace(1.01E12, 1E15, 128) / self.cosmo_ccl['h']
        self.b1h_hm = np.array([self.ccl_obj.hbf(cosmo=self.cosmo_ccl, M=self.halo_mass_range,
                                                 a=cosmo_lib.z_to_a(z)) for z in z_grid])
        # plt.semilogx(halo_mass_range, halo_bias_1ord[0, :])
        # #  halo mass function
        # nm = np.array([self.ccl_obj.hmf(cosmo=self.cosmo_ccl, M=halo_mass_range,
        #                                 a=cosmo_lib.z_to_a(z)) for z in z_grid])
        # plt.semilogx(halo_mass_range, halo_mass_range * nm[0, :])
        # #  mean number of galaxies in a halo
        # n_g_of_m = self.ccl_obj.halo_profile_hod.get_normalization(cosmo=self.cosmo_ccl, a=1, hmc=self.ccl_obj.hmc)
        # # ...

        # TODO to be more consitent, you should minimize some (see paper) halo model parameters to make b1g_hm fit the
        # TODO b1g we use (e.g., the FS2 bias)
        # ! IMPORTANT: this function sets self._bf to be the 2nd order halo bias, so it's probably better to
        # ! call b1g afterwards to re-set it to b1h as it should.
        # ! Note: I added self.ccl_obj.hmc._bf = original_bf to restore the state and it seems to be working
        b2g_hm = np.array([self.ccl_obj.hmc.I_2_1_dav(cosmo=self.cosmo_ccl, k=1e-10,
                                                      a=cosmo_lib.z_to_a(z), prof=self.ccl_obj.halo_profile_hod) for z in z_grid])

        b1g_hm = np.array([self.ccl_obj.hmc.I_1_1(cosmo=self.cosmo_ccl, k=1e-10,
                                                  a=cosmo_lib.z_to_a(z), prof=self.ccl_obj.halo_profile_hod) for z in z_grid])

        norm = np.array([self.ccl_obj.halo_profile_hod.get_normalization(cosmo=self.cosmo_ccl,
                        a=cosmo_lib.z_to_a(z), hmc=self.ccl_obj.hmc) for z in z_grid])
        self.b1g_hm = b1g_hm / norm
        self.b2g_hm = b2g_hm / norm

    def compute_r1_mm(self):

        # interpolate G1; attention: the function is g1_interp(z, k), while the array is G1[k, z]
        g1_interp = RegularGridInterpolator((self.k_grid_g1, self.z_grid_g1), self.g1_table, method='linear')

        # ! nonlinear pk and its derivative
        # TODO extract direcly from cosmo object
        self.k_grid, self.pk_mm = cosmo_lib.pk_from_ccl(k_array=self.k_grid, z_array=self.z_grid,
                                                        use_h_units=self.use_h_units, cosmo_ccl=self.cosmo_ccl,
                                                        pk_kind='nonlinear')

        dpkmm_dk = np.gradient(self.pk_mm, self.k_grid, axis=0)
        # I broadcast k_grid as k_grid[:, None] here and below to have the correct shape (k_points, 1)
        dlogpkmm_dlogk = self.k_grid[:, None] / self.pk_mm * dpkmm_dk

        # ! response coefficient
        self.r1_mm = 1 - 1 / 3 * dlogpkmm_dlogk + \
            self.g1_tot_func(k_array=self.k_grid, z=self.z_grid, g1_interp=g1_interp, g1_extrap=self.g1_extrap_func)

        return self.r1_mm

    def set_su_resp(self, b2g_from_halomodel: bool, include_b2g: bool):

        assert isinstance(b2g_from_halomodel, bool), "b2g_from_halomodel should be a boolean"
        assert isinstance(include_b2g, bool), "include_b2g should be a boolean"

        # galaxy bias (I broadcast it to be able to multiply/sum it with r1_mm and pk_mm)
        # I loop to check the impact (and the correctness) of b2
        b1_arr = self.b1_func(self.z_grid)
        self.b1_arr = b1_arr[None, :]

        if include_b2g:
            if b2g_from_halomodel:
                # in this case, use hm integrals to compute b2g from b2h,
                # itself computed using the Lazeyras 2016 b2h(b1h) fit
                self.set_bg_hm(self.z_grid)
                self.b2_arr = self.b2g_hm[None, :]
            else:
                # in this case use the Lazeyras 2016 fit, but approximating b2g \sim b2h(b1g)
                self.b2_arr = self.b2h_of_b1h_fit(b1_arr)[None, :]

        else:
            self.b2_arr = np.zeros_like(self.b1_arr)

        # compute dPk/ddelta_b (not the projected ones!)
        term1 = 1 / self.b1_arr
        term2 = self.b2_arr - self.b1_arr ** 2
        self.dPmm_ddeltab = self.r1_mm * self.pk_mm
        self.dPgm_ddeltab = (self.r1_mm + term1 * term2) * self.pk_mm
        self.dPgg_ddeltab = (self.r1_mm + 2 * term1 * term2) * self.pk_mm

        # compute r1_AB (again, not the projected ones)
        self.pk_gg = self.pk_mm * self.b1_arr ** 2
        self.pk_gm = self.pk_mm * self.b1_arr

        self.r1_gm = self.dPgm_ddeltab / self.pk_gm
        self.r1_gg = self.dPgg_ddeltab / self.pk_gg

    def set_hm_resp(self, k_grid, z_grid, which_b1g, b1g_zi, b1g_zj, include_terasawa_terms):
        """
        Compute the power spectra response terms from the halo model.

        Parameters:
        -----------
        k_grid : array-like
            The wavenumber grid (in units of 1/Mpc) on which to evaluate the PS and responses.

        z_grid : array-like
            The redshift grid on which to evaluate the PS and responses.

        which_b1g : str
            String indicating how the first-order galaxy bias (b1g) is to be treated. 
            - 'from_HOD': Use the halo occupation distribution (HOD) profile to compute galaxy bias.
            - 'from_input': Use the input `b1g` array provided as an argument.

        b1g : array-like
            If `which_b1g` is 'from_input', this array represents the galaxy bias as a function of redshift.
            Must have the same shape as `z_grid` and be a 1D array.

        Outputs (Set as attributes of the class):
        -----------------------------------------
        pknlhm_mm, pknlhm_gm, pknlhm_gg : np.ndarray
            Nonlinear power spectra for matter-matter, galaxy-matter, and galaxy-galaxy, respectively, 
            computed using the halo model. These are 2D arrays of shape (k, z).

        dPmm_ddeltab_hm, dPgm_ddeltab_hm, dPgg_ddeltab_hm : np.ndarray
            Response terms for matter-matter, galaxy-matter, and galaxy-galaxy, 
            respectively. These are 2D arrays of shape (k, z).

        r1_mm_hm, r1_gm_hm, r1_gg_hm : np.ndarray
            Normalized response functions for matter-matter, galaxy-matter, and galaxy-galaxy, respectively. 
            These are computed as the ratio of the responses to the nonlinear halo model power 
            spectrum, i.e., r1 = dP/delta_b / P_nl.

        Raises:
        -------
        AssertionError:
            If `which_b1g` is not one of 'from_HOD' or 'from_input'.
            If `b1g` is not a 1D array or does not have the same shape as `z_grid` when `which_b1g` is 'from_input'.

        Notes:
        ------
        - The nonlinear power spectra (pknlhm_mm, pknlhm_gm, pknlhm_gg) are computed using the halo model, 
        as the sum of a 1-halo and a 2-halo term.
        - The method currently assumes predefined halo profiles (NFW for matter, HOD for galaxies), 
        but it can be extended to allow user-defined profiles.

        """

        print('Computing halo model probe responses...')

        # perform some checks on the input shapes
        assert which_b1g in ['from_HOD', 'from_input'], '"which_b1g" must be either "from_HOD" or "from_input"'
<<<<<<< HEAD
        if which_b1g == 'from_input':
            assert b1g.shape[0] == len(z_grid), 'b1g must have the same shape as z_grid'
=======
        for b1g in [b1g_zi, b1g_zj]:
            assert len(b1g) == len(z_grid), 'b1g must have the same shape as z_grid'
>>>>>>> 07886b84
            assert b1g.ndim == 1, "b1g must be a 1D array"

        pk2d = self.ccl_obj.cosmo_ccl.parse_pk(None)
        a_grid = cosmo_lib.z_to_a(z_grid)

        # Initialize arrays for dPmm, dPgm, dPgg and hm nonlinear pks
        dPmm_ddeltab, dPgm_ddeltab, dPgg_ddeltab = [np.zeros((len(a_grid), len(k_grid))) for _ in range(3)]
        self.pknlhm_mm, self.pknlhm_gm, self.pknlhm_gg = [np.zeros((len(a_grid), len(k_grid))) for _ in range(3)]

        # set profiles
        prof_m = self.ccl_obj.halo_profile_dm
        prof_g = self.ccl_obj.halo_profile_hod

        for a_idx, aa in tqdm(enumerate(a_grid)):

            # Linear power spectrum and its derivative
            pklin = pk2d(k_grid, aa)
            dpklin = pk2d(k_grid, aa, derivative=True)

            # Normalizations for matter (m) and galaxy (g) profiles
            norm_prof_m = prof_m.get_normalization(self.ccl_obj.cosmo_ccl, aa, hmc=self.ccl_obj.hmc)
            norm_prof_g = prof_g.get_normalization(self.ccl_obj.cosmo_ccl, aa, hmc=self.ccl_obj.hmc)

            # I_1_1 integrals for matter and galaxy
            i11_m = self.ccl_obj.hmc.I_1_1(self.ccl_obj.cosmo_ccl, k_grid, aa, prof=prof_m)
            i11_g = self.ccl_obj.hmc.I_1_1(self.ccl_obj.cosmo_ccl, k_grid, aa, prof=prof_g)

            # I_1_2 integrals for matter-matter, galaxy-matter, galaxy-galaxy
            i12_mm = self.ccl_obj.hmc.I_1_2(self.ccl_obj.cosmo_ccl, k_grid, aa, prof=prof_m,
                                            prof2=prof_m, prof_2pt=ccl.halos.Profile2pt())
            i12_gm = self.ccl_obj.hmc.I_1_2(self.ccl_obj.cosmo_ccl, k_grid, aa, prof=prof_g,
                                            prof2=prof_m, prof_2pt=ccl.halos.Profile2pt())
            i12_gg = self.ccl_obj.hmc.I_1_2(self.ccl_obj.cosmo_ccl, k_grid, aa, prof=prof_g,
                                            prof2=prof_g, prof_2pt=ccl.halos.Profile2ptHOD())
            i02_mm = self.ccl_obj.hmc.I_0_2(self.ccl_obj.cosmo_ccl, k_grid, aa, prof=prof_m,
                                            prof2=prof_m, prof_2pt=ccl.halos.Profile2pt())
            i02_gm = self.ccl_obj.hmc.I_0_2(self.ccl_obj.cosmo_ccl, k_grid, aa, prof=prof_g,
                                            prof2=prof_m, prof_2pt=ccl.halos.Profile2pt())
            i02_gg = self.ccl_obj.hmc.I_0_2(self.ccl_obj.cosmo_ccl, k_grid, aa, prof=prof_g,
                                            prof2=prof_g, prof_2pt=ccl.halos.Profile2ptHOD())

            if include_terasawa_terms:
                # ! very careful, as calling these functions could change the internal state of the halo model
                # ! (I am manually restoring hmc._bf but this may not be enough)
                i21_m = self.ccl_obj.hmc.I_2_1_dav(self.ccl_obj.cosmo_ccl, k_grid, aa, prof=prof_m)
                i21_g = self.ccl_obj.hmc.I_2_1_dav(self.ccl_obj.cosmo_ccl, k_grid, aa, prof=prof_g)
                trsw_mm = 2 * i21_m / i11_m
                trsw_gm = i21_g / i11_g + i21_m / i11_m
                trsw_gg = 2 * i21_g / i11_g
            else:
                trsw_mm = 0
                trsw_gm = 0
                trsw_gg = 0

            # TODO the HOD galaxy bias sould probably be used also in the rest of the code!
            # this case is equivalent to the halomod_Tk3D_SSC function
            if which_b1g == 'from_HOD':

                # Super-sample covariance response terms
                dPmm_ddeltab[a_idx] = ((47 / 21 + trsw_mm - dpklin / 3) * i11_m * i11_m *
<<<<<<< HEAD
                                    pklin + i12_mm) / (norm_prof_m * norm_prof_m)
                dPgm_ddeltab[a_idx] = ((47 / 21 + trsw_gm - dpklin / 3) * i11_g * i11_m *
                                    pklin + i12_gm) / (norm_prof_g * norm_prof_m)
                dPgg_ddeltab[a_idx] = ((47 / 21 + trsw_gg - dpklin / 3) * i11_g * i11_g *
                                    pklin + i12_gg) / (norm_prof_g * norm_prof_g)
=======
                                       pklin + i12_mm) / (norm_prof_m * norm_prof_m)
                dPgm_ddeltab[a_idx] = ((47 / 21 + trsw_gm - dpklin / 3) * i11_g * i11_m *
                                       pklin + i12_gm) / (norm_prof_g * norm_prof_m)
                dPgg_ddeltab[a_idx] = ((47 / 21 + trsw_gg - dpklin / 3) * i11_g * i11_g *
                                       pklin + i12_gg) / (norm_prof_g * norm_prof_g)
>>>>>>> 07886b84

                # gX (= galaxy cross something) Pk are computed with the halo model in this case; remember that
                # halo morel nonlin P(k) = P1h + P2h = I^0_2(k, k) + (I^1_1)^2 * P_lin(k)
                self.pknlhm_mm[a_idx] = (pklin * i11_m * i11_m + i02_mm) / (norm_prof_m * norm_prof_m)
                self.pknlhm_gm[a_idx] = (pklin * i11_g * i11_m + i02_gm) / (norm_prof_g * norm_prof_m)
                self.pknlhm_gg[a_idx] = (pklin * i11_g * i11_g + i02_gg) / (norm_prof_g * norm_prof_g)

                # compute and subtract counterterms
                # this is the same as self.b1g_hm; in this case, there is a single b(z) function
                b1g = i11_g / norm_prof_g
                counter_gm = b1g * self.pknlhm_gm[a_idx]
                counter_gg = 2 * b1g * self.pknlhm_gg[a_idx]
                dPgm_ddeltab[a_idx] -= counter_gm
                dPgg_ddeltab[a_idx] -= counter_gg

            # this case is equivalent to the halomod_Tk3D_SSC_linear_bias function
            elif which_b1g == 'from_input':
                # ! old
                # these 2 lines are wrong, in this case the galaxy bias should be taken from the input!
                # nonetheless, this is the old implementation, I keep it here for reference
                # self.pknlhm_gm[a_idx] = (pklin * i11_g * i11_m + i02_gm) / (norm_prof_g * norm_prof_m)
                # self.pknlhm_gg[a_idx] = (pklin * i11_g * i11_g + i02_gg) / (norm_prof_g * norm_prof_g)
                # counter_gm = b1g[a_idx] * self.pknlhm_gm[a_idx]
                # counter_gg = 2 * b1g[a_idx] * self.pknlhm_gg[a_idx]
                # dPgm_ddeltab[a_idx] -= counter_gm
                # dPgg_ddeltab[a_idx] -= counter_gg
<<<<<<< HEAD
                
=======

>>>>>>> 07886b84
                # ! note that in this case also the mm term (both dPmm_ddeltab and pknlhm_mm) is computed
                # ! in CCL in a slightly different way
                # TODO are terasawa terms implemented correctly in this case?
                dPmm_ddeltab[a_idx] = (47 / 21 + trsw_mm - dpklin / 3) * pklin + i12_mm / norm_prof_m**2

                # gX (= galaxy cross something) Pk in this case is simply b(z) * Pmm or b(z)^2 * Pmm
                self.pknlhm_mm[a_idx] = pklin + i02_mm / norm_prof_m**2
<<<<<<< HEAD
                self.pknlhm_gm[a_idx] = b1g[a_idx] * self.pknlhm_mm[a_idx]
                self.pknlhm_gg[a_idx] = b1g[a_idx]**2 * self.pknlhm_mm[a_idx]

                # * CCL implementation matches this
                # dPgm_ddeltab[a_idx] = dPmm_ddeltab[a_idx] - b1g[a_idx] * self.pknlhm_mm[a_idx]
                # dPgg_ddeltab[a_idx] = dPmm_ddeltab[a_idx] - 2 * b1g[a_idx] * self.pknlhm_mm[a_idx]
                # dPgm_ddeltab[a_idx] *= b1g[a_idx]
                # dPgg_ddeltab[a_idx] *= b1g[a_idx]**2

                # * or this (it's an equivalent way to write it - more intuitive imo)
                dPgm_ddeltab[a_idx] = dPmm_ddeltab[a_idx] * b1g[a_idx]
                dPgg_ddeltab[a_idx] = dPmm_ddeltab[a_idx] * b1g[a_idx]**2
                dPgm_ddeltab[a_idx] -= b1g[a_idx] * self.pknlhm_gm[a_idx]
                dPgg_ddeltab[a_idx] -= 2 * b1g[a_idx] * self.pknlhm_gg[a_idx]
=======
                self.pknlhm_gm[a_idx] = b1g_zi[a_idx] * self.pknlhm_mm[a_idx]
                self.pknlhm_gg[a_idx] = b1g_zi[a_idx] * b1g_zj[a_idx] * self.pknlhm_mm[a_idx]

                # * CCL implementation matches this
                # dPgm_ddeltab[a_idx] = dPmm_ddeltab[a_idx] - b1g_zi[a_idx] * self.pknlhm_mm[a_idx]
                # dPgg_ddeltab[a_idx] = dPmm_ddeltab[a_idx] - (b1g_zi[a_idx] + b1g_zj[a_idx]) * self.pknlhm_mm[a_idx]
                # dPgm_ddeltab[a_idx] *= b1g_zi[a_idx]
                # dPgg_ddeltab[a_idx] *= b1g_zi[a_idx] * b1g_zj[a_idx]

                # * or this (it's an equivalent way to write it - more intuitive imo)
                dPgm_ddeltab[a_idx] = dPmm_ddeltab[a_idx] * b1g_zi[a_idx]
                dPgg_ddeltab[a_idx] = dPmm_ddeltab[a_idx] * b1g_zi[a_idx] * b1g_zj[a_idx]
                dPgm_ddeltab[a_idx] -= b1g_zi[a_idx] * self.pknlhm_gm[a_idx]
                dPgg_ddeltab[a_idx] -= (b1g_zi[a_idx] + b1g_zj[a_idx]) * self.pknlhm_gg[a_idx]
>>>>>>> 07886b84

            else:
                raise ValueError("'which_b1g' must be either 'from_HOD' or 'from_input'")

        # transpose to have pk(k, z)
        self.dPmm_ddeltab_hm = dPmm_ddeltab.T
        self.dPgm_ddeltab_hm = dPgm_ddeltab.T
        self.dPgg_ddeltab_hm = dPgg_ddeltab.T
        self.pknlhm_mm = self.pknlhm_mm.T
        self.pknlhm_gm = self.pknlhm_gm.T
        self.pknlhm_gg = self.pknlhm_gg.T

        self.r1_mm_hm = self.dPmm_ddeltab_hm / self.pknlhm_mm
        self.r1_gm_hm = self.dPgm_ddeltab_hm / self.pknlhm_gm
        self.r1_gg_hm = self.dPgg_ddeltab_hm / self.pknlhm_gg

    def plot_r1mm_func(self):

        # increase font and legend size
        plt.rcParams.update({'font.size': 24})
        plt.rcParams.update({'legend.fontsize': 28})

        # reproduce Alex's plot
        z_max_plot = 1.8  # from the figure in the paper
        z_max_idx = np.argmin(np.abs(z_grid - z_max_plot))
        z_reduced = z_grid[:z_max_idx + 1]

        # from https://stackoverflow.com/questions/26545897/drawing-a-colorbar-aside-a-line-plot-using-matplotlib
        # norm is a class that, when called, can normalize data into the [0.0, 1.0] interval.
        norm = mpl.colors.Normalize(
            vmin=np.min(z_reduced),
            vmax=np.max(z_reduced))

        # choose a colormap and a line width
        cmap = mpl.cm.jet
        lw = 1

        # create a ScalarMappable and initialize a data structure
        s_m = mpl.cm.ScalarMappable(cmap=cmap, norm=norm)
        s_m.set_array([])

        plt.figure()
        # the colors are chosen by calling the ScalarMappable that was initialized with c_m and norm
        for z_idx, z_val in enumerate(z_reduced):
            plt.plot(k_grid, self.r1_mm[:, z_idx], color=cmap(norm(z_val)), lw=lw)

        cbar = plt.colorbar(s_m)
        cbar.set_label('$z$', rotation=0, labelpad=20)

        plt.xscale('log')
        plt.xlabel(k_TeX_label)
        plt.ylabel('$R_1^{\\rm mm}(k, z)$')
        plt.axvline(x=self.k_max_g1, ls='--', lw=3, label='$k_{\\rm max}^{\\rm G1}$')
        plt.axvline(x=self.k_fund_g1, ls='--', lw=3, label='$k_{\\rm fund}$')
        plt.xlim(1e-4, 1e1)
        plt.ylim(0.5, 4)
        plt.grid()
        plt.show()
        plt.legend()

        plt.savefig('../output/plots/r1mm_rainbow.pdf', bbox_inches='tight', dpi=500)

    def plot_responses(self):
        if not plot_responses:
            return
        z_idx = 0

        plt.figure()
        plt.plot(k_grid, dPmm_ddeltab[:, z_idx], label=f'dPmm_ddeltab, z={z_grid[z_idx]}', alpha=0.8)
        plt.plot(k_grid, dPgm_ddeltab[:, z_idx], label=f'dPgm_ddeltab, z={z_grid[z_idx]}', alpha=0.8)
        plt.plot(k_grid, dPgg_ddeltab[:, z_idx], label=f'dPgg_ddeltab, z={z_grid[z_idx]}', alpha=0.8)
        plt.legend()
        plt.xscale('log')
        plt.xlabel(f'k {k_TeX_label}')
        plt.ylabel(f'dPAB/ddelta_b')

        # Response coefficients, or dlogPAB/ddelta_b
        plt.figure()
        plt.plot(k_grid, r1_mm[:, z_idx], label='r1_mm', alpha=0.8)
        plt.plot(k_grid, r1_gm[:, z_idx], label='r1_gm', alpha=0.8)
        plt.plot(k_grid, r1_gg[:, z_idx], label='r1_gg', alpha=0.8)
        plt.plot(k_grid, r1_gm_nob2[:, z_idx], label='r1_gm_nob2', alpha=0.8, ls='--')
        plt.plot(k_grid, r1_gg_nob2[:, z_idx], label='r1_gg_nob2', alpha=0.8, ls='--')
        plt.xscale('log')
        plt.legend()
        plt.xlabel(f'k {k_TeX_label}')
        plt.ylabel(f'r1_AB')

        plt.figure()
        plt.title(which_linear_bias)
        plt.plot(z_grid, b1_arr.flatten(), label='b1')
        plt.plot(z_grid, b2_arr.flatten(), label='b2')
        plt.legend()
        plt.xlabel('z')
        plt.ylabel('bias')

        # matshow r1_mm
        plt.figure()
        plt.matshow(r1_mm)
        plt.colorbar()
        plt.title(r'$R_1^{mm}$')
        plt.xlabel('$z$')
        plt.ylabel(k_TeX_label)

        plt.figure()
        plt.matshow(np.log10(dPmm_ddeltab))
        plt.colorbar()
        plt.title(r'$dP^{mm}/d\delta_b$')
        plt.xlabel('$z$')
        plt.ylabel(k_TeX_label)

        # set k and z values as tick labels
        step = 100
        y_positions = np.arange(0, len(k_grid), step)
        x_positions = np.arange(0, len(z_grid), step)
        y_labels = k_grid[::step]
        x_labels = z_grid[::step]
        plt.xticks(x_positions, x_labels)
        plt.yticks(y_positions, y_labels)

        # Set the desired number of decimal places for tick labels
        decimal_places = 2
        plt.gca().set_xticklabels([f'{val:.{decimal_places}f}' for val in x_labels])
        plt.gca().set_yticklabels([f'{val:.{decimal_places}f}' for val in y_labels])

    # assert which_wf_gc == 'without_galaxy_bias', 'the galaxy bias included in the Pk, not in the kernels!!'<|MERGE_RESOLUTION|>--- conflicted
+++ resolved
@@ -291,13 +291,8 @@
 
         # perform some checks on the input shapes
         assert which_b1g in ['from_HOD', 'from_input'], '"which_b1g" must be either "from_HOD" or "from_input"'
-<<<<<<< HEAD
-        if which_b1g == 'from_input':
-            assert b1g.shape[0] == len(z_grid), 'b1g must have the same shape as z_grid'
-=======
         for b1g in [b1g_zi, b1g_zj]:
             assert len(b1g) == len(z_grid), 'b1g must have the same shape as z_grid'
->>>>>>> 07886b84
             assert b1g.ndim == 1, "b1g must be a 1D array"
 
         pk2d = self.ccl_obj.cosmo_ccl.parse_pk(None)
@@ -358,19 +353,11 @@
 
                 # Super-sample covariance response terms
                 dPmm_ddeltab[a_idx] = ((47 / 21 + trsw_mm - dpklin / 3) * i11_m * i11_m *
-<<<<<<< HEAD
-                                    pklin + i12_mm) / (norm_prof_m * norm_prof_m)
-                dPgm_ddeltab[a_idx] = ((47 / 21 + trsw_gm - dpklin / 3) * i11_g * i11_m *
-                                    pklin + i12_gm) / (norm_prof_g * norm_prof_m)
-                dPgg_ddeltab[a_idx] = ((47 / 21 + trsw_gg - dpklin / 3) * i11_g * i11_g *
-                                    pklin + i12_gg) / (norm_prof_g * norm_prof_g)
-=======
                                        pklin + i12_mm) / (norm_prof_m * norm_prof_m)
                 dPgm_ddeltab[a_idx] = ((47 / 21 + trsw_gm - dpklin / 3) * i11_g * i11_m *
                                        pklin + i12_gm) / (norm_prof_g * norm_prof_m)
                 dPgg_ddeltab[a_idx] = ((47 / 21 + trsw_gg - dpklin / 3) * i11_g * i11_g *
                                        pklin + i12_gg) / (norm_prof_g * norm_prof_g)
->>>>>>> 07886b84
 
                 # gX (= galaxy cross something) Pk are computed with the halo model in this case; remember that
                 # halo morel nonlin P(k) = P1h + P2h = I^0_2(k, k) + (I^1_1)^2 * P_lin(k)
@@ -397,11 +384,7 @@
                 # counter_gg = 2 * b1g[a_idx] * self.pknlhm_gg[a_idx]
                 # dPgm_ddeltab[a_idx] -= counter_gm
                 # dPgg_ddeltab[a_idx] -= counter_gg
-<<<<<<< HEAD
-                
-=======
-
->>>>>>> 07886b84
+
                 # ! note that in this case also the mm term (both dPmm_ddeltab and pknlhm_mm) is computed
                 # ! in CCL in a slightly different way
                 # TODO are terasawa terms implemented correctly in this case?
@@ -409,22 +392,6 @@
 
                 # gX (= galaxy cross something) Pk in this case is simply b(z) * Pmm or b(z)^2 * Pmm
                 self.pknlhm_mm[a_idx] = pklin + i02_mm / norm_prof_m**2
-<<<<<<< HEAD
-                self.pknlhm_gm[a_idx] = b1g[a_idx] * self.pknlhm_mm[a_idx]
-                self.pknlhm_gg[a_idx] = b1g[a_idx]**2 * self.pknlhm_mm[a_idx]
-
-                # * CCL implementation matches this
-                # dPgm_ddeltab[a_idx] = dPmm_ddeltab[a_idx] - b1g[a_idx] * self.pknlhm_mm[a_idx]
-                # dPgg_ddeltab[a_idx] = dPmm_ddeltab[a_idx] - 2 * b1g[a_idx] * self.pknlhm_mm[a_idx]
-                # dPgm_ddeltab[a_idx] *= b1g[a_idx]
-                # dPgg_ddeltab[a_idx] *= b1g[a_idx]**2
-
-                # * or this (it's an equivalent way to write it - more intuitive imo)
-                dPgm_ddeltab[a_idx] = dPmm_ddeltab[a_idx] * b1g[a_idx]
-                dPgg_ddeltab[a_idx] = dPmm_ddeltab[a_idx] * b1g[a_idx]**2
-                dPgm_ddeltab[a_idx] -= b1g[a_idx] * self.pknlhm_gm[a_idx]
-                dPgg_ddeltab[a_idx] -= 2 * b1g[a_idx] * self.pknlhm_gg[a_idx]
-=======
                 self.pknlhm_gm[a_idx] = b1g_zi[a_idx] * self.pknlhm_mm[a_idx]
                 self.pknlhm_gg[a_idx] = b1g_zi[a_idx] * b1g_zj[a_idx] * self.pknlhm_mm[a_idx]
 
@@ -439,7 +406,6 @@
                 dPgg_ddeltab[a_idx] = dPmm_ddeltab[a_idx] * b1g_zi[a_idx] * b1g_zj[a_idx]
                 dPgm_ddeltab[a_idx] -= b1g_zi[a_idx] * self.pknlhm_gm[a_idx]
                 dPgg_ddeltab[a_idx] -= (b1g_zi[a_idx] + b1g_zj[a_idx]) * self.pknlhm_gg[a_idx]
->>>>>>> 07886b84
 
             else:
                 raise ValueError("'which_b1g' must be either 'from_HOD' or 'from_input'")
