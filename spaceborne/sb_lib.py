import contextlib
import datetime
import inspect
import itertools
import json
import os
import pickle
import subprocess
import time
import warnings
from copy import deepcopy
from pathlib import Path

import matplotlib.lines as mlines
import matplotlib.pyplot as plt
import numpy as np
import scipy
import yaml
from matplotlib.colors import ListedColormap, LogNorm
from matplotlib.gridspec import GridSpec
from scipy.integrate import simpson as simps
from scipy.interpolate import CubicSpline, RectBivariateSpline, interp1d
from scipy.special import jv

symmetrize_output_dict = {
    ('L', 'L'): True,
    ('G', 'L'): False,
    ('L', 'G'): False,
    ('G', 'G'): True,
}


mpl_rcParams_dict = {
    'lines.linewidth': 1.5,
    'font.size': 17,
    'axes.labelsize': 'large',
    'axes.titlesize': 'large',
    'xtick.labelsize': 'large',
    'ytick.labelsize': 'large',
    #  'mathtext.fontset': 'stix',
    #  'font.family': 'STIXGeneral',
    'figure.figsize': (15, 10),
    'lines.markersize': 8,
    # 'axes.grid': True,
    # 'figure.constrained_layout.use': False,
    # 'axes.axisbelow': True
}

mpl_other_dict = {
    'cosmo_labels_TeX': [
        '$\\Omega_{{\\rm m},0}$',
        '$\\Omega_{{\\rm b},0}$',
        '$w_0$',
        '$w_a$',
        '$h$',
        '$n_{\\rm s}$',
        '$\\sigma_8$',
        '${\\rm log}_{10}(T_{\\rm AGN}/{\\rm K})$',
    ],
    'IA_labels_TeX': ['$A_{\\rm IA}$', '$\\eta_{\\rm IA}$', '$\\beta_{\\rm IA}$'],
    # 'galaxy_bias_labels_TeX': build_labels_TeX(zbins)[0],
    # 'shear_bias_labels_TeX': build_labels_TeX(zbins)[1],
    # 'zmean_shift_labels_TeX': build_labels_TeX(zbins)[2],
    'cosmo_labels': ['Om', 'Ob', 'wz', 'wa', 'h', 'ns', 's8', 'logT'],
    'IA_labels': ['AIA', 'etaIA', 'betaIA'],
    # 'galaxy_bias_labels': build_labels(zbins)[0],
    # 'shear_bias_labels': build_labels(zbins)[1],
    # 'zmean_shift_labels': build_labels(zbins)[2],
    'ylabel_perc_diff_wrt_mean': '$ \\bar{\\sigma}_\\alpha^i / \\bar{\\sigma}^{\\; m}_\\alpha -1 $ [%]',
    'ylabel_sigma_relative_fid': '$ \\sigma_\\alpha/ \\theta^{fid}_\\alpha $ [%]',
    'dpi': 500,
    'pic_format': 'pdf',
    'h_over_mpc_tex': '$h\\,{\\rm Mpc}^{-1}$',
    'kmax_tex': '$k_{\\rm max}$',
    'kmax_star_tex': '$k_{\\rm max}^\\star$',
}


def cov_sb_10d_to_heracles_dict(cov_10d, squeeze):
    """
    SB = 'Spaceborne'
    HC = 'Heracles'


    this dictionary specifies, within the 2 axes assigned to SHE, which ones
    correspond to the E and B modes. This is not used since the analytical covariance
    has no B modes.
    This is also the reason why, regardless of probe and spin, the values are
    stored in the 0-th index, i.e. arr_out[0, 0, 0, 0, :, :]
    she_spin_dict = {
        'E': 0,
        'B': 1,
    }
    """

    # this dictionary maps the SB probe indices to the HC probe names (keys)
    probe_name_dict = {
        0: 'POS',
        1: 'SHE',
    }

    # this dictionary specifies the dimension of the corresponding axes in the output
    # arrays. The dimensions correspond to the spin, except POS (spin-0) still needs 1
    # dimension (not 0!)
    probe_dims_dict = {
        'POS': 1,
        'SHE': 2,
    }

    # just a check
    print('Translating covariance from Spaceborne to Heracles format...')

    assert cov_10d.ndim == 10, 'input covariance is not 10-dimensional'
    assert (
        cov_10d.shape[0] == cov_10d.shape[1] == cov_10d.shape[2] == cov_10d.shape[3]
    ), "The dimensions of the first 4 axes don't match"
    assert cov_10d.shape[4] == cov_10d.shape[5], (
        "The dimensions of the first 5th and 6th axes don't match"
    )
    assert (
        cov_10d.shape[6] == cov_10d.shape[7] == cov_10d.shape[8] == cov_10d.shape[9]
    ), "The dimensions of the last 4 axes don't match"

    n_probes = cov_10d.shape[0]
    zbins = cov_10d.shape[-1]
    nbl = cov_10d.shape[4]

    print(f'cov_10d shape = {cov_10d.shape}')
    print(f'{n_probes = }')
    print(f'{nbl = }')
    print(f'{zbins = }')

    cov_dict = {}

    for probe_a_ix, probe_b_ix, probe_c_ix, probe_d_ix in itertools.product(
        range(n_probes), repeat=4
    ):
        for zi, zj, zk, zl in itertools.product(range(zbins), repeat=4):
            # get probe names and spins
            probe_a_str = probe_name_dict[probe_a_ix]
            probe_b_str = probe_name_dict[probe_b_ix]
            probe_c_str = probe_name_dict[probe_c_ix]
            probe_d_str = probe_name_dict[probe_d_ix]

            probe_a_dims = probe_dims_dict[probe_a_str]
            probe_b_dims = probe_dims_dict[probe_b_str]
            probe_c_dims = probe_dims_dict[probe_c_str]
            probe_d_dims = probe_dims_dict[probe_d_str]

            arr_out = np.zeros(
                shape=(
                    probe_a_dims,
                    probe_b_dims,
                    probe_c_dims,
                    probe_d_dims,
                    nbl,
                    nbl,
                )
            )

            arr_out[0, 0, 0, 0, :, :] = cov_10d[  # fmt: skip
                probe_a_ix, probe_b_ix, probe_c_ix, probe_d_ix,
                :, :, zi, zj, zk, zl,
            ]  # fmt: skip

            if squeeze:
                arr_out = np.squeeze(arr_out)

            # fmt: off
            cov_dict[
<<<<<<< HEAD
                (probe_a_str, probe_b_str, 
=======
                (probe_a_str, probe_b_str,
>>>>>>> 917bba00
                probe_c_str, probe_d_str,
                zi, zj, zk, zl)
            ] = arr_out

    print('done')

    return cov_dict


# # Gaussian covariance binning
# def bin_cov_gauss(cov, ell_values, theta_edges, fsky):
#     binned_cov = np.zeros((len(theta_edges) - 1, len(theta_edges) - 1))
#     for i in range(len(theta_edges) - 1):
#         for j in range(len(theta_edges) - 1):
#             ell_min_1, ell_max_1 = theta_edges[i], theta_edges[i + 1]
#             ell_min_2, ell_max_2 = theta_edges[j], theta_edges[j + 1]
#             overlapping_ells = np.intersect1d(
#                 np.arange(ell_min_1, ell_max_1),
#                 np.arange(ell_min_2, ell_max_2)
#             )
#             if len(overlapping_ells) == 0:
#                 continue
#             spline = UnivariateSpline(ell_values, np.diag(cov), k=1, s=0)
#             binned_cov[i, j] = 1 / fsky / np.sum((2 * overlapping_ells + 1) / spline(overlapping_ells))
#     return binned_cov

# # Non-Gaussian covariance binning
# def bin_cov_nongauss(cov, ell_values, theta_edges, area):
#     binned_cov = np.zeros((len(theta_edges) - 1, len(theta_edges) - 1))
#     spline = RegularGridInterpolator((ell_values, ell_values), np.log(cov), bounds_error=False, fill_value=None)
#     for i in range(len(theta_edges) - 1):
#         ell_min_1, ell_max_1 = theta_edges[i], theta_edges[i + 1]
#         area1 = np.pi * (ell_max_1**2 - ell_min_1**2)
#         ell_grid_1 = np.geomspace(ell_min_1, ell_max_1, 10)
#         for j in range(len(theta_edges) - 1):
#             ell_min_2, ell_max_2 = theta_edges[j], theta_edges[j + 1]
#             area2 = np.pi * (ell_max_2**2 - ell_min_2**2)
#             ell_grid_2 = np.geomspace(ell_min_2, ell_max_2, 10)
#             ell1, ell2 = np.meshgrid(ell_grid_1, ell_grid_2, indexing='ij')
#             result = simps(simps(np.exp(spline((ell1, ell2)) * ell1 * ell2, ell_grid_2), ell_grid_1))
#             result /= (area1 * area2)
#             result *= 4 * np.pi**2 / area
#             binned_cov[i, j] = result
#     return binned_cov


def build_probe_list(probes, include_cross_terms=False):
    """
    Return the list of probe combinations to compute.

    Parameters
    ----------
    probes : list[str]
        List of individual probes to include, e.g. ['LL', 'GL', 'GG'].
    include_cross_terms : bool
        If True, include cross-combinations between different probes.

    Returns
    -------
    list[str]
        List of probe combinations, e.g. ['LLLL', 'LLGL', ...]
    """
    if not include_cross_terms:
        return [p + p for p in probes]

    # Sort to ensure consistent ordering
    # probes = sorted(probes)
    return [p1 + p2 for p1, p2 in itertools.combinations_with_replacement(probes, 2)]


def is_main_branch():
    """Check if the current Git branch is 'main'"""
    try:
        # Get the current branch name
        result = subprocess.run(
            ['git', 'rev-parse', '--abbrev-ref', 'HEAD'],
            capture_output=True,
            text=True,
            check=True,
        )
        current_branch = result.stdout.strip()

        # Return True if branch is 'main', False otherwise
        return current_branch == 'main'
    except subprocess.SubprocessError:
        # If there's an error (e.g., not in a git repo), default to False
        print('Warning: Could not determine Git branch. Assuming not main branch.')
        return False


@contextlib.contextmanager
def timer(msg):
    start = time.perf_counter()
    try:
        yield
    finally:
        stop = time.perf_counter()
        print(msg % (stop - start), flush=True)


def bin_2d_array(  # fmt: skip
    cov, ells_in, ells_out, ells_out_edges, weights_in, which_binning='sum', 
    interpolate = True
):  # fmt: skip
    assert cov.shape[0] == cov.shape[1] == len(ells_in), (
        'ells_in must be the same length as the covariance matrix'
    )
    assert len(ells_out) == len(ells_out_edges) - 1, (
        'ells_out must be the same length as the number of edges - 1'
    )
    assert which_binning in ['sum', 'integral'], (
        'which_binning must be either "sum" or "integral"'
    )

    binned_cov = np.zeros((len(ells_out), len(ells_out)))
    cov_interp_func = RectBivariateSpline(ells_in, ells_in, cov)

    ells_edges_low = ells_out_edges[:-1]
    ells_edges_high = ells_out_edges[1:]

    if weights_in is None:
        weights_in = np.ones_like(ells_in)

    assert len(weights_in) == len(ells_in), (
        'weights_in must be the same length as ells_in'
    )

    assert type(interpolate) is bool, 'interpolate must be a boolean'

    # Loop over the output bins
    for ell1_idx, _ in enumerate(ells_out):
        for ell2_idx, _ in enumerate(ells_out):
            # Get ell min/max for the current bins
            ell1_min = ells_edges_low[ell1_idx]
            ell1_max = ells_edges_high[ell1_idx]
            ell2_min = ells_edges_low[ell2_idx]
            ell2_max = ells_edges_high[ell2_idx]

            # isolate the relevant ranges of ell values from the original ells_in grid

            ell1_in_ix = np.where((ell1_min <= ells_in) & (ells_in < ell1_max))[0]
            ell2_in_ix = np.where((ell2_min <= ells_in) & (ells_in < ell2_max))[0]
            ell1_in = ells_in[ell1_in_ix]
            ell2_in = ells_in[ell2_in_ix]

            # mask the covariance to the relevant block
            cov_masked = cov[np.ix_(ell1_in_ix, ell2_in_ix)]

            # this equals the number of ell values within a bin in the unweighted case,
            # and delta_ell in the unweighted, unbinned case
            weights1_in = weights_in[ell1_in_ix]
            weights2_in = weights_in[ell2_in_ix]

            weights1_in_xx, weights2_in_yy = np.meshgrid(
                weights1_in, weights2_in, indexing='ij'
            )
            if which_binning == 'sum':
                partial_sum = np.sum(
                    cov_masked * weights1_in_xx * weights2_in_yy, axis=1
                )
                total = np.sum(partial_sum, axis=0)
                norm1 = np.sum(weights1_in)
                norm2 = np.sum(weights2_in)

            elif which_binning == 'integral' and not interpolate:
                partial_integral = simps(
                    y=cov_masked * weights1_in_xx * weights2_in_yy, x=ell2_in, axis=1
                )
                total = simps(y=partial_integral, x=ell1_in, axis=0)
                norm1 = simps(y=weights1_in, x=ell1_in)
                norm2 = simps(y=weights2_in, x=ell2_in)

            elif which_binning == 'integral' and interpolate:
                # Interpolate the covariance matrix to a finer grid if necessary
                ell1_fine = np.linspace(ell1_min, ell1_max, num=100)
                ell2_fine = np.linspace(ell2_min, ell2_max, num=100)
                cov_interp = cov_interp_func(ell1_fine, ell2_fine)

                # Create fine grids for weights if necessary
                weights1_fine = np.interp(ell1_fine, ell1_in, weights1_in)
                weights2_fine = np.interp(ell2_fine, ell2_in, weights2_in)

                # Perform the double integral
                partial_integral = simps(
                    y=cov_interp * weights1_fine[:, None] * weights2_fine[None, :],
                    x=ell2_fine,
                    axis=1,
                )
                total = simps(y=partial_integral, x=ell1_fine, axis=0)
                norm1 = simps(y=weights1_fine, x=ell1_fine)
                norm2 = simps(y=weights2_fine, x=ell2_fine)

            binned_cov[ell1_idx, ell2_idx] = total / (norm1 * norm2)

    return binned_cov


def bin_1d_array(
    ells_in, ells_out, ells_out_edges, cls_in, weights, which_binning, ells_eff=None
):
    """Bin the input power spectrum into the output bins.

    :param ells_in: array of input ells
    :param ells_out: array of output ells
    :param cls_in: array of input power spectrum
    :param weights: array of weights for the input power spectrum
    :return: array of binned power spectrum
    """

    weights_was_none = False
    if weights is None:
        weights = np.ones_like(ells_in)
        weights_was_none = True
    if len(ells_in) != len(cls_in):
        raise ValueError('ells_in and cls_in must have the same length')
    if len(ells_in) != len(weights):
        raise ValueError('ells_in and weights must have the same length')
    if np.any(ells_out < ells_in[0]) or np.any(ells_out > ells_in[-1]):
        raise ValueError('ells_out must be within the range of ells_in')
    if np.any(ells_out[1:] < ells_out[:-1]):
        raise ValueError('ells_out must be monotonically increasing')

    assert len(cls_in) == len(ells_in), (
        'ells_in must be the same length as the covariance matrix'
    )
    assert len(ells_out) == len(ells_out_edges) - 1, (
        'ells_out must be the same length as the number of edges - 1'
    )

    binned_cls = np.zeros(len(ells_out))
    spline = CubicSpline(ells_in, cls_in)

    ells_edges_low = ells_out_edges[:-1]
    ells_edges_high = ells_out_edges[1:]

    # Loop over the output bins
    for ell_idx in range(len(ells_out)):
        # Get ell min/max for the current bins
        ell_min = ells_edges_low[ell_idx]
        ell_max = ells_edges_high[ell_idx]

        # this mask returns a bool array True at the ells_in indices satisfying the condition
        ell_bool_mask = (ell_min <= ells_in) & (ells_in < ell_max)
        ell_masked_idxs = np.nonzero(ell_bool_mask)[0]

        # isolate the relevant ranges of ell values from the original ells_in grid, weights and cov
        ells_in_masked = ells_in[ell_masked_idxs]
        cls_masked = cls_in[ell_masked_idxs]

        if weights.shape == (len(ells_eff), len(ells_in)):
            ells_eff_idx = np.argmin(np.abs(ells_eff - ells_out[ell_idx]))
            weights_masked = weights[ells_eff_idx, ell_masked_idxs]
        elif weights.shape == (len(ells_in),):
            weights_masked = weights[ell_masked_idxs]

        # Calculate the bin widths
        if weights_was_none:
            delta_ell = ell_max - ell_min
            assert delta_ell == np.sum(weights_masked), (
                'The weights must sum to the bin width'
            )

        # Option 1: use the original grid for integration and no weights
        if which_binning == 'integral':
            integral = simps(y=cls_masked * weights_masked, x=ells_in_masked)
            binned_cls[ell_idx] = integral / np.sum(weights_masked)

        elif which_binning == 'sum':
            binned_cls[ell_idx] = np.sum(cls_masked * weights_masked) / np.sum(
                weights_masked
            )

        else:
            raise ValueError('which_binning should be "sum" or "integral"')

        # # Option 2: create fine grids for integration over the ell ranges (GIVES GOOD RESULTS ONLY FOR nsteps=delta_ell!)
        # ell_fine = np.linspace(ell_min, ell_max, 50)
        # cls_interp = spline(ell_fine)

        # # Perform simps integration over the ell ranges
        # integral = simps(y=cls_interp * ell_fine, x=ell_fine)
        # binned_cls[ell_idx] = integral / (np.sum(ell_fine))

    return binned_cls


def matshow_vcenter(matrix, vcenter=0):
    """Plots a matrix with a 0-centered, asymmetric colorbar."""
    from matplotlib.colors import TwoSlopeNorm

    plt.matshow(matrix, cmap='RdBu_r', norm=TwoSlopeNorm(vcenter=vcenter))
    plt.colorbar()
    plt.show()


def j0(x):
    return jv(0, x)


def j1(x):
    return jv(1, x)


def j2(x):
    return jv(2, x)


def import_cl_tab(cl_tab_in: np.ndarray):
    assert cl_tab_in.shape[1] == 4, 'input cls should have 4 columns'
    assert np.min(cl_tab_in[:, 1]) == 0, (
        'tomographic redshift indices should start from 0'
    )
    assert np.min(cl_tab_in[:, 2]) == 0, (
        'tomographic redshift indices should start from 0'
    )
    assert np.max(cl_tab_in[:, 1]) == np.max(cl_tab_in[:, 2]), (
        'tomographic redshift indices should be \
        the same for both z_i and z_j'
    )

    zbins = int(np.max(cl_tab_in[:, 1]) + 1)
    ell_values = np.unique(cl_tab_in[:, 0])

    cl_3d = np.zeros((len(ell_values), zbins, zbins))

    for row in range(cl_tab_in.shape[0]):
        ell_val, zi, zj = (
            cl_tab_in[row, 0],
            int(cl_tab_in[row, 1]),
            int(cl_tab_in[row, 2]),
        )
        ell_ix = np.where(ell_values == ell_val)[0][0]
        cl_3d[ell_ix, zi, zj] = cl_tab_in[row, 3]

    return ell_values, cl_3d


def savetxt_aligned(filename, array_2d, header_list, col_width=25, decimals=8):
    header = ''
    for i in range(len(header_list)):
        offset = 2 if i == 0 else 0
        string = f'{header_list[i]:<{col_width - offset}}'
        header += string

    # header = ''.join(
    # [f'{header_list[i]:<{col_width - 2}}' for i in range(len(header_list))]
    # )
    fmt = [f'%-{col_width}.{decimals}f'] * len(array_2d[0])
    np.savetxt(filename, array_2d, header=header, fmt=fmt, delimiter='')


def nz_fits_to_txt(fits_filename):
    """Converts the official SGS-like fits file to the usual (z, nz) format.

    Parameters
    ----------
    fits_filename : str
        The full path and filename of the fits file to be converted.
    """

    import euclidlib as el

    z, nz = el.photo.redshift_distributions(fits_filename)

    nz_arr = np.zeros((len(z), len(nz) + 1))
    nz_arr[:, 0] = z

    plt.figure()
    for bin in nz:
        plt.plot(z, nz[bin])
        nz_arr[:, bin] = nz[bin]

    return nz_arr


def compare_funcs(
    x,
    y: dict,
    logscale_y=(False, False),
    logscale_x=False,
    title=None,
    ylim_diff=None,
    plt_kw=None,
):
    plt_kw = {} if plt_kw is None else plt_kw

    names = list(y.keys())
    y_tuple = list(y.values())
    colors = plt.get_cmap('tab10').colors  # Get tab colors

    if x is None:
        x = np.arange(len(y_tuple[0]))

    fig, ax = plt.subplots(
        2,
        1,
        sharex=True,
        height_ratios=[2, 1],
    )
    fig.subplots_adjust(hspace=0)

    for i, y in enumerate(y_tuple):
        ls = '--' if i > 0 else '-'
        # alpha = 0.8 if i > 0 else 1
        ax[0].plot(x, y, label=names[i], c=colors[i], ls=ls, **plt_kw)
    ax[0].legend()

    for i in range(1, len(y_tuple)):
        ax[1].plot(
            x, percent_diff(y_tuple[i], y_tuple[0]), c=colors[i], ls='-', **plt_kw
        )
    ax[1].set_ylabel('A/B - 1 [%]')
    ax[1].axhspan(-10, 10, alpha=0.2, color='gray')

    for i in range(2):
        if logscale_y[i]:
            ax[i].set_yscale('log')

    if logscale_x:
        for i in range(2):
            ax[i].set_xscale('log')

    if ylim_diff is not None:
        ax[1].set_ylim(ylim_diff)

    if title is not None:
        fig.suptitle(title)


def get_git_info():
    try:
        branch = (
            subprocess.check_output(
                ['git', 'rev-parse', '--abbrev-ref', 'HEAD'],
                stderr=subprocess.DEVNULL,
            )
            .strip()
            .decode('utf-8')
        )

        commit = (
            subprocess.check_output(
                ['git', 'rev-parse', 'HEAD'],
                stderr=subprocess.DEVNULL,
            )
            .strip()
            .decode('utf-8')
        )

        return branch, commit
    except subprocess.CalledProcessError:
        return None, None


def mirror_upper_to_lower_vectorized(A):
    # Check if A is square
    if A.shape[0] != A.shape[1]:
        raise ValueError('Input must be a square matrix')

    # Create a copy of the original matrix
    result = A.copy()

    # Use numpy's triu_indices to get the indices of the upper triangle
    triu_indices = np.triu_indices_from(A, k=1)

    # Mirror the upper triangular elements to the lower triangle
    result[(triu_indices[1], triu_indices[0])] = A[triu_indices]

    return result


def check_interpolate_input_tab(
    input_tab: np.ndarray, z_grid_out: np.ndarray, zbins: int
) -> tuple:
    """Interpolates the input table over the 0th dimension using a cubic spline
    and returns the interpolated values on the specified grid.

    Parameters:
    - input_tab (numpy.ndarray): The input table with shape (z_points, zbins + 1).
    - z_grid_out (numpy.ndarray): The output grid for interpolation.
    - zbins (int): The number of redshift bins.

    Returns:
    - output_tab (numpy.ndarray): The interpolated table with shape
    (len(z_grid_out), zbins).
    """
    assert input_tab.shape[1] == zbins + 1, (
        'The input table should have shape (z_points, zbins + 1)'
    )

    # Perform cubic spline interpolation
    spline = CubicSpline(x=input_tab[:, 0], y=input_tab[:, 1:], axis=0)
    output_tab = spline(z_grid_out)

    return output_tab, spline


def interp_2d_arr(x_in, y_in, z2d_in, x_out, y_out, output_masks):
    """Interpolate a 2D array onto a new grid using bicubic spline
    interpolation.

    Parameters:
    - x_in (numpy.ndarray): The x-coordinates of the input 2D array.
    - y_in (numpy.ndarray): The y-coordinates of the input 2D array.
    - z2d_in (numpy.ndarray): The 2D input array to be interpolated.
    - x_out (numpy.ndarray): The x-coordinates of the output grid.
    - y_out (numpy.ndarray): The y-coordinates of the output grid.
    - output_masks (bool): A boolean flag indicating whether to mask the output array.

    Returns:
    - x_out_masked (numpy.ndarray): The x-coordinates of the output grid,
    clipped to avoid interpolation errors.
    - y_out_masked (numpy.ndarray): The y-coordinates of the output grid,
    clipped to avoid interpolation errors.
    - z2d_interp (numpy.ndarray): The interpolated 2D array.
    - x_mask (numpy.ndarray): A boolean mask indicating which elements of the
    original x_out array were used.
    - y_mask (numpy.ndarray): A boolean mask indicating which elements of the
    original y_out array were used.
    """

    z2d_func = RectBivariateSpline(x=x_in, y=y_in, z=z2d_in)

    # clip x and y grids to avoid interpolation errors
    x_mask = np.logical_and(x_in.min() <= x_out, x_out < x_in.max())
    y_mask = np.logical_and(y_in.min() <= y_out, y_out < y_in.max())
    x_out_masked = x_out[x_mask]
    y_out_masked = y_out[y_mask]

    if len(x_out_masked) < len(x_out):
        print(
            f'x array trimmed: old range [{x_out.min():.2e}, {x_out.max():.2e}], '
            f'new range [{x_out_masked.min():.2e}, {x_out_masked.max():.2e}]'
        )
    if len(y_out_masked) < len(y_out):
        print(
            f'y array trimmed: old range [{y_out.min():.2e}, {y_out.max():.2e}], '
            f'new range [{y_out_masked.min():.2e}, {y_out_masked.max():.2e}]'
        )

    # with RegularGridInterpolator:
    # TODO untested
    # z2d_func = RegularGridInterpolator((x_in, y_in), z2d_in, method='linear')
    # xx, yy = np.meshgrid(x_out_masked, y_out_masked)
    # z2d_interp = z2d_interp((xx, yy)).T

    z2d_interp = z2d_func(x_out_masked, y_out_masked)

    if output_masks:
        return x_out_masked, y_out_masked, z2d_interp, x_mask, y_mask
    else:
        return x_out_masked, y_out_masked, z2d_interp


def regularize_covariance(cov_matrix, lambda_reg=1e-5):
    """Regularizes the covariance matrix by adding lambda * I.

    Parameters:
    - cov_matrix: Original covariance matrix (numpy.ndarray)
    - lambda_reg: Regularization parameter

    Returns:
    - Regularized covariance matrix
    """
    n = cov_matrix.shape[0]
    identity_matrix = np.eye(n)
    cov_matrix_reg = cov_matrix + lambda_reg * identity_matrix
    return cov_matrix_reg


def get_simpson_weights(n):
    """Function written by Marco Bonici."""
    number_intervals = (n - 1) // 2
    weight_array = np.zeros(n)
    if n == number_intervals * 2 + 1:
        for i in range(number_intervals):
            weight_array[2 * i] += 1 / 3
            weight_array[2 * i + 1] += 4 / 3
            weight_array[2 * i + 2] += 1 / 3
    else:
        weight_array[0] += 0.5
        weight_array[1] += 0.5
        for i in range(number_intervals):
            weight_array[2 * i + 1] += 1 / 3
            weight_array[2 * i + 2] += 4 / 3
            weight_array[2 * i + 3] += 1 / 3
        weight_array[-1] += 0.5
        weight_array[-2] += 0.5
        for i in range(number_intervals):
            weight_array[2 * i] += 1 / 3
            weight_array[2 * i + 1] += 4 / 3
            weight_array[2 * i + 2] += 1 / 3
        weight_array /= 2
    return weight_array


def zpair_from_zidx(zidx, ind):
    """Return the zpair corresponding to the zidx for a given ind array.

    To be thoroughly tested, but quite straightforward
    """
    assert ind.shape[1] == 2, (
        'ind array must have shape (n, 2), maybe you are passing the full '
        'ind file instead of ind_auto/ind_cross'
    )
    return np.where((ind == [zidx, zidx]).all(axis=1))[0][0]


def plot_dominant_array_element(
    arrays_dict, tab_colors, elements_auto, elements_cross, elements_3x2pt
):
    """Plot 2D arrays from a dictionary, highlighting the dominant component in
    each element.

    Colors are assigned based on the array with the dominant component
    at each position. If no component is dominant (all are zero), the
    color will be white.
    """

    centers = [
        elements_auto // 2,
        elements_auto + elements_cross // 2,
        elements_auto + elements_cross + elements_auto // 2,
    ]
    labels = ['WL', 'GGL', 'GCph']

    # Stack arrays along a new dimension and calculate the absolute values
    stacked_abs_arrays = np.abs(np.stack(list(arrays_dict.values()), axis=-1))

    # Find indices of the dominant array at each position
    dominant_indices = np.argmax(stacked_abs_arrays, axis=-1)

    # Add an extra category for non-dominant cases (where all arrays are zero)
    non_dominant_value = (
        -1
    )  # Choose a value that doesn't conflict with existing indices
    dominant_indices[np.all(stacked_abs_arrays == 0, axis=-1)] = non_dominant_value

    # Prepare the colormap, including an extra color for non-dominant cases
    selected_colors = ['white'] + tab_colors[
        : len(arrays_dict)
    ]  # 'white' is for non-dominant cases
    cmap = ListedColormap(selected_colors)

    # Plot the dominant indices with the custom colormap
    plt.figure(figsize=(10, 8))
    im = plt.imshow(
        dominant_indices, cmap=cmap, vmin=non_dominant_value, vmax=len(arrays_dict) - 1
    )

    # Create a colorbar with labels
    # Set the ticks so they are at the center of each color segment
    cbar_ticks = np.linspace(
        non_dominant_value, len(arrays_dict) - 1, len(selected_colors)
    )
    cbar_labels = ['0'] + list(
        arrays_dict.keys()
    )  # 'None' corresponds to the non-dominant case
    cbar = plt.colorbar(im, ticks=cbar_ticks)
    cbar.set_ticklabels(cbar_labels)

    lw = 2
    plt.axvline(elements_auto, c='k', lw=lw)
    plt.axvline(elements_auto + elements_cross, c='k', lw=lw)
    plt.axhline(elements_auto, c='k', lw=lw)
    plt.axhline(elements_auto + elements_cross, c='k', lw=lw)
    plt.xticks([])
    plt.yticks([])

    for idx, label in enumerate(labels):
        x = centers[idx]
        plt.text(x, -1.5, label, va='bottom', ha='center')
        plt.text(-1.5, x, label, va='center', ha='right', rotation='vertical')

    plt.show()


def cov_3x2pt_dict_8d_to_10d(
    cov_3x2pt_dict_8D,
    nbl,
    zbins,
    ind_dict,
    probe_ordering,
    symmetrize_output_dict: bool = symmetrize_output_dict,
):
    cov_3x2pt_dict_10D = {}
    for probe_A, probe_B in probe_ordering:
        for probe_C, probe_D in probe_ordering:
            cov_3x2pt_dict_10D[probe_A, probe_B, probe_C, probe_D] = (
                cov_4D_to_6D_blocks(
                    cov_3x2pt_dict_8D[probe_A, probe_B, probe_C, probe_D],
                    nbl,
                    zbins,
                    ind_dict[probe_A, probe_B],
                    ind_dict[probe_C, probe_D],
                    symmetrize_output_dict[probe_A, probe_B],
                    symmetrize_output_dict[probe_C, probe_D],
                )
            )
    return cov_3x2pt_dict_10D


def write_cl_ascii(ascii_folder, ascii_filename, cl_3d, ells, zbins):
    with open(f'{ascii_folder}/{ascii_filename}.ascii', 'w') as file:
        # Write header
        file.write(f'#ell\ttomo_i\ttomo_j\t{ascii_filename}\n')

        # Iterate over the array and write the data
        for ell_idx, ell_val in enumerate(ells):
            for zi in range(zbins):
                for zj in range(zbins):
                    value = cl_3d[ell_idx, zi, zj]
                    # Format the line with appropriate spacing
                    file.write(f'{ell_val:.3f}\t{zi + 1}\t{zj + 1}\t{value:.10e}\n')


def write_cl_tab(folder, filename, cl_3d, ells, zbins):
    """Write the Cls in the SB txt format."""
    with open(f'{folder}/{filename}.txt', 'w') as file:
        file.write(f'#ell\t\tzi\tzj\t{filename}\n')
        for ell_idx, ell_val in enumerate(ells):
            for zi in range(zbins):
                for zj in range(zbins):
                    value = cl_3d[ell_idx, zi, zj]
                    file.write(f'{ell_val:.3f}\t\t{zi}\t{zj}\t{value:.10e}\n')


def compare_fm_constraints(
    *fm_dict_list,
    labels,
    keys_toplot_in,
    normalize_by_gauss,
    which_uncertainty,
    reference,
    colors,
    abs_FoM,
    nparams_toplot_in=8,
    save_fig=False,
    fig_path=None,
):
    masked_fm_dict_list = []
    masked_fid_pars_dict_list = []
    uncertainties_dict = {}
    fom_dict = {}
    legend_x_anchor = 1.4

    assert keys_toplot_in == 'all' or type(keys_toplot_in) is list, (
        'keys_toplot must be a list or "all"'
    )
    assert colors is None or type(colors) is list, 'colors must be a list or "all"'

    colors = (
        plt.rcParams['axes.prop_cycle'].by_key()['color'] if colors is None else colors
    )

    # maks fm and fid pars dict
    for fm_dict in fm_dict_list:
        masked_fm_dict, masked_fid_pars_dict = {}, {}

        # define keys and remove unused ones
        keys_toplot = list(fm_dict.keys())
        if 'fiducial_values_dict' in keys_toplot:
            keys_toplot.remove('fiducial_values_dict')
        keys_toplot = [key for key in keys_toplot if not key.startswith('FM_WA_')]
        keys_toplot = [key for key in keys_toplot if not key.startswith('FM_2x2pt_')]

        for key in keys_toplot:
            masked_fm_dict[key], masked_fid_pars_dict[key] = mask_fisher(
                fm_dict[key],
                fm_dict['fiducial_values_dict'],
                names_params_to_fix=[],
                remove_null_rows_cols=True,
            )
        masked_fm_dict_list.append(masked_fm_dict)
        masked_fid_pars_dict_list.append(masked_fid_pars_dict)

    # compute reference uncertainties
    print(key, masked_fid_pars_dict_list[0].keys())
    for key in keys_toplot:
        nparams_toplot = nparams_toplot_in
        param_names = list(masked_fid_pars_dict_list[0][key].keys())[:nparams_toplot]
        uncertainties_dict[key] = np.array(
            [
                uncertainties_fm_v2(
                    masked_fm_dict[key],
                    fiducials_dict=masked_fid_pars_dict[key],
                    which_uncertainty=which_uncertainty,
                    normalize=True,
                )[:nparams_toplot]
                for masked_fm_dict, masked_fid_pars_dict in zip(
                    masked_fm_dict_list, masked_fid_pars_dict_list
                )
            ]
        )
        w0wa_idxs = (param_names.index('wz'), param_names.index('wa'))
        fom_dict[key] = np.array(
            [
                compute_FoM(masked_fm_dict[key], w0wa_idxs=w0wa_idxs)
                for masked_fm_dict in masked_fm_dict_list
            ]
        )
        uncertainties_dict[key] = np.column_stack(
            (uncertainties_dict[key], fom_dict[key])
        )
    param_names.append('FoM')

    keys_toplot = keys_toplot if keys_toplot_in == 'all' else keys_toplot_in

    # plot, and if necessary normalize by the G-only uncertainty
    for key in keys_toplot:
        probe = key.split('_')[1]

        ylabel = 'rel. unc. [%]'
        if normalize_by_gauss and not key.endswith('_G'):
            probe = key.split('_')[1]
            ng_cov = key.split('_')[2]
            uncertainties_dict[key] = (
                uncertainties_dict[key] / uncertainties_dict[f'FM_{probe}_G'] - 1
            ) * 100
            ylabel = f'{ng_cov}/G - 1 [%]'

            if abs_FoM:
                uncertainties_dict[key][:, -1] = np.fabs(uncertainties_dict[key][:, -1])

        n_rows = 2 if len(fm_dict_list) > 1 else 1
        fig, ax = plt.subplots(n_rows, 1, figsize=(10, 5), sharex=True)
        plt.tight_layout()
        fig.subplots_adjust(hspace=0)

        ax[0].set_title(f'{which_uncertainty} uncertainties, {key}')
        for i, uncert in enumerate(uncertainties_dict[key]):
            ax[0].scatter(
                param_names,
                uncert,
                label=f'{labels[i]}',
                marker='o',
                c=colors[i],
                alpha=0.6,
            )
        ax[0].axhline(0, c='k', ls='--')
        ax[0].set_ylabel(ylabel)
        ax[0].legend(ncol=1, loc='center right', bbox_to_anchor=(legend_x_anchor, 0.0))
        ax[0].grid()

        start_idx = 0
        title_str = reference
        if reference == 'first_key':
            ref = uncertainties_dict[key][0]
            start_idx = 1
            title_str = labels[0]
        elif reference == 'median':
            ref = np.median(uncertainties_dict[key], axis=0)
        elif reference == 'mean':
            ref = np.mean(uncertainties_dict[key], axis=0)
        else:
            raise ValueError(
                'reference must be one of "first_key", "median", or "mean"'
            )

        if len(uncertainties_dict[key]) > 1:
            diffs = [
                percent_diff(uncert, ref)
                for uncert in uncertainties_dict[key][start_idx:]
            ]

            for i, diff in enumerate(diffs):
                ax[1].scatter(
                    param_names, diff, marker='o', c=colors[i + start_idx], alpha=0.6
                )
            ax[1].fill_between(
                (0, nparams_toplot), -10, 10, color='k', alpha=0.1, label='$\\pm 10\\%$'
            )

        ax[1].set_ylabel(f'% diff wrt\n{title_str}\n')
        ax[1].legend(ncol=1, loc='center right', bbox_to_anchor=(legend_x_anchor, 0.5))
        ax[1].grid()

        if save_fig:
            plt.savefig(f'{fig_path}/{key}.png', dpi=400, bbox_inches='tight')


def block_diag(array_3d):
    """Useful for visualizing nbl, zbins, zbins arrays at a glance."""
    nbl = array_3d.shape[0]
    return scipy.linalg.block_diag(*[array_3d[ell, :, :] for ell in range(nbl)])


def compare_df_keys(dataframe, key_to_compare, value_a, value_b, num_string_columns):
    """This function compares two rows of a dataframe and returns a new row
    with the percentage difference between the two :param dataframe:

    :param key_to_compare:
    :param value_a:
    :param value_b:
    :param num_string_columns: number of columns containing only strings or
    various options, such as whether to fix a certain prior or not...
    :return:
    """
    import pandas as pd

    df_A = dataframe[dataframe[key_to_compare] == value_a]
    df_B = dataframe[dataframe[key_to_compare] == value_b]
    arr_A = df_A.iloc[:, num_string_columns:].select_dtypes('number').values
    arr_B = df_B.iloc[:, num_string_columns:].select_dtypes('number').values

    if arr_A.shape[0] != arr_B.shape[0]:
        raise ValueError(
            'Cannot compare groups with different sizes: '
            f'{arr_A.shape[0]} vs {arr_B.shape[0]}'
        )

    perc_diff_df = df_A.copy()
    # ! the reference is G, this might change to G + SSC + cNG
    perc_diff_df.iloc[:, num_string_columns:] = percent_diff(arr_B, arr_A)
    perc_diff_df[key_to_compare] = f'perc_diff_{value_b}'
    perc_diff_df['FoM'] = -perc_diff_df['FoM']  # ! abs? minus??
    dataframe = pd.concat([dataframe, perc_diff_df], axis=0, ignore_index=True)

    # dataframe = dataframe.drop_duplicates()
    columns_to_consider = [
        col for col in dataframe.columns if col not in ['fm', 'fiducials_dict']
    ]
    dataframe = dataframe.drop_duplicates(subset=columns_to_consider)

    return dataframe


def contour_FoM_calculator(sample, param1, param2, sigma_level=1):
    """This function has been written by Santiago Casas.

    Computes  the FoM from getDist samples. add()sample is a getDist
    sample object, you need as well the shapely package to compute
    polygons. The function returns the 1sigma FoM, but in principle you
    could compute 2-, or 3-sigma "FoMs"
    """
    from shapely.geometry import Polygon

    contour_coords = {}
    density = sample.get2DDensityGridData(j=param1, j2=param2, num_plot_contours=3)
    contour_levels = density.contours
    contours = plt.contour(density.x, density.y, density.P, sorted(contour_levels))
    for ii, contour in enumerate(contours.collections):
        paths = contour.get_paths()
        for path in paths:
            xy = path.vertices
            x = xy[:, 0]
            y = xy[:, 1]
            contour_coords[ii] = list(zip(x, y))
    sigma_lvls = {3: 0, 2: 1, 1: 2}
    poly = Polygon(
        contour_coords[sigma_lvls[sigma_level]]
    )  # 0:3sigma, 1:2sigma, 2:1sigma
    area = poly.area
    FoM_area = (2.3 * np.pi) / area
    return FoM_area, density


def can_be_pickled(obj):
    try:
        pickle.dumps(obj)
        return True
    except (pickle.PicklingError, TypeError):
        return False


def load_cov_from_probe_blocks(path, filename, probe_ordering):
    """Load the covariance matrix from the probe blocks in 4D. The blocks are
    stored in a dictionary with keys corresponding to the probes in the order
    specified in probe_ordering. The symmetrization of the blocks is done while
    loading, so only 6 blocks need to be actually stored. :param path: Path to
    the folder containing the covariance blocks. :param filename: Filename of
    the covariance blocks. The filename should contain the placeholders
    {probe_A}, {probe_B}, {probe_C}, {probe_D} which will be replaced with the
    actual probe names. :param probe_ordering: Probe ordering tuple :return:

    YOU SHOULD USE deepcopy, otherwise the different blocks become
    correlated (and you e.g. divide twice by fsky)
    """
    cov_ssc_dict_8D = {}
    for row, (probe_a, probe_b) in enumerate(probe_ordering):
        for col, (probe_c, probe_d) in enumerate(probe_ordering):
            if col >= row:  # Upper triangle and diagonal
                formatted_filename = filename.format(
                    probe_a=probe_a, probe_b=probe_b, probe_c=probe_c, probe_d=probe_d
                )
                cov_ssc_dict_8D[probe_a, probe_b, probe_c, probe_d] = np.load(
                    f'{path}/{formatted_filename}'
                )

                if formatted_filename.endswith('.npz'):
                    cov_ssc_dict_8D[probe_a, probe_b, probe_c, probe_d] = (
                        cov_ssc_dict_8D[probe_a, probe_b, probe_c, probe_d]['arr_0']
                    )

            else:  # Lower triangle, set using symmetry
                cov_ssc_dict_8D[probe_a, probe_b, probe_c, probe_d] = deepcopy(
                    cov_ssc_dict_8D[probe_c, probe_d, probe_a, probe_b].transpose(
                        1, 0, 3, 2
                    )
                )

    for key in cov_ssc_dict_8D:
        assert cov_ssc_dict_8D[key].ndim == 4, (
            f'covariance matrix {key} has ndim={cov_ssc_dict_8D[key].ndim} instead of 4'
        )

    return cov_ssc_dict_8D


def save_dict_to_file(dict_data, file_path, indent=4):
    """Save a dictionary to a text file in a nicely formatted way.

    Parameters:
    dict_data (dict): The dictionary to be saved.
    file_path (str): The path of the file where the dictionary will be saved.
    indent (int, optional): The number of spaces for indentation. Default is 4.
    """
    with open(file_path, 'w') as f:
        json.dump(dict_data, f, indent=indent)


def figure_of_correlation(correl_matrix):
    """Compute the Figure of Correlation (FoC) from the correlation matrix
    correl_matrix.

    Parameters:
    - correl_matrix (2D numpy array): The correlation matrix.

    Returns:
    - FoC (float): The Figure of Correlation.
    """
    # Invert the correlation matrix
    correl_matrix_inv = np.linalg.inv(correl_matrix)
    # Compute the FoC
    foc = np.sqrt(np.linalg.det(correl_matrix_inv))

    return foc


def plot_correlation_matrix(correlation_matrix):
    plt.matshow(correlation_matrix, cmap='RdBu_r', vmin=-1, vmax=1)
    plt.colorbar()


def find_inverse_from_array(input_x, input_y, desired_y, interpolation_kind='linear'):
    from pynverse import inversefunc

    input_y_func = interp1d(input_x, input_y, kind=interpolation_kind)
    desired_y = inversefunc(
        input_y_func, y_values=desired_y, domain=(input_x[0], input_x[-1])
    )
    return desired_y


def add_ls_legend(ls_dict):
    """Add a legend for line styles.

    Parameters
    ----------
    ls_dict : dict
        A dictionary mapping line styles to labels.
        E.g. {'-': 'delta', '--': 'gamma'}
    """
    handles = []
    for ls, label in ls_dict.items():
        handles.append(mlines.Line2D([], [], color='black', linestyle=ls, label=label))
    plt.legend(handles=handles, loc='best')


def save_correlation_matrix_plot(matrix1, matrix2, labels):
    """Yet to be fully tested.

    Plot the positive and negative values with different colorbars TODO
    make it only for one matrix!
    """

    fig = plt.figure(figsize=(16, 6))
    gs = GridSpec(1, 5, width_ratios=[6, 0.3, 6, 0.3, 0.3])

    ax1 = plt.subplot(gs[0])
    ax2 = plt.subplot(gs[2])
    cbar_ax_pos = plt.subplot(gs[3])
    cbar_ax_neg = plt.subplot(gs[4])

    # Define the colormap
    cmap_pos = plt.get_cmap('Reds')
    cmap_neg = plt.get_cmap('Blues_r')

    # Divide positive and negative parts for each matrix
    matrix1_pos = np.ma.masked_less_equal(matrix1, 0)
    matrix1_neg = -np.ma.masked_greater_equal(matrix1, 0)

    matrix2_pos = np.ma.masked_less_equal(matrix2, 0)
    matrix2_neg = -np.ma.masked_greater_equal(matrix2, 0)

    # Plot Gaussian matrix
    ax1.imshow(matrix1_pos, cmap=cmap_pos, norm=LogNorm())
    ax1.imshow(matrix1_neg, cmap=cmap_neg, norm=LogNorm())

    ax1.set_title('Gaussian')
    ax1.set_xticks(np.arange(len(labels)))
    ax1.set_yticks(np.arange(len(labels)))
    ax1.set_xticklabels(labels)
    ax1.set_yticklabels(labels)

    # Plot Gaussian + SSC matrix
    # im2a = ax2.imshow(matrix2_pos, cmap=cmap_pos, norm=LogNorm())
    # im2b = ax2.imshow(matrix2_neg, cmap=cmap_neg, norm=LogNorm())

    ax2.set_title('Gaussian + SSC')
    ax2.set_xticks(np.arange(len(labels)))
    ax2.set_yticks(np.arange(len(labels)))
    ax2.set_xticklabels(labels)
    ax2.set_yticklabels(labels)

    # Add colorbars
    # cbar_pos = fig.colorbar(im2a, cax=cbar_ax_pos, orientation='vertical')
    # cbar_neg = fig.colorbar(im2b, cax=cbar_ax_neg, orientation='vertical')

    plt.tight_layout()
    plt.show()


def table_to_3d_array(file_path, is_auto_spectrum):
    """Convert CLOE .dat files format to 3d arrays, following the indexing in
    the header."""

    # Read the header and data from the file
    with open(file_path) as f:
        header = f.readline().strip().split('\t')

    cl_2d = np.genfromtxt(file_path)
    ells = cl_2d[:, 0]
    cl_2d = cl_2d[:, 1:]
    nbl = len(ells)

    ind = zpairs_header_to_ind_array(header[1:]) - 1  # -1 to revert to 0-based counting
    zbins = np.max(ind) + 1

    cl_3d = np.zeros((nbl, zbins, zbins))
    for ell_idx in range(nbl):
        for zpair_idx, (zi, zj) in enumerate(zip(ind[:, 0], ind[:, 1])):
            cl_3d[ell_idx, zi, zj] = cl_2d[ell_idx, zpair_idx]

    if is_auto_spectrum:
        for ell in range(nbl):
            cl_3d[ell, ...] = symmetrize_2d_array(cl_3d[ell, ...])

    return ells, cl_3d


def zpairs_header_to_ind_array(header):
    # Initialize an empty list to store the pairs of integers
    ind = []

    # Loop through each element in the list
    for zpairs_str_list in header:
        # Split the element by the '-' character
        zpairs_str_list = zpairs_str_list.split('-')

        # Remove the 'E'mand 'P' from each part and convert to integer
        zpairs = [
            int(zpair_str.replace('E', '').replace('P', ''))
            for zpair_str in zpairs_str_list
        ]

        # Append the pair of integers to the list
        ind.append(zpairs)

    # Convert the list of pairs into a numpy array
    ind = np.array(ind)

    return ind


def find_nearest_idx(array, value):
    idx = np.abs(array - value).argmin()
    return idx


def flatten_dict(nested_dict):
    """Flatten a nested dictionary."""
    flattened = {}
    for key, value in nested_dict.items():
        if isinstance(value, dict):
            flattened.update(value)
        else:
            flattened[key] = value
    return flattened


def get_filenames_in_folder(folder_path):
    filenames = []
    for filename in os.listdir(folder_path):
        if os.path.isfile(os.path.join(folder_path, filename)):
            filenames.append(filename)
    return filenames


def test_folder_content(
    output_path, benchmarks_path, extension, verbose=False, rtol=1e-10
):
    """Test if the files in the output folder are equal to the benchmark files
    and list the discrepancies.

    Parameters:
    output_path (str): The path to the folder containing the output files.
    benchmarks_path (str): The path to the folder containing the benchmark files.
    extension (str): The extension of the files to be tested.

    Returns:
    dict: A dictionary containing the comparison results and discrepancies.
    """
    old_files = os.listdir(benchmarks_path)
    new_files = os.listdir(output_path)

    # Ignore hidden files and filter by extension
    old_files = [
        file
        for file in old_files
        if not file.startswith('.') and file.endswith(extension)
    ]
    new_files = [
        file
        for file in new_files
        if not file.startswith('.') and file.endswith(extension)
    ]

    discrepancies = {
        'missing_in_benchmark': set(new_files) - set(old_files),
        'missing_in_output': set(old_files) - set(new_files),
        'comparison_results': [],
    }

    max_length_benchmark = max(
        (len(file) for file in discrepancies['missing_in_benchmark']), default=0
    )
    max_length_output = max(
        (len(file) for file in discrepancies['missing_in_output']), default=0
    )

    # Use the maximum length from either set for alignment
    max_length = max(max_length_benchmark, max_length_output)

    for file in discrepancies['missing_in_benchmark']:
        print(f'{file:<{max_length}} \t output ✅ \t benchmark ❌')

    for file in discrepancies['missing_in_output']:
        print(f'{file:<{max_length}} \t output ❌ \t benchmark ✅')
        print(f'{file} \t output ❌ \t benchmark ✅')

    for file_name in set(old_files).intersection(new_files):
        old_file_path = os.path.join(benchmarks_path, file_name)
        new_file_path = os.path.join(output_path, file_name)

        try:
            if extension == 'npz':
                np.testing.assert_allclose(
                    np.load(old_file_path)['arr_0'],
                    np.load(new_file_path)['arr_0'],
                    verbose=verbose,
                    rtol=rtol,
                    atol=0,
                )
            elif extension == 'npy':
                np.testing.assert_allclose(
                    np.load(old_file_path),
                    np.load(new_file_path),
                    verbose=verbose,
                    rtol=rtol,
                    atol=0,
                )
            elif extension == 'txt' or extension == 'dat':
                np.testing.assert_allclose(
                    np.genfromtxt(old_file_path),
                    np.genfromtxt(new_file_path),
                    verbose=verbose,
                    rtol=rtol,
                    atol=0,
                )
            else:
                raise ValueError(f'Unknown extension: {extension}')
        except AssertionError as exc:
            discrepancies['comparison_results'].append((file_name, str(exc)))
            print(f'\nFile {file_name} does not match: {exc}')
        else:
            discrepancies['comparison_results'].append((file_name, 'Match'))
            print(f'{file_name:<{max_length}} \t matches to within {rtol * 100}% ✅')

    # Provide a summary of the results
    num_comparisons = len(discrepancies['comparison_results'])
    num_matches = sum(
        1 for _, result in discrepancies['comparison_results'] if result == 'Match'
    )
    num_discrepancies = num_comparisons - num_matches

    print(
        f'\nSummary: {num_comparisons} files compared, {num_matches} '
        f'matches, {num_discrepancies} discrepancies.\n'
    )

    return discrepancies


def import_files(folder_path, extension):
    """Imports all files with a specific extension from a folder and stores
    their contents in a dictionary.

    Parameters:
    folder_path (str): The path to the folder from which to import files.
    extension (str): The file extension to look for.

    Returns:
    dict: A dictionary with filenames as keys and file contents as values.
    """
    files_dict = {}
    # Get the list of relevant file names using the get_filenames_in_folder function
    filenames = get_filenames_in_folder(folder_path)

    for filename in filenames:
        file_path = os.path.join(folder_path, filename)
        # Determine how to load the file based on the extension
        if extension in ['.txt', '.csv']:
            file_content = np.genfromtxt(
                file_path, delimiter=','
            )  # Adjust delimiter if necessary
        elif extension == '.npy':
            file_content = np.load(file_path)
        elif extension == '.npz':
            file_content = np.load(file_path)['arr_0']
        else:
            raise ValueError(f'Unsupported file extension: {extension}')

        # Use the file name without an extension as the key
        key = os.path.splitext(filename)[0]
        files_dict[key] = file_content

    return files_dict


def is_increasing(arr):
    return np.all(np.diff(arr) > 0)


def save_pickle(filename, obj):
    with open(f'{filename}', 'wb') as handle:
        pickle.dump(obj, handle)


def load_pickle(filename):
    with open(f'{filename}', 'rb') as handle:
        obj = pickle.load(handle)
    return obj


def save_compressed_pickle(title, data):
    import bz2

    with bz2.BZ2File(title + '.pbz2', 'wb') as handle:
        pickle.dump(data, handle)


def load_compressed_pickle(file):
    import bz2

    data = bz2.BZ2File(file, 'rb')
    data = pickle.load(data)
    return data


def read_yaml(filename):
    """A function to read YAML file.

    filename must include the path and the extension
    """
    with open(filename) as f:
        config = yaml.safe_load(f)
    return config


# @njit
def percent_diff(array_1, array_2, abs_value=False):
    array_1 = np.atleast_1d(array_1)  # Ensure array-like behavior
    array_2 = np.atleast_1d(array_2)

    diff = (array_1 / array_2 - 1) * 100

    # avoid nans
    both_zeros = np.logical_and(array_1 == 0, array_2 == 0)

    diff[both_zeros] = 0

    if abs_value:
        return np.abs(diff)
    else:
        # Convert back to scalar if necessary
        return diff.item() if diff.size == 1 else diff


# @njit
def percent_diff_mean(array_1, array_2):
    """Result is in "percent" units."""
    mean = (array_1 + array_2) / 2.0
    diff = (array_1 / mean - 1) * 100
    return diff


# @njit
def _percent_diff_nan(array_1, array_2, eraseNaN=True, log=False, abs_val=False):
    if eraseNaN:
        diff = np.where(array_1 == array_2, 0, percent_diff(array_1, array_2))
    else:
        diff = percent_diff(array_1, array_2)
    if log:
        diff = np.log10(diff)
    if abs_val:
        diff = np.abs(diff)
    return diff


def percent_diff_nan(array_1, array_2, eraseNaN=True, log=False, abs_val=False):
    """Calculate the percent difference between two arrays, handling NaN
    values."""
    # Handle NaN values
    if eraseNaN:
        # Mask where NaN values are present
        diff = np.ma.masked_where(
            np.isnan(array_1) | np.isnan(array_2), percent_diff(array_1, array_2)
        )
    else:
        diff = percent_diff(array_1, array_2)

    # Handle log transformation
    if log:
        # Mask zero differences before taking the log
        diff = np.ma.masked_where(diff == 0, diff)
        diff = np.log10(np.ma.abs(diff))  # Masked values will be ignored in the log

    # Handle absolute values
    if abs_val:
        diff = np.ma.abs(diff)

    return diff


def diff_threshold_check(diff, threshold):
    boolean = np.any(np.abs(diff) > threshold)
    print(f'has any element of the arrays a disagreement > {threshold}%? ', boolean)


def compute_smape(vec_true, vec_test, cov_mat=None):
    """Computes the SMAPE (Symmetric Mean Absolute Percentage Error) for a
    given 1D array with weighted elements.

    Args:
        vec_true (np.array): array of true values
        vec_test (np.array): array of predicted/approximated values
        cov_mat (np.array): covariance matrix for vec_true

    Returns:
        float: SMAPE value
    """
    if isinstance(vec_true, np.ndarray) and isinstance(vec_test, np.ndarray):
        assert len(vec_true) == len(vec_test), 'Arrays must have the same length'
        assert vec_true.ndim == 1 and vec_test.ndim == 1, 'arrays must be 1D'

    if cov_mat is not None:
        assert cov_mat.shape[0] == cov_mat.shape[1] == len(vec_true), (
            'cov_mat must be a square matrix with the same length as the input vectors'
        )
        weights = vec_true / np.sqrt(np.diag(cov_mat))
    else:
        weights = np.ones_like(vec_true)  # uniform weights

    numerator = weights * np.abs(vec_true - vec_test)
    denominator = np.abs(vec_true) + np.abs(vec_test)

    return 100 * np.mean(numerator / denominator)  # the output is already a precentage


def smape(y_true, y_pred):
    """
    Compute the point-by-point Symmetric Mean Absolute Percentage Error (SMAPE)
    between two arrays of the same shape.

    Parameters
    ----------
    y_true : array_like
        Reference or true values.
    y_pred : array_like
        Predicted or test values.

    Returns
    -------
    smape : ndarray
        Array of SMAPE values in percentage (same shape as inputs).
    """
    y_true = np.asarray(y_true)
    y_pred = np.asarray(y_pred)

    numerator = np.abs(y_true - y_pred)
    denominator = 0.5 * (np.abs(y_true) + np.abs(y_pred))

    with np.errstate(divide='ignore', invalid='ignore'):
        smape = 100 * numerator / denominator
        smape[denominator == 0] = 0.0  # Define SMAPE as 0 if denominator is 0

    return smape


def compute_diff_sigma(vec_true, vec_test, sigma):
    """Compute the element-wise difference between two vectors vec_true and
    vec_test, and divide it by sigma.

    Args:
    - vec_true (numpy.ndarray): A numpy array representing the first vector.
    - vec_test (numpy.ndarray): A numpy array representing the second vector.
    - sigma (numpy.ndarray): A numpy array representing the
    vector of standard deviations.

    Returns:
    - A numpy array representing the element-wise difference between vec_true and
    vec_test,
      divided by sigma.
    """
    diff = np.abs(vec_true - vec_test)
    return 100 * diff / sigma


def get_var_name(var):
    callers_local_vars = inspect.currentframe().f_back.f_locals.items()
    return [var_name for var_name, var_val in callers_local_vars if var_val is var]


def compare_arrays(
    A,
    B,
    name_A='A',
    name_B='B',
    plot_diff=True,
    plot_array=True,
    log_array=True,
    log_diff=False,
    abs_val=False,
    plot_diff_threshold=None,
    white_where_zero=True,
    plot_diff_hist=False,
):
    fontsize = 25

    if np.array_equal(A, B):
        print(f'{name_A} and {name_B} are equal ✅')
        return

    for rtol in [1e-3, 1e-2, 5e-2]:  # these are NOT percent units
        if np.allclose(A, B, rtol=rtol, atol=0):
            print(
                f'{name_A} and {name_B} are close within relative tolerance '
                f'of {rtol * 100}%) ✅'
            )
            return

    diff_AB = percent_diff_nan(A, B, eraseNaN=True, abs_val=abs_val)
    higher_rtol = plot_diff_threshold or 5.0
    max_diff = np.max(diff_AB)
    result_emoji = '❌' if max_diff > higher_rtol or np.isnan(max_diff) else '✅'
    no_outliers = np.sum(diff_AB > higher_rtol)
    additional_info = (
        f'\nMax discrepancy: {max_diff:.2f}%;'
        f'\nNumber of elements with discrepancy > {higher_rtol}%: {no_outliers}'
        f'\nFraction of elements with discrepancy > {higher_rtol}%: '
        f'{no_outliers / diff_AB.size:.5f}'
    )
    print(
        f'Are {name_A} and {name_B} different by less than {higher_rtol}%? '
        f'{result_emoji} {additional_info}'
    )

    # Check that arrays are 2D if any plotting is requested.
    if plot_diff or plot_array:
        assert A.ndim == 2 and B.ndim == 2, 'Plotting is only implemented for 2D arrays'

    # Determine number of rows:
    nrows = (1 if plot_array else 0) + (1 if plot_diff else 0)
    ncols = 2  # Always show 2 panels per row

    fig, ax = plt.subplots(
        nrows, ncols, figsize=(17, 7 * nrows), constrained_layout=True
    )

    # Ensure ax is always 2D
    if nrows == 1:
        ax = np.expand_dims(ax, axis=0)  # Convert row array to 2D
    if ncols == 1:
        ax = np.expand_dims(ax, axis=1)  # Convert column array to 2D

    # If plotting arrays, prepare data and plot in first row.
    if plot_array:
        A_toplot, B_toplot = A.copy(), B.copy()
        if abs_val:
            A_toplot, B_toplot = np.abs(A_toplot), np.abs(B_toplot)
        if log_array:
            A_toplot, B_toplot = np.log10(A_toplot), np.log10(B_toplot)

        im = ax[0, 0].matshow(A_toplot)
        ax[0, 0].set_title(f'{name_A}', fontsize=fontsize)
        fig.colorbar(im, ax=ax[0, 0])

        im = ax[0, 1].matshow(B_toplot)
        ax[0, 1].set_title(f'{name_B}', fontsize=fontsize)
        fig.colorbar(im, ax=ax[0, 1])

    # If plotting differences, prepare diff data and plot in next row.
    if plot_diff:
        diff_AB = percent_diff_nan(A, B, eraseNaN=True, log=False, abs_val=abs_val)
        diff_BA = percent_diff_nan(B, A, eraseNaN=True, log=False, abs_val=abs_val)

        if plot_diff_threshold is not None:
            # Mask out small differences (set them to white via the colormap's
            # "bad" color)
            diff_AB = np.ma.masked_where(np.abs(diff_AB) < plot_diff_threshold, diff_AB)
            diff_BA = np.ma.masked_where(np.abs(diff_BA) < plot_diff_threshold, diff_BA)

        if log_diff:
            # Replace nonpositive with nan to avoid -inf
            diff_AB = np.log10(np.abs(diff_AB))
            diff_BA = np.log10(np.abs(diff_BA))

        im = ax[1, 0].matshow(diff_AB)
        ax[1, 0].set_title('(A/B - 1) * 100', fontsize=fontsize)
        fig.colorbar(im, ax=ax[1, 0])

        im = ax[1, 1].matshow(diff_BA)
        ax[1, 1].set_title('(B/A - 1) * 100', fontsize=fontsize)
        fig.colorbar(im, ax=ax[1, 1])

    fig.suptitle(
        f'log_array={log_array}, abs_val={abs_val}, log_diff={log_diff}\n'
        f'plot_diff_threshold={plot_diff_threshold}%',
        fontsize=fontsize,
    )
    plt.show()

    if plot_diff_hist:
        diff_AB = percent_diff_nan(A, B, eraseNaN=True, log=False, abs_val=False)
        plt.figure()
        plt.hist(diff_AB.flatten(), bins=30, log=True, density=True)
        plt.xlabel('% difference')
        plt.ylabel('frequency')
        plt.show()


def compare_folder_content(path_A: str, path_B: str, filetype: str):
    """Compare the content of 2 folders.

    The files in folder A should be a subset of the files in folder B.
    """
    dict_A = dict(get_kv_pairs(path_A, filetype))
    dict_B = dict(get_kv_pairs(path_B, filetype))

    for key in dict_A:
        result_emoji = '✅' if np.array_equal(dict_A[key], dict_B[key]) else '❌'
        print(f'is {key} equal in both folders? {result_emoji}')


def namestr(obj, namespace):
    """Does not work with slices!!!

    (why?)
    """
    return [name for name in namespace if namespace[name] is obj][0]


def find_null_rows_cols_2D(array):
    """
    :param array:

    :return null_rows_idxs: list
        array of null rows/columns indices
    """
    assert array.ndim == 2, (
        'ndim should be <= 2; higher-dimensional case not yet implemented'
    )
    null_rows_idxs = np.where(np.all(array == 0, axis=0))[0]
    null_cols_idxs = np.where(np.all(array == 0, axis=1))[0]

    assert np.array_equal(null_rows_idxs, null_cols_idxs), (
        'null rows and columns indices should be the same for Fisher matrices'
    )

    if null_rows_idxs.shape[0] == 0:
        # print('The input array has no null rows/columns')
        return None
    else:
        # print(f'The input array had null rows and columns '
        # f'at indices {null_rows_idxs}')
        return null_rows_idxs


def remove_rows_cols_array2D(array, rows_idxs_to_remove):
    """Removes the *same* rows and columns from an array :param array:
    numpy.ndarray.

    input 2D array
    :param rows_idxs_to_remove: list. rows (and columns) to delete
    :return: array without null rows and columns
    """
    if rows_idxs_to_remove is None:
        warnings.warn('null_rows_idxs is None, returning the input array', stacklevel=2)
        return array

    if len(rows_idxs_to_remove) == 0:
        warnings.warn(
            'null_rows_idxs is empty, returning the input array', stacklevel=2
        )
        return array

    assert array.ndim == 2, (
        'ndim should be <= 2; higher-dimensional case not yet implemented'
    )
    array = np.delete(array, rows_idxs_to_remove, axis=0)
    array = np.delete(array, rows_idxs_to_remove, axis=1)
    return array


def remove_null_rows_cols_2D(array_2d: np.ndarray):
    """Remove null rows and columns from a 2D numpy array.

    Args:
        array_2d (numpy.ndarray): The 2D numpy array to remove null rows and columns
        from.

    Returns:
        numpy.ndarray: The 2D numpy array with null rows and columns removed.
    """

    assert array_2d.ndim == 2, (
        'ndim should be <= 2; higher-dimensional case not yet implemented'
    )
    array_2d = array_2d[~np.all(array_2d == 0, axis=1)]
    array_2d = array_2d[:, ~np.all(array_2d == 0, axis=0)]
    return array_2d


def mask_FM_null_rowscols(FM, params, fid):
    """Mask the Fisher matrix, fiducial values and parameter list deleting the
    null rows and columns :param FM: Fisher Matrix, 2D numpy array :return:
    masked FM, fiducial values and parameter list."""
    null_idx = find_null_rows_cols_2D(FM)

    if null_idx is None:
        return FM, params, fid

    FM = remove_rows_cols_array2D(FM, null_idx)
    params = np.delete(params, obj=null_idx, axis=0)
    fid = np.delete(fid, obj=null_idx, axis=0)
    assert len(fid) == len(params), (
        'the fiducial values and parameter lists should have the same length'
    )
    return FM, list(params), list(fid)


def mask_fm_null_rowscols_v2(fm, fiducials_dict):
    """Mask the Fisher matrix, fiducial values and parameter list deleting the
    null rows and columns :param FM: Fisher Matrix, 2D numpy array :return:
    masked FM, fiducial values and parameter list."""
    param_names = list(fiducials_dict.keys())
    param_values = list(fiducials_dict.values())

    null_idxs = find_null_rows_cols_2D(fm)

    if null_idxs is None:
        return fm, fiducials_dict

    # remove null rows and columns
    fm = remove_rows_cols_array2D(fm, null_idxs)
    # update fiducials dict
    fiducials_dict = {
        param_names[i]: param_values[i]
        for i in range(len(param_names))
        if i not in null_idxs
    }

    return fm, fiducials_dict


def mask_fisher(
    fm: np.ndarray,
    fiducials_dict: dict,
    names_params_to_fix: list,
    remove_null_rows_cols: bool,
):
    """Trim the Fisher matrix to remove null rows/columns and/or fix nuisance
    parameters."""
    fm = deepcopy(fm)
    fiducials_dict = deepcopy(fiducials_dict)

    assert len(list(fiducials_dict.keys())) == fm.shape[0] == fm.shape[1], (
        'Wrong shape of FM matrix!'
    )

    if names_params_to_fix is not None:
        fm = fix_params_in_fm(fm, names_params_to_fix, fiducials_dict)  # cut fm entries
        # update fiducials_dict
        fiducials_dict = {
            key: fiducials_dict[key]
            for key in fiducials_dict
            if key not in names_params_to_fix
        }

    # remove remaining null rows_cols
    if remove_null_rows_cols:
        fm, fiducials_dict = mask_fm_null_rowscols_v2(fm, fiducials_dict)

    return fm, fiducials_dict


def fix_params_in_fm(fm, names_params_to_fix, fiducials_dict):
    param_names = list(fiducials_dict.keys())
    fm = deepcopy(fm)
    fiducials_dict = deepcopy(fiducials_dict)

    # check the correctness of the parameters' names
    for param_to_fix in names_params_to_fix:
        assert param_to_fix in param_names, (
            f'Parameter {param_to_fix} not found in param_names!'
        )

    rows_idxs_to_remove = [
        param_names.index(param_to_fix) for param_to_fix in names_params_to_fix
    ]
    fm = remove_rows_cols_array2D(fm, rows_idxs_to_remove)
    # print(f'Removing rows and columns from FM:\n{rows_idxs_to_remove}')

    return fm


def add_prior_to_fm(fm, fiducials_dict, prior_param_names, prior_param_values):
    """Adds a FM of priors (with elements 1/sigma in the correct positions) to
    the input FM."""
    fm = deepcopy(fm)
    fiducials_dict = deepcopy(fiducials_dict)

    assert len(list(fiducials_dict.keys())) == fm.shape[0] == fm.shape[1], (
        'Wrong shape of FM matrix!'
    )
    fid_param_names = list(fiducials_dict.keys())

    for prior_param_name in prior_param_names:
        if prior_param_name not in fid_param_names:
            warnings.warn(
                f'Prior parameter {prior_param_names} not found in fiducial parameters'
                ' dict!',
                stacklevel=2,
            )
            return fm

    prior_param_idxs = [
        fid_param_names.index(prior_param_name)
        for prior_param_name in prior_param_names
    ]

    prior_fm = np.zeros(fm.shape)
    prior_fm[prior_param_idxs, prior_param_idxs] = 1 / np.array(prior_param_values)
    return fm + prior_fm


def uncertainties_fm_v2(
    fm, fiducials_dict, which_uncertainty='marginal', normalize=True, percent_units=True
):
    """Returns relative 1-sigma error."""

    param_names = list(fiducials_dict.keys())
    param_values = np.array(list(fiducials_dict.values()))

    assert len(param_names) == param_values.shape[0] == fm.shape[0] == fm.shape[1], (
        'param_names and param_values must have the same length and be equal to the '
        'number of rows and columns of fm'
    )

    if which_uncertainty == 'marginal':
        fm_inv = np.linalg.inv(fm)
        sigma_fm = np.sqrt(np.diag(fm_inv))
    elif which_uncertainty == 'conditional':
        sigma_fm = np.sqrt(1 / np.diag(fm))
    else:
        raise ValueError('which_uncertainty must be either "marginal" or "conditional"')

    if normalize:
        # if the fiducial for is 0, substitute with 1 to avoid division by zero;
        # if it's -1, take the absolute value
        param_values = np.where(param_values == 0, 1, param_values)
        param_values = np.where(param_values < 0, np.abs(param_values), param_values)
        # normalize to get the relative uncertainties
        sigma_fm /= param_values

    if percent_units:
        return sigma_fm * 100

    return sigma_fm


def build_labels_TeX(zbins):
    galaxy_bias_label = [f'$b_{{{i + 1}}}$' for i in range(zbins)]
    shear_bias_label = [f'$m_{{{i + 1}}}$' for i in range(zbins)]
    zmean_shift_label = [f'$dz_{{{i + 1}}}$' for i in range(zbins)]
    return [galaxy_bias_label, shear_bias_label, zmean_shift_label]


def build_labels(zbins):
    galaxy_bias_label = [f'b{(i + 1):02d}' for i in range(zbins)]
    shear_bias_label = [f'm{(i + 1):02d}' for i in range(zbins)]
    zmean_shift_label = [f'dz{(i + 1):02d}' for i in range(zbins)]
    return [galaxy_bias_label, shear_bias_label, zmean_shift_label]


def matshow(
    array,
    title='title',
    log=True,
    abs_val=False,
    threshold=None,
    only_show_nans=False,
    matshow_kwargs: dict = None,
):
    """
    :param array:
    :param title:
    :param log:
    :param abs_val:
    :param threshold: if None, do not mask the values; otherwise,
    keep only the elements above the threshold (i.e., mask the ones below the threshold)
    :return:
    """

    if matshow_kwargs is None:
        matshow_kwargs = {}
    if only_show_nans:
        warnings.warn(
            'only_show_nans is True, better switch off log and abs_val for the moment',
            stacklevel=2,
        )
        # Set non-NaN elements to 0 and NaN elements to 1
        array = np.where(np.isnan(array), 1, 0)
        title += ' (only NaNs shown)'

    # the ordering of these is important: I want the log(abs), not abs(log)
    if abs_val:  # take the absolute value
        array = np.abs(array)
        title = 'abs ' + title
    if log:  # take the log
        with np.errstate(divide='ignore', invalid='ignore'):
            array = np.log10(array)
        title = 'log10 ' + title

    if threshold is not None:
        array = np.ma.masked_where(array < threshold, array)
        title += f' \n(masked below {threshold} %)'

    plt.matshow(array, **matshow_kwargs)
    plt.colorbar()
    plt.title(title)
    plt.show()


def get_kv_pairs(path_import, extension='npy'):
    """Load txt or dat files in dictionary.

    To use it, wrap it in "dict(), e.g.:     loaded_dict =
    dict(get_kv_pairs(path_import, filetype="dat"))
    """
    if extension == 'npy' or extension == 'npz':
        load_function = np.load
    elif extension == 'txt' or extension == 'dat':
        load_function = np.genfromtxt
    else:
        raise NotImplementedError(
            "extension must be either 'npy', 'npz', 'txt' or 'dat'"
        )

    for path in Path(path_import).glob(f'*.{extension}'):
        yield path.stem, load_function(str(path))


def get_kv_pairs_v2(path_import, extension='npy'):
    """Load npy, npz, txt, or dat files in dictionary.

    To use it, wrap it in "dict(), e.g.:     loaded_dict =
    dict(get_kv_pairs(path_import, filetype="dat"))
    """
    if extension == 'npy' or extension == 'npz':
        load_function = np.load
    elif extension == 'txt' or extension == 'dat':

        def load_function(p):
            return np.genfromtxt(p, encoding='latin1')  # Handle non-UTF-8 encoding
    else:
        raise NotImplementedError(
            "extension must be either 'npy', 'npz', 'txt' or 'dat'"
        )

    for path in Path(path_import).glob(f'*.{extension}'):
        if path.is_file():  # Ensure it's a file, not a directory
            try:
                yield path.stem, load_function(str(path))
            except UnicodeDecodeError as e:
                print(f'Error decoding file {path}: {e}')
            except Exception as e:
                print(f'Error loading file {path}: {e}')


# to display the names (keys) more tidily
def show_keys(arrays_dict):
    for key in arrays_dict:
        print(key)


# @njit
def symmetrize_Cl(Cl, nbl, zbins):
    for ell in range(nbl):
        for i in range(zbins):
            for j in range(zbins):
                Cl[ell, j, i] = Cl[ell, i, j]
    return Cl


def generate_ind(triu_tril_square, row_col_major, size):
    """Generates a list of indices for the upper triangular part of a matrix
    :param triu_tril_square: str.

    if 'triu', returns the indices for the upper triangular part of the
    matrix. If 'tril', returns the indices for the lower triangular part
    of the matrix If 'full_square', returns the indices for the whole
    matrix
    :param row_col_major: str. if True, the indices are returned in row-
        major order; otherwise, in column-major order
    :param size: int. size of the matrix to take the indices of
    :return: list of indices
    """
    assert row_col_major in ['row-major', 'col-major'], (
        'row_col_major must be either "row-major" or "col-major"'
    )
    assert triu_tril_square in ['triu', 'tril', 'full_square'], (
        'triu_tril_square must be either "triu", "tril" or "full_square"'
    )

    if triu_tril_square == 'triu':
        if row_col_major == 'row-major':
            ind = [(i, j) for i in range(size) for j in range(i, size)]
        elif row_col_major == 'col-major':
            ind = [(j, i) for i in range(size) for j in range(i + 1)]
    elif triu_tril_square == 'tril':
        if row_col_major == 'row-major':
            ind = [(i, j) for i in range(size) for j in range(i + 1)]
        elif row_col_major == 'col-major':
            ind = [(j, i) for i in range(size) for j in range(i, size)]
    elif triu_tril_square == 'full_square':
        if row_col_major == 'row-major':
            ind = [(i, j) for i in range(size) for j in range(size)]
        elif row_col_major == 'col-major':
            ind = [(j, i) for i in range(size) for j in range(size)]

    return np.asarray(ind)


def build_full_ind(triu_tril, row_col_major, size):
    """Builds the good old ind file."""

    assert triu_tril in ['triu', 'tril'], 'triu_tril must be either "triu" or "tril"'
    assert row_col_major in ['row-major', 'col-major'], (
        'row_col_major must be either "row-major" or "col-major"'
    )

    zpairs_auto, zpairs_cross, zpairs_3x2pt = get_zpairs(size)

    LL_columns = np.zeros((zpairs_auto, 2))
    GL_columns = np.hstack((np.ones((zpairs_cross, 1)), np.zeros((zpairs_cross, 1))))
    GG_columns = np.ones((zpairs_auto, 2))

    LL_columns = np.hstack(
        (LL_columns, generate_ind(triu_tril, row_col_major, size))
    ).astype(int)
    GL_columns = np.hstack(
        (GL_columns, generate_ind('full_square', row_col_major, size))
    ).astype(int)
    GG_columns = np.hstack(
        (GG_columns, generate_ind(triu_tril, row_col_major, size))
    ).astype(int)

    ind = np.vstack((LL_columns, GL_columns, GG_columns))

    assert ind.shape[0] == zpairs_3x2pt, 'ind has the wrong number of rows'

    return ind


def build_ind_dict(triu_tril, row_col_major, size, GL_OR_LG):
    ind = build_full_ind(triu_tril, row_col_major, size)
    zpairs_auto, zpairs_cross, zpairs_3x2pt = get_zpairs(size)

    ind_dict = {}
    ind_dict['L', 'L'] = ind[:zpairs_auto, :]
    ind_dict['G', 'G'] = ind[(zpairs_auto + zpairs_cross) :, :]

    if GL_OR_LG == 'LG':
        ind_dict['L', 'G'] = ind[zpairs_auto : (zpairs_auto + zpairs_cross), :]
        ind_dict['G', 'L'] = ind_dict['L', 'G'].copy()  # copy and switch columns
        ind_dict['G', 'L'][:, [2, 3]] = ind_dict['G', 'L'][:, [3, 2]]
    elif GL_OR_LG == 'GL':
        ind_dict['G', 'L'] = ind[zpairs_auto : (zpairs_auto + zpairs_cross), :]
        ind_dict['L', 'G'] = ind_dict['G', 'L'].copy()  # copy and switch columns
        ind_dict['L', 'G'][:, [2, 3]] = ind_dict['L', 'G'][:, [3, 2]]

    return ind_dict


# CHECK FOR DUPLICATES
def cl_2D_to_3D_symmetric(Cl_2D, nbl, zpairs, zbins):
    """Reshape from (nbl, zpairs) to (nbl, zbins, zbins) according to upper
    traigular ordering 0-th rows filled first, then second from i to 10..."""
    assert Cl_2D.shape == (nbl, zpairs), (
        f'cl_2d must have shape (nbl, zpairs) = ({nbl}, {zpairs})'
    )

    triu_idx = np.triu_indices(zbins)
    Cl_3D = np.zeros((nbl, zbins, zbins))
    for ell in range(nbl):
        for zpair_idx in range(zpairs):
            i, j = triu_idx[0][zpair_idx], triu_idx[1][zpair_idx]
            Cl_3D[ell, i, j] = Cl_2D[ell, zpair_idx]
    # fill lower diagonal (the matrix is symmetric!)
    Cl_3D = fill_3D_symmetric_array(Cl_3D, nbl, zbins)
    return Cl_3D


def cl_2D_to_3D_asymmetric(Cl_2D, nbl, zbins, order):
    """Reshape from (nbl, npairs) to (nbl, zbins, zbins), rows first (valid for
    asymmetric Cij, i.e. C_XC)"""
    assert order in ['row-major', 'col-major', 'C', 'F'], (
        'order must be either "row-major", "C" (equivalently), or'
        '"col-major", "F" (equivalently)'
    )
    if order == 'row-major':
        order = 'C'
    elif order == 'col-major':
        order = 'F'

    Cl_3D = np.zeros((nbl, zbins, zbins))
    Cl_3D = np.reshape(Cl_2D, Cl_3D.shape, order=order)
    return Cl_3D


def Cl_3D_to_2D_symmetric(Cl_3D, nbl, npairs, zbins=10):
    """Reshape from (nbl, zbins, zbins) to (nbl, npairs)  according to upper
    traigular ordering 0-th rows filled first, then second from i to 10..."""
    triu_idx = np.triu_indices(zbins)
    Cl_2D = np.zeros((nbl, npairs))
    for ell in range(nbl):
        for i in range(npairs):
            Cl_2D[ell, i] = Cl_3D[ell, triu_idx[0][i], triu_idx[1][i]]
    return Cl_2D


def Cl_3D_to_2D_asymmetric(Cl_3D):
    """Reshape from (nbl, zbins, zbins) to (nbl, npairs), rows first (valid for
    asymmetric Cij, i.e. C_XC)"""
    assert Cl_3D.ndim == 3, 'Cl_3D must be a 3D array'

    nbl = Cl_3D.shape[0]
    zbins = Cl_3D.shape[1]
    zpairs_cross = zbins**2

    Cl_2D = np.reshape(Cl_3D, (nbl, zpairs_cross))

    # Cl_2D = np.zeros((nbl, zpairs_cross))
    # for ell in range(nbl):
    #     Cl_2D[ell, :] = Cl_3D[ell, :].flatten(order='C')
    return Cl_2D


def cl_3D_to_2D_or_1D(
    cl_3D, ind, is_auto_spectrum, use_triu_row_major, convert_to_2D, block_index
):
    """Reshape from (nbl, zbins, zbins) to (nbl, zpairs), according to the
    ordering given in the ind file (valid for asymmetric Cij, i.e. C_XC)"""

    # warnings.warn('finish this function!! (old warning, I dont remember
    # exactly what is missing...)')
    assert cl_3D.ndim == 3, 'cl_3D must be a 3D array'
    assert cl_3D.shape[1] == cl_3D.shape[2], (
        'cl_3D must be a square array of shape (nbl, zbins, zbins)'
    )

    zbins = cl_3D.shape[1]
    zpairs_auto, zpairs_cross, zpairs_3x2pt = get_zpairs(zbins)

    if use_triu_row_major:
        ind = build_full_ind('triu', 'row-major', zbins)

    # Select appropriate indices based on whether the spectrum is auto or cross
    zpairs = zpairs_auto if is_auto_spectrum else zpairs_cross
    selected_ind = (
        ind[:zpairs, 2:]
        if is_auto_spectrum
        else ind[zpairs_auto : zpairs_auto + zpairs_cross, 2:]
    )

    # Vectorize the selection of elements based on the indices
    cl_2D = cl_3D[:, selected_ind[:, 0], selected_ind[:, 1]]

    if convert_to_2D:
        return cl_2D

    # Flatten the array based on the 'block_index' parameter
    order = 'C' if block_index == 'ell' else 'F' if block_index == 'zpair' else None
    if order is None:
        raise ValueError('block_index must be either "ell" or "zpair"')

    return cl_2D.flatten(order=order)


# @njit
def cl_1D_to_3D(cl_1d, nbl: int, zbins: int, is_symmetric: bool):
    """This is used to unpack Vincenzo's files for SPV3 Still to be thoroughly
    checked."""

    cl_3d = np.zeros((nbl, zbins, zbins))
    p = 0
    if is_symmetric:
        for ell in range(nbl):
            for iz in range(zbins):
                for jz in range(iz, zbins):
                    cl_3d[ell, iz, jz] = cl_1d[p]
                    p += 1

    else:  # take all elements, not just the upper triangle
        for ell in range(nbl):
            for iz in range(zbins):
                for jz in range(zbins):
                    cl_3d[ell, iz, jz] = cl_1d[p]
                    p += 1
    return cl_3d


# @njit
def symmetrize_2d_array(array_2d):
    """Mirror the lower/upper triangle."""

    # if already symmetric, do nothing
    if check_symmetric(array_2d, exact=True):
        return array_2d

    # there is an implicit "else" here, since the function returns array_2d if
    # the array is symmetric
    assert array_2d.ndim == 2, 'array must be square'
    size = array_2d.shape[0]

    # check that either the upper or lower triangle (not including the diagonal) is null
    triu_elements = array_2d[np.triu_indices(size, k=+1)]
    tril_elements = array_2d[np.tril_indices(size, k=-1)]
    assert np.all(triu_elements) == 0 or np.all(tril_elements) == 0, (
        'neither the upper nor the lower triangle (excluding the diagonal) are null'
    )

    # if np.any(np.diag(array_2d)) != 0:
    # warnings.warn('the diagonal elements are all null', stacklevel=2)

    # symmetrize
    array_2d = np.where(array_2d, array_2d, array_2d.T)
    # check
    if not check_symmetric(array_2d, exact=False):
        warnings.warn('check failed: the array is not symmetric', stacklevel=2)

    return array_2d


def fill_3D_symmetric_array(array_3D, nbl, zbins):
    """Mirror the lower/upper triangle."""
    assert array_3D.shape == (nbl, zbins, zbins), (
        'shape of input array must be (nbl, zbins, zbins)'
    )

    array_diag_3D = np.zeros((nbl, zbins, zbins))
    for ell in range(nbl):
        array_diag_3D[ell, :, :] = np.diag(np.diagonal(array_3D, 0, 1, 2)[ell, :])
    array_3D = array_3D + np.transpose(array_3D, (0, 2, 1)) - array_diag_3D
    return array_3D


def array_2D_to_1D_ind(array_2D, zpairs, ind):
    """Unpack according to "ind" ordering, same as for the Cls."""
    assert ind.shape[0] == zpairs, 'ind must have lenght zpairs'

    array_1D = np.zeros(zpairs)
    for p in range(zpairs):
        i, j = ind[p, 2], ind[p, 3]
        array_1D[p] = array_2D[i, j]
    return array_1D


def dC_4D_to_3D(dC_4D, nbl, zpairs, nparams_tot, ind):
    """expand the zpair indices into zi, zj, according to the ind ordering as usual"""

    dC_3D = np.zeros((nbl, zpairs, nparams_tot))
    for ell in range(nbl):
        for alf in range(nparams_tot):
            dC_3D[ell, :, alf] = array_2D_to_1D_ind(dC_4D[ell, :, :, alf], zpairs, ind)
    return dC_3D


def dC_dict_to_4D_array(
    dC_dict_3D, param_names, nbl, zbins, derivatives_prefix, is_3x2pt=False, n_probes=2
):
    """
    :param param_names: filename of the parameter, e.g. 'Om'; dCldOm = d(C(l))/d(Om)
    :param dC_dict_3D:
    :param nbl:
    :param zbins:
    :param obs_name: filename of the observable, e.g. 'Cl'; dCldOm = d(C(l))/d(Om)
    :param is_3x2pt: whether to will the 5D derivatives vector
    :param n_probes:
    :return:
    """
    # param_names should be params_tot in all cases, because when the derivative dows not exist
    # in dC_dict_3D the output array will remain null
    if is_3x2pt:
        dC_4D = np.zeros((n_probes, n_probes, nbl, zbins, zbins, len(param_names)))
    else:
        dC_4D = np.zeros((nbl, zbins, zbins, len(param_names)))

    if not dC_dict_3D:
        warnings.warn('The input dictionary is empty')

    no_derivative_counter = 0
    for idx, param_name in enumerate(param_names):
        for key, value in dC_dict_3D.items():
            if f'{derivatives_prefix}{param_name}' in key:
                dC_4D[..., idx] = value

        # a check, if the derivative wrt the param is not in the folder at all
        if not any(
            f'{derivatives_prefix}{param_name}' in key for key in dC_dict_3D.keys()
        ):
            print(
                f'Derivative {derivatives_prefix}{param_name} not found; setting the corresponding FM entry to zero'
            )
            no_derivative_counter += 1
        if no_derivative_counter == len(param_names):
            raise ImportError(
                'No derivative found for any of the parameters in the input dictionary'
            )
    return dC_4D


def compute_FoM(FM, w0wa_idxs):
    cov_param = np.linalg.inv(FM)
    # cov_param_reduced = cov_param[start:stop, start:stop]
    cov_param_reduced = cov_param[np.ix_(w0wa_idxs, w0wa_idxs)]

    FM_reduced = np.linalg.inv(cov_param_reduced)
    FoM = np.sqrt(np.linalg.det(FM_reduced))
    return FoM


def get_zpairs(zbins):
    zpairs_auto = int((zbins * (zbins + 1)) / 2)  # = 55 for zbins = 10, cast it as int
    zpairs_cross = zbins**2
    zpairs_3x2pt = 2 * zpairs_auto + zpairs_cross
    return zpairs_auto, zpairs_cross, zpairs_3x2pt


def cov_g_terms_helper(a, b, mix: bool, prefactor, return_only_diagonal_ells):
    """Helper function to compute covariance terms."""
    if return_only_diagonal_ells:
        if mix:
            term_1 = np.einsum('ACLik, BDLjl -> ABCDLijkl', a, b)
            term_2 = np.einsum('ACLik, BDLjl -> ABCDLijkl', b, a)
            term_3 = np.einsum('ADLil, BCLjk -> ABCDLijkl', a, b)
            term_4 = np.einsum('ADLil, BCLjk -> ABCDLijkl', b, a)

        else:
            term_1 = np.einsum('ACLik, BDLjl -> ABCDLijkl', a, b)
            term_2 = np.einsum('ADLil, BCLjk -> ABCDLijkl', a, b)
            term_3 = 0
            term_4 = 0

        cov = np.einsum(
            'ABCDLijkl, L -> ABCDLijkl', term_1 + term_2 + term_3 + term_4, prefactor
        )

    else:
        if mix:
            term_1 = np.einsum('ACLik, BDMjl -> ABCDLMijkl', a, b)
            term_2 = np.einsum('ACLik, BDMjl -> ABCDLMijkl', b, a)
            term_3 = np.einsum('ADLil, BCMjk -> ABCDLMijkl', a, b)
            term_4 = np.einsum('ADLil, BCMjk -> ABCDLMijkl', b, a)

        else:
            term_1 = np.einsum('ACLik, BDMjl -> ABCDLMijkl', a, b)
            term_2 = np.einsum('ADLil, BCMjk -> ABCDLMijkl', a, b)
            term_3 = 0
            term_4 = 0

        cov = np.einsum(
            'ABCDLMijkl, LM -> ABCDLMijkl', term_1 + term_2 + term_3 + term_4, prefactor
        )
    return cov


def covariance_einsum(
    cl_5d,
    noise_5d,
    f_sky,
    ell_values,
    delta_ell,
    split_terms,
    return_only_diagonal_ells=False,
):
    """Optimized version to avoid repeated code in the covariance
    calculation."""

    assert cl_5d.shape[0] in [1, 2], 'This function only works with 1 or 2 probes'
    assert cl_5d.shape[0] == cl_5d.shape[1], (
        'cl_5d must have shape (n_probes, n_probes, nbl, zbins, zbins)'
    )
    assert cl_5d.shape[-1] == cl_5d.shape[-2], (
        'cl_5d must have shape (n_probes, n_probes, nbl, zbins, zbins)'
    )
    assert noise_5d.shape == cl_5d.shape, 'noise_5d must have the same shape as cl_5d'

    # Prefactor setup
    prefactor = 1 / ((2 * ell_values + 1) * f_sky * delta_ell)
    if not return_only_diagonal_ells:
        prefactor = np.diag(prefactor)

    clplusn_5d = cl_5d + noise_5d

    # Compute total covariance without splitting terms
    if not split_terms:
        cov = cov_g_terms_helper(
            clplusn_5d, clplusn_5d, False, prefactor, return_only_diagonal_ells
        )
        return cov

    # Split terms
    cov_sva = cov_g_terms_helper(
        cl_5d, cl_5d, False, prefactor, return_only_diagonal_ells
    )
    cov_sn = cov_g_terms_helper(
        noise_5d, noise_5d, False, prefactor, return_only_diagonal_ells
    )
    cov_mix = cov_g_terms_helper(
        cl_5d, noise_5d, True, prefactor, return_only_diagonal_ells
    )

    return cov_sva, cov_sn, cov_mix


def cov_10D_dict_to_array(cov_10D_dict, nbl, zbins, n_probes=2):
    """Transforms a dictionary of "shape" [(A, B, C, D)][ nbl, nbl, zbins,
    zbins, zbins, zbins] (where A, B, C, D is a tuple of strings, each one
    being either 'L' or 'G') to a numpy array of shape (n_probes, n_probes,
    n_probes, n_probes, nbl, nbl, zbins, zbins, zbins, zbins)"""

    assert n_probes == 2, (
        'if more than 2 probes are used, the probe_dict must be changed '
        '(promote it to an argument of the function!)'
    )
    cov_10D_array = np.zeros(
        (n_probes, n_probes, n_probes, n_probes, nbl, nbl, zbins, zbins, zbins, zbins)
    )
    probe_dict = {'L': 0, 'G': 1}
    for A, B, C, D in cov_10D_dict:
        cov_10D_array[
            probe_dict[A], probe_dict[B], probe_dict[C], probe_dict[D], ...
        ] = cov_10D_dict[A, B, C, D]

    return cov_10D_array


def cov_10D_array_to_dict(cov_10D_array, probe_ordering):
    """Transforms a dictionary of "shape" [(A, B, C, D)][ nbl, nbl, zbins,
    zbins, zbins, zbins] (where A, B, C, D is a tuple of strings, each one
    being either 'L' or 'G') to a numpy array of shape (n_probes, n_probes,
    n_probes, n_probes, nbl, nbl, zbins, zbins, zbins, zbins)"""

    cov_10D_dict = {}
    probe_dict = {'L': 0, 'G': 1}
    for A_str, B_str in probe_ordering:
        for C_str, D_str in probe_ordering:
            A_idx, B_idx, C_idx, D_idx = (
                probe_dict[A_str],
                probe_dict[B_str],
                probe_dict[C_str],
                probe_dict[D_str],
            )
            cov_10D_dict[A_str, B_str, C_str, D_str] = cov_10D_array[
                A_idx, B_idx, C_idx, D_idx, ...
            ]

    return cov_10D_dict


# @njit
def build_3x2pt_dict(array_3x2pt):
    dict_3x2pt = {}
    if array_3x2pt.ndim == 5:
        dict_3x2pt['L', 'L'] = array_3x2pt[0, 0, :, :, :]
        dict_3x2pt['L', 'G'] = array_3x2pt[0, 1, :, :, :]
        dict_3x2pt['G', 'L'] = array_3x2pt[1, 0, :, :, :]
        dict_3x2pt['G', 'G'] = array_3x2pt[1, 1, :, :, :]
    elif array_3x2pt.ndim == 4:
        dict_3x2pt['L', 'L'] = array_3x2pt[0, 0, :, :]
        dict_3x2pt['L', 'G'] = array_3x2pt[0, 1, :, :]
        dict_3x2pt['G', 'L'] = array_3x2pt[1, 0, :, :]
        dict_3x2pt['G', 'G'] = array_3x2pt[1, 1, :, :]
    return dict_3x2pt


def build_3x2pt_array(cl_LL_3D, cl_GG_3D, cl_GL_3D, n_probes, nbl, zbins):
    warnings.warn(
        'shape is (n_probes, n_probes, nbl, zbins, zbins), NOT '
        '(nbl, n_probes, n_probes, zbins, zbins)',
        stacklevel=2,
    )
    assert cl_LL_3D.shape == (nbl, zbins, zbins), (
        f'cl_LL_3D.shape = {cl_LL_3D.shape}, should be (nbl, zbins, zbins)'
    )
    assert cl_GL_3D.shape == (nbl, zbins, zbins), (
        f'cl_GL_3D.shape = {cl_GL_3D.shape}, should be (nbl, zbins, zbins)'
    )
    assert cl_GG_3D.shape == (nbl, zbins, zbins), (
        f'cl_GG_3D.shape = {cl_GG_3D.shape}, should be (nbl, zbins, zbins)'
    )
    cl_3x2pt_5D = np.zeros((n_probes, n_probes, nbl, zbins, zbins))
    cl_3x2pt_5D[0, 0, :, :, :] = cl_LL_3D
    cl_3x2pt_5D[0, 1, :, :, :] = cl_GL_3D.transpose(0, 2, 1)
    cl_3x2pt_5D[1, 0, :, :, :] = cl_GL_3D
    cl_3x2pt_5D[1, 1, :, :, :] = cl_GG_3D
    return cl_3x2pt_5D


def cov_3x2pt_10D_to_4D(cov_3x2pt_10D, probe_ordering, nbl, zbins, ind_copy, GL_OR_LG):
    """Takes the cov_3x2pt_10D dictionary, reshapes each A, B, C, D block
    separately in 4D, then stacks the blocks in the right order to output
    cov_3x2pt_4D (which is not a dictionary but a numpy array)

    probe_ordering: e.g. ['L', 'L'], ['G', 'L'], ['G', 'G']]
    """

    # if it's an array, convert to dictionary for the function to work
    if isinstance(cov_3x2pt_10D, np.ndarray):
        cov_3x2pt_dict_10D = cov_10D_array_to_dict(cov_3x2pt_10D, probe_ordering)
    elif isinstance(cov_3x2pt_10D, dict):
        cov_3x2pt_dict_10D = cov_3x2pt_10D
    else:
        raise ValueError('cov_3x2pt_10D must be either a dictionary or an array')

    ind_copy = ind_copy.copy()  # just to ensure the input ind file is not changed

    # Check that the cross-correlation is coherent with the probe_ordering list
    # this is a weak check, since I'm assuming that GL or LG will be the second
    # element of the datavector
    if GL_OR_LG == 'GL':
        assert probe_ordering[1][0] == 'G' and probe_ordering[1][1] == 'L', (
            'probe_ordering[1] should be "GL", e.g. [LL, GL, GG]'
        )
    elif GL_OR_LG == 'LG':
        assert probe_ordering[1][0] == 'L' and probe_ordering[1][1] == 'G', (
            'probe_ordering[1] should be "LG", e.g. [LL, LG, GG]'
        )

    # get npairs
    npairs_auto, npairs_cross, npairs_3x2pt = get_zpairs(zbins)

    # construct the ind dict
    ind_dict = {}
    ind_dict['L', 'L'] = ind_copy[:npairs_auto, :]
    ind_dict['G', 'G'] = ind_copy[(npairs_auto + npairs_cross) :, :]
    if GL_OR_LG == 'LG':
        ind_dict['L', 'G'] = ind_copy[npairs_auto : (npairs_auto + npairs_cross), :]
        ind_dict['G', 'L'] = ind_dict['L', 'G'].copy()  # copy and switch columns
        ind_dict['G', 'L'][:, [2, 3]] = ind_dict['G', 'L'][:, [3, 2]]
    elif GL_OR_LG == 'GL':
        ind_dict['G', 'L'] = ind_copy[npairs_auto : (npairs_auto + npairs_cross), :]
        ind_dict['L', 'G'] = ind_dict['G', 'L'].copy()  # copy and switch columns
        ind_dict['L', 'G'][:, [2, 3]] = ind_dict['L', 'G'][:, [3, 2]]

    # construct the npairs dict
    npairs_dict = {}
    npairs_dict['L', 'L'] = npairs_auto
    npairs_dict['L', 'G'] = npairs_cross
    npairs_dict['G', 'L'] = npairs_cross
    npairs_dict['G', 'G'] = npairs_auto

    # initialize the 4D dictionary and list of probe combinations
    cov_3x2pt_dict_4D = {}
    combinations = []

    # make each block 4D and store it with the right 'A', 'B', 'C, 'D' key
    for A, B in probe_ordering:
        for C, D in probe_ordering:
            combinations.append([A, B, C, D])
            cov_3x2pt_dict_4D[A, B, C, D] = cov_6D_to_4D_blocks(
                cov_3x2pt_dict_10D[A, B, C, D],
                nbl,
                npairs_dict[A, B],
                npairs_dict[C, D],
                ind_dict[A, B],
                ind_dict[C, D],
            )

    # concatenate the rows to construct the final matrix
    cov_3x2pt_4D = cov_3x2pt_8D_dict_to_4D(
        cov_3x2pt_dict_4D, probe_ordering, combinations
    )

    return cov_3x2pt_4D


def cov_3x2pt_8D_dict_to_4D(cov_3x2pt_8D_dict, probe_ordering, combinations=None):
    """Convert a dictionary of 4D blocks into a single 4D array.

    This is the same code as
    in the last part of the function above.
    :param cov_3x2pt_8D_dict: Dictionary of 4D covariance blocks
    :param probe_ordering: tuple of tuple probes,
    e.g., (('L', 'L'), ('G', 'L'), ('G', 'G'))
    :combinations: list of combinations to use,
    e.g., [['L', 'L', 'L', 'L'], ['L', 'L', 'L', 'G'], ...]
    :return: 4D covariance array
    """

    # if combinations is not provided, construct it
    if combinations is None:
        combinations = []
        for A, B in probe_ordering:
            for C, D in probe_ordering:
                combinations.append([A, B, C, D])

    for key in cov_3x2pt_8D_dict:
        assert cov_3x2pt_8D_dict[key].ndim == 4, (
            f'covariance matrix {key} has ndim={cov_3x2pt_8D_dict[key].ndim} instead '
            f'of 4'
        )

    # check that the number of combinations is correct
    assert len(combinations) == len(list(cov_3x2pt_8D_dict.keys())), (
        f'number of combinations ({len(combinations)}) '
        'does not match the number of blocks in the input dictionary '
        f'({len(list(cov_3x2pt_8D_dict.keys()))})'
    )

    # check that the combinations are correct
    for i, combination in enumerate(combinations):
        assert tuple(combination) in list(cov_3x2pt_8D_dict.keys()), (
            f'combination {combination} not found in the input dictionary'
        )

    # take the correct combinations (stored in 'combinations') and construct
    # lists which will be converted to arrays
    row_1_list = [cov_3x2pt_8D_dict[A, B, C, D] for A, B, C, D in combinations[:3]]
    row_2_list = [cov_3x2pt_8D_dict[A, B, C, D] for A, B, C, D in combinations[3:6]]
    row_3_list = [cov_3x2pt_8D_dict[A, B, C, D] for A, B, C, D in combinations[6:9]]

    # concatenate the lists to make rows
    row_1 = np.concatenate(row_1_list, axis=3)
    row_2 = np.concatenate(row_2_list, axis=3)
    row_3 = np.concatenate(row_3_list, axis=3)

    # concatenate the rows to construct the final matrix
    cov_3x2pt_4D = np.concatenate((row_1, row_2, row_3), axis=2)

    return cov_3x2pt_4D


def cov_3x2pt_4d_to_10d_dict(
    cov_3x2pt_4d, zbins, probe_ordering, nbl, ind_copy, optimize=False
):
    zpairs_auto, zpairs_cross, _ = get_zpairs(zbins)

    ind_copy = ind_copy.copy()  # just to ensure the input ind file is not changed

    ind_auto = ind_copy[:zpairs_auto, :]
    ind_cross = ind_copy[zpairs_auto : zpairs_cross + zpairs_auto, :]
    ind_dict = {('L', 'L'): ind_auto, ('G', 'L'): ind_cross, ('G', 'G'): ind_auto}

    assert probe_ordering == (('L', 'L'), ('G', 'L'), ('G', 'G')), (
        'more elaborate probe_ordering not implemented yet'
    )

    # slice the 4d cov to be able to use cov_4D_to_6D_blocks on the nine separate blocks
    zpairs_sum = zpairs_auto + zpairs_cross
    cov_3x2pt_8d_dict = {}
    cov_3x2pt_8d_dict['L', 'L', 'L', 'L'] = cov_3x2pt_4d[
        :, :, :zpairs_auto, :zpairs_auto
    ]
    cov_3x2pt_8d_dict['L', 'L', 'G', 'L'] = cov_3x2pt_4d[
        :, :, :zpairs_auto, zpairs_auto:zpairs_sum
    ]
    cov_3x2pt_8d_dict['L', 'L', 'G', 'G'] = cov_3x2pt_4d[
        :, :, :zpairs_auto, zpairs_sum:
    ]

    cov_3x2pt_8d_dict['G', 'L', 'L', 'L'] = cov_3x2pt_4d[
        :, :, zpairs_auto:zpairs_sum, :zpairs_auto
    ]
    cov_3x2pt_8d_dict['G', 'L', 'G', 'L'] = cov_3x2pt_4d[
        :, :, zpairs_auto:zpairs_sum, zpairs_auto:zpairs_sum
    ]
    cov_3x2pt_8d_dict['G', 'L', 'G', 'G'] = cov_3x2pt_4d[
        :, :, zpairs_auto:zpairs_sum, zpairs_sum:
    ]

    cov_3x2pt_8d_dict['G', 'G', 'L', 'L'] = cov_3x2pt_4d[
        :, :, zpairs_sum:, :zpairs_auto
    ]
    cov_3x2pt_8d_dict['G', 'G', 'G', 'L'] = cov_3x2pt_4d[
        :, :, zpairs_sum:, zpairs_auto:zpairs_sum
    ]
    cov_3x2pt_8d_dict['G', 'G', 'G', 'G'] = cov_3x2pt_4d[:, :, zpairs_sum:, zpairs_sum:]

    if optimize:
        # this version is only marginally faster, it seems
        cov_4D_to_6D_blocks_func = cov_4D_to_6D_blocks_opt
    else:
        # safer, default value
        cov_4D_to_6D_blocks_func = cov_4D_to_6D_blocks

    cov_3x2pt_10d_dict = {}
    for key in cov_3x2pt_8d_dict:
        cov_3x2pt_10d_dict[key] = cov_4D_to_6D_blocks_func(
            cov_3x2pt_8d_dict[key],
            nbl,
            zbins,
            ind_dict[key[0], key[1]],
            ind_dict[key[2], key[3]],
            symmetrize_output_dict[key[0], key[1]],
            symmetrize_output_dict[key[2], key[3]],
        )

    return cov_3x2pt_10d_dict


# @njit
def cov_4D_to_6D(cov_4D, nbl, zbins, probe, ind):
    """Transform the cov from shape (nbl, nbl, npairs, npairs) to (nbl, nbl,
    zbins, zbins, zbins, zbins).

    Not valid for 3x2pt, the total shape of the matrix is (nbl, nbl,
    zbins, zbins, zbins, zbins), not big enough to store 3 probes. Use
    cov_4D functions or cov_6D as a dictionary instead,
    """
    # TODO deprecate this in favor of cov_4D_to_6D_blocks

    npairs_auto, npairs_cross, npairs_tot = get_zpairs(zbins)
    if probe in ['LL', 'GG']:
        npairs = npairs_auto
    elif probe in ['GL', 'LG']:
        npairs = npairs_cross
    else:
        raise ValueError(
            'probe must be "LL", "LG", "GL" or "GG". 3x2pt is not supported'
        )

    assert ind.shape[0] == npairs, (
        "ind.shape[0] != npairs: maybe you're passing the whole ind file "
        'instead of ind[:npairs, :] - or similia'
    )

    # TODO use jit
    cov_6D = np.zeros((nbl, nbl, zbins, zbins, zbins, zbins))
    for ij in range(npairs):
        for kl in range(npairs):
            i, j, k, l = ind[ij, 2], ind[ij, 3], ind[kl, 2], ind[kl, 3]
            cov_6D[:, :, i, j, k, l] = cov_4D[:, :, ij, kl]

    # GL is not symmetric
    # ! this part makes this function very slow
    if probe in ['LL', 'GG']:
        for ell1 in range(nbl):
            for ell2 in range(nbl):
                for i in range(zbins):
                    for j in range(zbins):
                        cov_6D[ell1, ell2, :, :, i, j] = symmetrize_2d_array(
                            cov_6D[ell1, ell2, :, :, i, j]
                        )
                        cov_6D[ell1, ell2, i, j, :, :] = symmetrize_2d_array(
                            cov_6D[ell1, ell2, i, j, :, :]
                        )

    return cov_6D


# @njit
def cov_6D_to_4D(cov_6D, nbl, zpairs, ind):
    """Transform the cov from shape (nbl, nbl, zbins, zbins, zbins, zbins) to
    (nbl, nbl, zpairs, zpairs)"""
    assert ind.shape[0] == zpairs, (
        "ind.shape[0] != zpairs: maybe you're passing the whole ind file "
        'instead of ind[:zpairs, :] - or similia'
    )
    cov_4D = np.zeros((nbl, nbl, zpairs, zpairs))

    for ell2 in range(
        nbl
    ):  # added this loop in the latest version, before it was vectorized
        for ij in range(zpairs):
            for kl in range(zpairs):
                # rename for better readability
                i, j, k, l = ind[ij, -2], ind[ij, -1], ind[kl, -2], ind[kl, -1]
                cov_4D[:, ell2, ij, kl] = cov_6D[:, ell2, i, j, k, l]

    return cov_4D


# TODO finish this
def cov_6D_to_4D_optim(cov_6D, nbl, zpairs, ind):
    """Transform the cov from shape (nbl, nbl, zbins, zbins, zbins, zbins) to
    (nbl, nbl, zpairs, zpairs)"""
    assert ind.shape[0] == zpairs, (
        "ind.shape[0] != zpairs: maybe you're passing the whole ind file "
        'instead of ind[:zpairs, :] - or similia'
    )

    i_indices = ind[:, -2]
    j_indices = ind[:, -1]
    k_indices = ind[:, -2]
    l_indices = ind[:, -1]

    cov_4D = cov_6D[:, :, i_indices, j_indices, k_indices, l_indices]
    cov_4D = cov_4D.reshape((nbl, nbl, zpairs, zpairs))

    return cov_4D


# @njit
def cov_6D_to_4D_blocks(cov_6D, nbl, npairs_AB, npairs_CD, ind_AB, ind_CD):
    """Reshapes the covariance even for the non-diagonal (hence, non-square)
    blocks needed to build the 3x2pt.

    Use npairs_AB = npairs_CD and ind_AB = ind_CD for the normal routine
    (valid for auto-covariance LL-LL, GG-GG, GL-GL and LG-LG). n_columns
    is used to determine whether the ind array has 2 or 4 columns (if
    it's given in the form of a dictionary or not)
    """
    assert ind_AB.shape[0] == npairs_AB, 'ind_AB.shape[0] != npairs_AB'
    assert ind_CD.shape[0] == npairs_CD, 'ind_CD.shape[0] != npairs_CD'
    assert (cov_6D.shape[0] == cov_6D.shape[1] == nbl) or (cov_6D.shape[0] == nbl), (
        'number of angular bins does not match first two cov axes or the first axis'
    )

    # this is to ensure compatibility with both 4-columns and 2-columns ind arrays
    # (dictionary)the penultimante element is the first index, the last one the
    # second index (see s - 1, s - 2 below)
    # number of columns: this is to understand the format of the file
    n_columns_AB = ind_AB.shape[1]
    n_columns_CD = ind_CD.shape[1]

    # check
    assert n_columns_AB == n_columns_CD, (
        'ind_AB and ind_CD must have the same number of columns'
    )
    ncol = n_columns_AB  # make the name shorter

    if cov_6D.shape[0] == cov_6D.shape[1] == nbl:
        cov_out = np.zeros((nbl, nbl, npairs_AB, npairs_CD))
        for ell1 in range(nbl):
            for ell2 in range(nbl):
                for ij in range(npairs_AB):
                    for kl in range(npairs_CD):
                        zi, zj, zk, zl = (
                            ind_AB[ij, ncol - 2],
                            ind_AB[ij, ncol - 1],
                            ind_CD[kl, ncol - 2],
                            ind_CD[kl, ncol - 1],
                        )
                        cov_out[ell1, ell2, ij, kl] = cov_6D[ell1, ell2, zi, zj, zk, zl]

    elif cov_6D.shape[0] != cov_6D.shape[1]:
        cov_out = np.zeros((nbl, npairs_AB, npairs_CD))
        for ij in range(npairs_AB):
            for kl in range(npairs_CD):
                zi, zj, zk, zl = (
                    ind_AB[ij, ncol - 2],
                    ind_AB[ij, ncol - 1],
                    ind_CD[kl, ncol - 2],
                    ind_CD[kl, ncol - 1],
                )
                cov_out[:, ij, kl] = cov_6D[:, zi, zj, zk, zl]

    return cov_out


# @njit
def cov_4D_to_6D_blocks(
    cov_4D,
    nbl,
    zbins,
    ind_ab,
    ind_cd,
    symmetrize_output_ab: bool,
    symmetrize_output_cd: bool,
):
    """Reshapes the 4D covariance matrix to a 6D covariance matrix, even for
    the cross-probe (non-square) blocks needed to build the 3x2pt covariance.

    This function can be used for the normal routine (valid for auto-covariance,
    i.e., LL-LL, GG-GG, GL-GL and LG-LG)
    where `zpairs_ab = zpairs_cd` and `ind_ab = ind_cd`.

    Args:
        cov_4D (np.ndarray): The 4D covariance matrix.
        nbl (int): The number of ell bins.
        zbins (int): The number of redshift bins.
        ind_ab (np.ndarray): The indices for the first pair of redshift bins.
        ind_cd (np.ndarray): The indices for the second pair of redshift bins.
        symmetrize_output_ab (bool): Whether to symmetrize the output cov block
        for the first pair of probes.
        symmetrize_output_cd (bool): Whether to symmetrize the output cov block
        for the second pair of probes.

    Returns:
        np.ndarray: The 6D covariance matrix.
    """

    assert ind_ab.shape[1] == ind_cd.shape[1], (
        'ind_ab and ind_cd must have the same number of columns'
    )
    assert ind_ab.shape[1] == 2 or ind_ab.shape[1] == 4, (
        'ind_ab and ind_cd must have 2 or 4 columns'
    )
    ncols = ind_ab.shape[1]

    zpairs_ab = ind_ab.shape[0]
    zpairs_cd = ind_cd.shape[0]

    cov_6D = np.zeros((nbl, nbl, zbins, zbins, zbins, zbins))
    for ell2 in range(nbl):
        for ij in range(zpairs_ab):
            for kl in range(zpairs_cd):
                i, j, k, l = (
                    ind_ab[ij, ncols - 2],
                    ind_ab[ij, ncols - 1],
                    ind_cd[kl, ncols - 2],
                    ind_cd[kl, ncols - 1],
                )
                cov_6D[:, ell2, i, j, k, l] = cov_4D[:, ell2, ij, kl]

    # GL blocks are not symmetric
    # ! this part makes this function quite slow
    if symmetrize_output_ab:
        for ell1 in range(nbl):
            for ell2 in range(nbl):
                for i in range(zbins):
                    for j in range(zbins):
                        cov_6D[ell1, ell2, :, :, i, j] = symmetrize_2d_array(
                            cov_6D[ell1, ell2, :, :, i, j]
                        )

    if symmetrize_output_cd:
        for ell1 in range(nbl):
            for ell2 in range(nbl):
                for i in range(zbins):
                    for j in range(zbins):
                        cov_6D[ell1, ell2, i, j, :, :] = symmetrize_2d_array(
                            cov_6D[ell1, ell2, i, j, :, :]
                        )

    return cov_6D


def cov_4D_to_6D_blocks_opt(
    cov_4D, nbl, zbins, ind_ab, ind_cd, symmetrize_output_ab, symmetrize_output_cd
):
    assert ind_ab.shape[1] == ind_cd.shape[1], (
        'ind_ab and ind_cd must have the same number of columns'
    )
    assert ind_ab.shape[1] in {2, 4}, 'ind_ab and ind_cd must have 2 or 4 columns'

    ncols = ind_ab.shape[1]
    zpairs_ab = ind_ab.shape[0]
    zpairs_cd = ind_cd.shape[0]

    cov_6D = np.zeros((nbl, nbl, zbins, zbins, zbins, zbins))

    ell2_indices, ij_indices, kl_indices = np.ogrid[:nbl, :zpairs_ab, :zpairs_cd]
    i_indices = ind_ab[ij_indices, ncols - 2]
    j_indices = ind_ab[ij_indices, ncols - 1]
    k_indices = ind_cd[kl_indices, ncols - 2]
    l_indices = ind_cd[kl_indices, ncols - 1]

    cov_6D[:, ell2_indices, i_indices, j_indices, k_indices, l_indices] = cov_4D[
        :, ell2_indices, ij_indices, kl_indices
    ]

    if symmetrize_output_ab or symmetrize_output_cd:
        for ell1 in range(nbl):
            for ell2 in range(nbl):
                if symmetrize_output_ab:
                    for i in range(zbins):
                        for j in range(zbins):
                            cov_6D[ell1, ell2, :, :, i, j] = symmetrize_2d_array(
                                cov_6D[ell1, ell2, :, :, i, j]
                            )
                if symmetrize_output_cd:
                    for i in range(zbins):
                        for j in range(zbins):
                            cov_6D[ell1, ell2, i, j, :, :] = symmetrize_2d_array(
                                cov_6D[ell1, ell2, i, j, :, :]
                            )

    return cov_6D


def return_combinations(A, B, C, D):
    print(
        f'C_{A}{C}, C_{B}{D}, C_{A}{D}, C_{B}{C}, N_{A}{C}, N_{B}{D}, N_{A}{D}, N_{B}{C}'
    )


###########################
# @njit
def check_symmetric(array_2d, exact, rtol=1e-05):
    """
    :param a: 2d array
    :param exact: bool
    :param rtol: relative tolerance
    :return: bool, whether the array is symmetric or not
    """
    # """check if the matrix is symmetric, either exactly or within a tolerance
    # """
    assert isinstance(exact, bool), 'parameter "exact" must be either True or False'
    assert array_2d.ndim == 2, 'the array is not square'
    if exact:
        return np.array_equal(array_2d, array_2d.T)
    else:
        return np.allclose(array_2d, array_2d.T, rtol=rtol, atol=0)


def slice_cov_3x2pt_2D_ell_probe_zpair(cov_2D_ell_probe_zpair, nbl, zbins, probe):
    """Slices the 2-dimensional 3x2pt covariance ordered as a block-diagonal
    matrix in ell, probe and zpair (unpacked in this order)"""

    zpairs_auto, zpairs_cross, zpairs_3x2pt = get_zpairs(zbins)
    ell_block_size = zpairs_3x2pt

    if probe == 'WL':
        probe_start = 0
        probe_stop = zpairs_auto
    elif probe == 'GC':
        probe_start = zpairs_auto + zpairs_cross
        probe_stop = zpairs_3x2pt
    elif probe == '2x2pt':
        probe_start = zpairs_auto
        probe_stop = zpairs_3x2pt
    else:
        raise ValueError('probe must be WL, GC or 2x2pt')

    cov_1D_ell_probe_zpair = [0] * nbl
    for ell_bin in range(nbl):
        # block_index * block_size + probe_starting index in each block
        start = ell_bin * ell_block_size + probe_start
        stop = start + probe_stop
        cov_1D_ell_probe_zpair[ell_bin] = cov_2D_ell_probe_zpair[start:stop, start:stop]

    cov_2D_ell_probe_zpair_sliced = scipy.linalg.block_diag(*cov_1D_ell_probe_zpair)

    return cov_2D_ell_probe_zpair_sliced


def slice_cl_3x2pt_1D_ell_probe_zpair(cl_3x2pt_1D_ell_probe_zpair, nbl, zbins, probe):
    """Slices the 2-dimensional 3x2pt covariance ordered as a block-diagonal
    matrix in ell, probe and zpair (unpacked in this order)"""

    zpairs_auto, zpairs_cross, zpairs_3x2pt = get_zpairs(zbins)
    ell_block_size = zpairs_3x2pt

    if probe == 'WL':
        probe_start = 0
        probe_stop = zpairs_auto
    elif probe == 'GC':
        probe_start = zpairs_auto + zpairs_cross
        probe_stop = zpairs_3x2pt
    elif probe == '2x2pt':
        probe_start = zpairs_auto
        probe_stop = zpairs_3x2pt
    else:
        raise ValueError('probe must be WL, GC or 2x2pt')

    cl_1D_ell_probe_zpair_list = [0] * nbl
    for ell_bin in range(nbl):
        # block_index * block_size + probe_starting index in each block
        start = ell_bin * ell_block_size + probe_start
        stop = start + probe_stop
        cl_1D_ell_probe_zpair_list[ell_bin] = cl_3x2pt_1D_ell_probe_zpair[start:stop]

    cl_1D_ell_probe_zpair = np.array(list(itertools.chain(*cl_1D_ell_probe_zpair_list)))

    return cl_1D_ell_probe_zpair


# @njit
def cov_2D_to_4D(cov_2D, nbl, block_index, optimize=True, symmetrize=False):
    """Reshapes the covariance from 2D to 4D. Also works for 3x2pt. The order
    of the for loops does not affect the result!

    Ordeting convention:
    - whether to use zpair or ell as the outermost index (determined by the
    ordering of the for loops)
      This is going to be the index of the blocks in the 2D covariance matrix.

    Note: this reshaping does not change the number of elements, we just go
    from [nbl, nbl, zpairs, zpairs] to
    [nbl*zpairs, nbl*zpairs]; hence no symmetrization or other methods to "fill in"
    the missing elements in the
    higher-dimensional array are needed.
    """

    assert block_index in ['ell', 'C-style'] + ['zpair', 'F-style'], (
        'block_index must be "ell", "C-style" or "zpair", "F-style"'
    )
    assert cov_2D.ndim == 2, 'the input covariance must be 2-dimensional'

    zpairs_AB = cov_2D.shape[0] // nbl
    zpairs_CD = cov_2D.shape[1] // nbl

    cov_4D = np.zeros((nbl, nbl, zpairs_AB, zpairs_CD))

    if optimize:
        if block_index in ['ell', 'C-style']:
            cov_4D = cov_2D.reshape((nbl, zpairs_AB, nbl, zpairs_CD)).transpose(
                (0, 2, 1, 3)
            )
        elif block_index in ['ij', 'sylvain', 'F-style']:
            cov_4D = cov_2D.reshape((zpairs_AB, nbl, zpairs_CD, nbl)).transpose(
                (1, 3, 0, 2)
            )

    else:
        if block_index in ['ell', 'C-style']:
            for l1 in range(nbl):
                for l2 in range(nbl):
                    for ipair in range(zpairs_AB):
                        for jpair in range(zpairs_CD):
                            # block_index * block_size + running_index
                            cov_4D[l1, l2, ipair, jpair] = cov_2D[
                                l1 * zpairs_AB + ipair, l2 * zpairs_CD + jpair
                            ]

        elif block_index in ['zpair', 'F-style']:
            for l1 in range(nbl):
                for l2 in range(nbl):
                    for ipair in range(zpairs_AB):
                        for jpair in range(zpairs_CD):
                            # block_index * block_size + running_index
                            cov_4D[l1, l2, ipair, jpair] = cov_2D[
                                ipair * nbl + l1, jpair * nbl + l2
                            ]

    # mirror the upper triangle into the lower one
    if symmetrize:
        for l1 in range(nbl):
            for l2 in range(nbl):
                cov_4D[l1, l2, :, :] = symmetrize_2d_array(cov_4D[l1, l2, :, :])

    return cov_4D


# @njit
def cov_4D_to_2D(cov_4D, block_index, optimize=True):
    """Reshapes the covariance from 4D to 2D. Also works for 3x2pt. The order
    of the for loops does not affect the result!

    Ordeting convention:
    - whether to use ij or ell as the outermost index (determined by the ordering of
    the for loops).
      This is going to be the index of the blocks in the 2D covariance matrix.

    this function can also convert to 2D non-square blocks; this is needed to build
    the 3x2pt_2D according to CLOE's
    ordering (which is not actually Cloe's ordering...); it is sufficient to pass a
    zpairs_CD != zpairs_AB value
    (by default zpairs_CD == zpairs_AB). This is not necessary in the above function
     (unless you want to reshape the
    individual blocks) because also in the 3x2pt case I am reshaping a square matrix
     (of size [nbl*zpairs, nbl*zpairs])

    Note: this reshaping does not change the number of elements, we just go from
    [nbl, nbl, zpairs, zpairs] to
    [nbl*zpairs, nbl*zpairs]; hence no symmetrization or other methods to "fill in"
    the missing elements in the
    higher-dimensional array are needed.
    """

    assert block_index in ['ell', 'C-style'] + ['zpair', 'F-style'], (
        'block_index must be "ell", "C-style" or "zpair", "F-style"'
    )

    assert cov_4D.ndim == 4, 'the input covariance must be 4-dimensional'
    assert cov_4D.shape[0] == cov_4D.shape[1], (
        'the first two axes of the input covariance must have the same size'
    )
    # assert cov_4D.shape[2] == cov_4D.shape[3], 'the second two axes of the input covariance must have the same size'

    nbl = int(cov_4D.shape[0])
    zpairs_AB = int(cov_4D.shape[2])
    zpairs_CD = int(cov_4D.shape[3])

    cov_2D = np.zeros((nbl * zpairs_AB, nbl * zpairs_CD))

    if optimize:
        if block_index in ['ell', 'C-style']:
            cov_2D.reshape(nbl, zpairs_AB, nbl, zpairs_CD)[:, :, :, :] = (
                cov_4D.transpose(0, 2, 1, 3)
            )

        elif block_index in ['zpair', 'F-style']:
            cov_2D.reshape(zpairs_AB, nbl, zpairs_CD, nbl)[:, :, :, :] = (
                cov_4D.transpose(2, 0, 3, 1)
            )
        return cov_2D

    # I tested that the 2 methods give the same results.
    # This code is kept to remember the
    # block_index * block_size + running_index unpacking
    if block_index in ['ell', 'C-style']:
        for l1 in range(nbl):
            for l2 in range(nbl):
                for ipair in range(zpairs_AB):
                    for jpair in range(zpairs_CD):
                        # block_index * block_size + running_index
                        cov_2D[l1 * zpairs_AB + ipair, l2 * zpairs_CD + jpair] = cov_4D[
                            l1, l2, ipair, jpair
                        ]

    elif block_index in ['zpair', 'F-style']:
        for l1 in range(nbl):
            for l2 in range(nbl):
                for ipair in range(zpairs_AB):
                    for jpair in range(zpairs_CD):
                        # block_index * block_size + running_index
                        cov_2D[ipair * nbl + l1, jpair * nbl + l2] = cov_4D[
                            l1, l2, ipair, jpair
                        ]

    return cov_2D


# @njit
def cov_4D_to_2DCLOE_3x2pt(cov_4D, zbins, block_index='ell'):
    """Reshape according to the "multi-diagonal", non-square blocks 2D_CLOE
    ordering.

    Note that this is only necessary for the 3x2pt probe. TODO the probe
    ordering (LL, LG/GL, GG) is hardcoded, this function won't work with
    other combinations (but it TODO will work both for LG and GL) !
    Important note: block_index = 'ell' means that the overall ordering
    will ! be probe_ell_zpair. ! Setting it to 'zpair' will give you the
    ordering probe_zpair_ell. ! Bottom line: the probe is the outermost
    loop in any case. ! The ordering used by CLOE v2 is probe_ell_zpair,
    so block_index = 'ell' is ! the correct choice in this case.
    """

    zpairs_auto, zpairs_cross, zpairs_3x2pt = get_zpairs(zbins)

    lim_1 = zpairs_auto
    lim_2 = zpairs_cross + zpairs_auto
    lim_3 = zpairs_3x2pt

    # note: I'm writing cov_LG, but there should be no issue with GL; after all, this function is not using the ind file
    cov_LL_LL = cov_4D_to_2D(cov_4D[:, :, :lim_1, :lim_1], block_index, optimize=True)
    cov_LL_LG = cov_4D_to_2D(
        cov_4D[:, :, :lim_1, lim_1:lim_2], block_index, optimize=True
    )
    cov_LL_GG = cov_4D_to_2D(
        cov_4D[:, :, :lim_1, lim_2:lim_3], block_index, optimize=True
    )

    cov_LG_LL = cov_4D_to_2D(
        cov_4D[:, :, lim_1:lim_2, :lim_1], block_index, optimize=True
    )
    cov_LG_LG = cov_4D_to_2D(
        cov_4D[:, :, lim_1:lim_2, lim_1:lim_2], block_index, optimize=True
    )
    cov_LG_GG = cov_4D_to_2D(
        cov_4D[:, :, lim_1:lim_2, lim_2:lim_3], block_index, optimize=True
    )

    cov_GG_LL = cov_4D_to_2D(
        cov_4D[:, :, lim_2:lim_3, :lim_1], block_index, optimize=True
    )
    cov_GG_LG = cov_4D_to_2D(
        cov_4D[:, :, lim_2:lim_3, lim_1:lim_2], block_index, optimize=True
    )
    cov_GG_GG = cov_4D_to_2D(
        cov_4D[:, :, lim_2:lim_3, lim_2:lim_3], block_index, optimize=True
    )

    # make long rows and stack together
    row_1 = np.hstack((cov_LL_LL, cov_LL_LG, cov_LL_GG))
    row_2 = np.hstack((cov_LG_LL, cov_LG_LG, cov_LG_GG))
    row_3 = np.hstack((cov_GG_LL, cov_GG_LG, cov_GG_GG))

    array_2D = np.vstack((row_1, row_2, row_3))

    return array_2D


# @njit
def cov_2DCLOE_to_4D_3x2pt(cov_2D, nbl, zbins, block_index='ell'):
    """Reshape according to the "multi-diagonal", non-square blocks 2D_CLOE
    ordering.

    Note that this is only necessary for the 3x2pt probe. TODO the probe
    ordering (LL, LG/GL, GG) is hardcoded, this function won't work with
    other combinations (but it TODO will work both for LG and GL)
    """

    zpairs_auto, zpairs_cross, zpairs_3x2pt = get_zpairs(zbins)

    # now I'm reshaping the full block diagonal matrix, not just the sub-blocks
    # (cov_2D_to_4D works for both cases)
    lim_1 = zpairs_auto * nbl
    lim_2 = (zpairs_cross + zpairs_auto) * nbl
    lim_3 = zpairs_3x2pt * nbl

    # note: I'm writing cov_LG, but there should be no issue with GL; after all,
    # this function is not using the ind file
    cov_LL_LL = cov_2D_to_4D(cov_2D[:lim_1, :lim_1], nbl, block_index)
    cov_LL_LG = cov_2D_to_4D(cov_2D[:lim_1, lim_1:lim_2], nbl, block_index)
    cov_LL_GG = cov_2D_to_4D(cov_2D[:lim_1, lim_2:lim_3], nbl, block_index)

    cov_LG_LL = cov_2D_to_4D(cov_2D[lim_1:lim_2, :lim_1], nbl, block_index)
    cov_LG_LG = cov_2D_to_4D(cov_2D[lim_1:lim_2, lim_1:lim_2], nbl, block_index)
    cov_LG_GG = cov_2D_to_4D(cov_2D[lim_1:lim_2, lim_2:lim_3], nbl, block_index)

    cov_GG_LL = cov_2D_to_4D(cov_2D[lim_2:lim_3, :lim_1], nbl, block_index)
    cov_GG_LG = cov_2D_to_4D(cov_2D[lim_2:lim_3, lim_1:lim_2], nbl, block_index)
    cov_GG_GG = cov_2D_to_4D(cov_2D[lim_2:lim_3, lim_2:lim_3], nbl, block_index)

    # here it is a little more difficult to visualize the stacking,
    # but the probes are concatenated
    # along the 2 zpair_3x2pt-long axes
    cov_4D = np.zeros((nbl, nbl, zpairs_3x2pt, zpairs_3x2pt))

    zlim_1 = zpairs_auto
    zlim_2 = zpairs_cross + zpairs_auto
    zlim_3 = zpairs_3x2pt

    cov_4D[:, :, :zlim_1, :zlim_1] = cov_LL_LL
    cov_4D[:, :, :zlim_1, zlim_1:zlim_2] = cov_LL_LG
    cov_4D[:, :, :zlim_1, zlim_2:zlim_3] = cov_LL_GG

    cov_4D[:, :, zlim_1:zlim_2, :zlim_1] = cov_LG_LL
    cov_4D[:, :, zlim_1:zlim_2, zlim_1:zlim_2] = cov_LG_LG
    cov_4D[:, :, zlim_1:zlim_2, zlim_2:zlim_3] = cov_LG_GG

    cov_4D[:, :, zlim_2:zlim_3, :zlim_1] = cov_GG_LL
    cov_4D[:, :, zlim_2:zlim_3, zlim_1:zlim_2] = cov_GG_LG
    cov_4D[:, :, zlim_2:zlim_3, zlim_2:zlim_3] = cov_GG_GG

    return cov_4D


def cov_2d_dav_to_cloe(cov_2d_dav, nbl, zbins, block_index_in, block_index_out):
    """Convert a 2D covariance matrix from the davide convention to the CLOE
    convention, that is, from the probe being unraveled in the first for loop
    to the probe being unraveled in the second for loop.

    example: from ell_probe_zpair (my convention) to probe_ell_zpair (CLOE).
    The zpairs <-> ell ordering is decided by 'block_idex' (setting the first,
    or outermost, of the two)
    """
    cov_4D = cov_2D_to_4D(cov_2d_dav, nbl, block_index=block_index_in, optimize=True)
    cov_2d_cloe = cov_4D_to_2DCLOE_3x2pt(
        cov_4D, zbins=zbins, block_index=block_index_out
    )
    return cov_2d_cloe


def cov_2d_cloe_to_dav(cov_2d_cloe, nbl, zbins, block_index_in, block_index_out):
    """Convert a 2D covariance matrix from the CLOE convention to the davide
    convention, that is, from the probe being unraveled in the second for loop
    to the probe being unraveled in the first for loop.

    example: from probe_ell_zpair (CLOE) to ell_probe_zpair (my convention).
    The zpairs <-> ell ordering is decided by 'block_idex' (setting the first,
    or outermost, of the two)
    """
    cov_4D = cov_2DCLOE_to_4D_3x2pt(cov_2d_cloe, nbl, zbins, block_index=block_index_in)
    cov_2d_dav = cov_4D_to_2D(cov_4D, block_index=block_index_out, optimize=True)
    return cov_2d_dav


def _cov2corr(covariance):
    """Credit:
    https://gist.github.com/wiso/ce2a9919ded228838703c1c7c7dad13b
    """

    v = np.sqrt(np.diag(covariance))
    outer_v = np.outer(v, v)
    correlation = covariance / outer_v
    correlation[covariance == 0] = 0
    return correlation


def cov2corr(covariance):
    """Convert a covariance matrix to a correlation matrix."""
    v = np.sqrt(np.diag(covariance))
    outer_v = np.outer(v, v)

    with np.errstate(divide='ignore', invalid='ignore'):
        correlation = np.divide(covariance, outer_v)
        correlation[covariance == 0] = (
            0  # Ensure zero covariance entries are explicitly zero
        )
        correlation[~np.isfinite(correlation)] = 0  # Set any NaN or inf values to 0

    # Ensure diagonal elements are exactly 1
    # np.fill_diagonal(correlation, 1)

    return correlation


def build_noise(
    zbins: int,
    n_probes: int,
    sigma_eps2: list | tuple | np.ndarray,
    ng_shear: list | tuple | np.ndarray,
    ng_clust: list | tuple | np.ndarray,
    is_noiseless: bool = False,
) -> np.ndarray:
    """Builds the noise power spectra.

    Parameters
    ----------
    zbins : int
        Number of redshift bins.
    n_probes : int
        Number of probes.
    sigma_eps2 : list | tuple | np.ndarray
        Square of the *total* ellipticity dispersion.
        sigma_eps2 = sigma_eps ** 2, with
        sigma_eps = sigma_eps_i * sqrt(2),
        sigma_eps_i being the ellipticity dispersion *per component*
    ng_shear : list | tuple | np.ndarray
        Galaxy density of sources, relevant for cosmic shear
        If a scalar, cumulative galaxy density number density, per arcmin^2.
        This will assume equipopulated bins.
        If an array, galaxy number density, per arcmin^2, per redshift bin.
        Must have length zbins.
    ng_clust : list | tuple | np.ndarray
        Galaxy density of lenses, relevant for galaxy clustering
        If a scalar, cumulative galaxy density number density, per arcmin^2.
        This will assume equipopulated bins.
        If an array, galaxy number density, per arcmin^2, per redshift bin.
        Must have length zbins.
    is_noiseless : bool, optional
        If True, returns array of zeros of the right shape.

    Returns
    -------
    noise_4d : np.ndarray
        Noise power spectra matrices of shape (n_probes, n_probes, zbins, zbins)

    Notes
    -----
    The noise N is defined as:
        N_LL = sigma_eps^2 / (2 * n_bar)
        N_GG = 1 / n_bar
        N_GL = N_LG = 0
    """

    # assert appropriate inputs are list, tuple or np.ndarray
    for var, name in zip(
        [
            ng_shear,
            ng_clust,
        ],
        [
            'ng_shear',
            'ng_clust',
        ],
    ):
        #     [ng_shear, ng_clust, sigma_eps2],
        #     ['ng_shear', 'ng_clust', 'sigma_eps2'],
        # ):
        assert isinstance(var, (list, tuple, np.ndarray)), (
            f'{name} should be a list, tuple or np.ndarray'
        )

    # convert to np arrays if needed
    if isinstance(ng_shear, (list, tuple)):
        ng_shear = np.array(ng_shear)
    if isinstance(ng_clust, (list, tuple)):
        ng_clust = np.array(ng_clust)
    # if isinstance(ng_clust, (list, tuple)):
    # sigma_eps2 = np.array(sigma_eps2)

    conversion_factor = (180 / np.pi * 60) ** 2  # deg^2 to arcmin^2

    assert np.all(ng_shear > 0), 'ng_shear should be positive'
    assert np.all(ng_clust > 0), 'ng_clust should be positive'

    # if ng is an array, n_bar == ng (this is a slight misnomer, since ng is the
    # cumulative galaxy density, while
    # n_bar the galaxy density in each bin). In this case, if the bins are
    # quipopulated, the n_bar array should
    # have all entries almost identical.

    n_bar_shear = ng_shear * conversion_factor
    n_bar_clust = ng_clust * conversion_factor

    # create and fill N
    noise_4d = np.zeros((n_probes, n_probes, zbins, zbins))

    if is_noiseless:
        return noise_4d

    np.fill_diagonal(noise_4d[0, 0, :, :], sigma_eps2 / (2 * n_bar_shear))
    np.fill_diagonal(noise_4d[1, 1, :, :], 1 / n_bar_clust)
    noise_4d[0, 1, :, :] = 0
    noise_4d[1, 0, :, :] = 0

    return noise_4d<|MERGE_RESOLUTION|>--- conflicted
+++ resolved
@@ -168,11 +168,7 @@
 
             # fmt: off
             cov_dict[
-<<<<<<< HEAD
-                (probe_a_str, probe_b_str, 
-=======
                 (probe_a_str, probe_b_str,
->>>>>>> 917bba00
                 probe_c_str, probe_d_str,
                 zi, zj, zk, zl)
             ] = arr_out
