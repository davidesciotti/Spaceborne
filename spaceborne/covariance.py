import itertools
import os
import time
from copy import deepcopy

import numpy as np

from spaceborne import bnt as bnt_utils
from spaceborne import sb_lib as sl


class SpaceborneCovariance:
<<<<<<< HEAD
    def __init__(self, cfg, pvt_cfg, ell_obj, nmt_obj, bnt_matrix, cov_rs_obj):
=======
    def __init__(self, cfg, pvt_cfg, ell_obj, nmt_cov_obj, bnt_matrix):
>>>>>>> 917bba00
        self.cfg = cfg
        self.cov_cfg = cfg['covariance']
        self.ell_dict = {}
        self.ell_obj = ell_obj
        self.bnt_matrix = bnt_matrix
        self.probe_names_dict = {
            'LL': 'WL',
            'GG': 'GC',
            '3x2pt': '3x2pt',
        }

        self.zbins = pvt_cfg['zbins']
        self.cov_terms_list = pvt_cfg['cov_terms_list']
        self.GL_OR_LG = pvt_cfg['GL_OR_LG']
        self.fsky = pvt_cfg['fsky']
        self.jl_integrator_path = pvt_cfg['jl_integrator_path']
        self.symmetrize_output_dict = pvt_cfg['symmetrize_output_dict']

        self.n_probes = self.cov_cfg['n_probes']
        # 'include' instead of 'compute' because it might be loaded from file
        self.include_ssc = self.cov_cfg['SSC']
        self.include_cng = self.cov_cfg['cNG']
        self.g_code = self.cov_cfg['G_code']
        self.ssc_code = self.cov_cfg['SSC_code']
        self.cng_code = self.cov_cfg['cNG_code']
        # must copy the array! Otherwise, it gets modified and changed at each call
        self.cov_ordering_2d = self.cov_cfg['covariance_ordering_2D']
        self.probe_ordering = self.cov_cfg['probe_ordering']
        self.use_nmt = self.cfg['namaster']['use_namaster']
        self.do_sample_cov = self.cfg['sample_covariance']['compute_sample_cov']
<<<<<<< HEAD
        self.do_real_space = self.cfg['cov_real_space']['do_real_space']
        # other useful objects
        self.nmt_obj = nmt_obj
        self.cov_rs_obj = cov_rs_obj
=======
        self.nmt_cov_obj = nmt_cov_obj
>>>>>>> 917bba00

        if self.cov_ordering_2d == 'probe_ell_zpair':
            self.block_index = 'ell'
            self.cov_4D_to_2D_3x2pt_func = sl.cov_4D_to_2DCLOE_3x2pt
            self.cov_4D_to_2D_3x2pt_func_kw = {
                'block_index': self.block_index,
                'zbins': self.zbins,
            }
        elif self.cov_ordering_2d == 'probe_zpair_ell':
            self.block_index = 'zpair'
            self.cov_4D_to_2D_3x2pt_func = sl.cov_4D_to_2DCLOE_3x2pt
            self.cov_4D_to_2D_3x2pt_func_kw = {
                'block_index': self.block_index,
                'zbins': self.zbins,
            }
        elif self.cov_ordering_2d == 'ell_probe_zpair':
            self.block_index = 'ell'
            self.cov_4D_to_2D_3x2pt_func = sl.cov_4D_to_2D
            self.cov_4D_to_2D_3x2pt_func_kw = {
                'block_index': self.block_index,
                'optimize': True,
            }
        elif self.cov_ordering_2d == 'zpair_probe_ell':
            self.block_index = 'zpair'
            self.cov_4D_to_2D_3x2pt_func = sl.cov_4D_to_2D
            self.cov_4D_to_2D_3x2pt_func_kw = {
                'block_index': self.block_index,
                'optimize': True,
            }
        else:
            raise ValueError(f'Unknown 2D cov ordering: {self.cov_ordering_2d}')

        # set ell, delta_l values
        self.ells_WL, self.nbl_WL, self.delta_l_WL = (
            ell_obj.ells_WL,
            ell_obj.nbl_WL,
            ell_obj.delta_l_WL,
        )
        self.ells_GC, self.nbl_GC, self.delta_l_GC = (
            ell_obj.ells_GC,
            ell_obj.nbl_GC,
            ell_obj.delta_l_GC,
        )
        self.ells_XC, self.nbl_XC, self.delta_l_XC = (
            ell_obj.ells_XC,
            ell_obj.nbl_XC,
            ell_obj.delta_l_XC,
        )
        self.ells_3x2pt, self.nbl_3x2pt, self.delta_l_3x2pt = (
            ell_obj.ells_3x2pt,
            ell_obj.nbl_3x2pt,
            ell_obj.delta_l_3x2pt,
        )

        self.cov_dict = {}

    def set_ind_and_zpairs(self, ind, zbins):
        # set indices array
        self.ind = ind
        self.zbins = zbins
        self.zpairs_auto, self.zpairs_cross, self.zpairs_3x2pt = sl.get_zpairs(
            self.zbins
        )
        self.ind_auto = ind[: self.zpairs_auto, :].copy()
        self.ind_cross = ind[
            self.zpairs_auto : self.zpairs_cross + self.zpairs_auto, :
        ].copy()
        self.ind_dict = {
            ('L', 'L'): self.ind_auto,
            ('G', 'L'): self.ind_cross,
            ('G', 'G'): self.ind_auto,
        }
        # TODO? (this like below)
        # self.ind_dict = build_ind_dict(triu_tril, row_col_major, size, GL_OR_LG)

    def consistency_checks(self):
        # sanity checks

        assert not (self.use_nmt and self.do_sample_cov), (
            'either cfg["namaster"]["use_namaster"] or '
            'cfg["sample_covariance"]["compute_sample_cov"] should be True, '
            'not both (but they can both be False)'
        )

        assert tuple(self.probe_ordering[0]) == ('L', 'L'), (
            'the XC probe should be in position 1 (not 0) of the datavector'
        )
        assert tuple(self.probe_ordering[2]) == ('G', 'G'), (
            'the XC probe should be in position 1 (not 0) of the datavector'
        )

        if (
            self.ells_WL.max() < 15
        ):  # very rudimental check of whether they're in lin or log scale
            raise ValueError(
                'looks like the ell values are in log scale. '
                'You should use linear scale instead.'
            )

        # if C_XC is C_LG, switch the ind ordering for the correct rows
        if self.GL_OR_LG == 'LG':
            print('\nAttention! switching columns in the ind array (for the XC part)')
            self.ind[
                self.zpairs_auto : (self.zpairs_auto + self.zpairs_cross), [2, 3]
            ] = self.ind[
                self.zpairs_auto : (self.zpairs_auto + self.zpairs_cross), [3, 2]
            ]

        # sanity check: the last 2 columns of ind_auto should be equal to the
        # last two of ind_auto
        assert np.array_equiv(
            self.ind[: self.zpairs_auto, 2:], self.ind[-self.zpairs_auto :, 2:]
        )

        assert (
            (self.cov_terms_list == ['G', 'SSC', 'cNG'])
            or (self.cov_terms_list == ['G', 'SSC'])
            or (self.cov_terms_list == ['G', 'cNG'])
            or (self.cov_terms_list == ['G'])  # TODO finish testing this?
        ), 'cov_terms_list not recognised'

        assert self.ssc_code in ['Spaceborne', 'PyCCL', 'OneCovariance'], (
            "covariance_cfg['SSC_code'] not recognised"
        )
        assert self.cng_code in ['PyCCL', 'OneCovariance'], (
            "covariance_cfg['cNG_code'] not recognised"
        )

    def reshape_cov(
        self,
        cov_in,
        ndim_in,
        ndim_out,
        nbl,
        zpairs=None,
        ind_probe=None,
        is_3x2pt=False,
    ):
        """
        Reshape a covariance matrix between dimensions (6/2D -> 4/2D).

        Parameters
        ----------
        cov_in : np.ndarray
            Input covariance matrix.
        ndim_in : int
            Input dimension of the covariance matrix (e.g., 6 or 10).
        ndim_out : int
            Desired output dimension of the covariance matrix (e.g., 4 or 2).
        nbl : int
            Number of multipole bins.
        zpairs : int, optional
            Number of redshift pairs. Required for 6D -> 4D reshaping.
        ind_probe : np.ndarray, optional
            Probe index array for 6D -> 4D reshaping.
        is_3x2pt : bool, optional
            If True, indicates that the covariance is a 3x2pt covariance.

        Returns
        -------
        np.ndarray
            Reshaped covariance matrix.

        Raises
        ------
        ValueError
            If the combination of ndim_in, ndim_out, and is_3x2pt is not supported.
        """

        # raise NotImplementedError('Is this function really useful?')

        # Validate inputs
        if ndim_in not in [6, 10, 4]:
            raise ValueError(
                f'Unsupported ndim_in={ndim_in}. Only 6D or 10D supported.'
            )
        if ndim_out not in [2, 4]:
            raise ValueError(
                f'Unsupported ndim_out={ndim_out}. Only 2D or 4D supported.'
            )

        # Reshape logic
        if ndim_in == 6:
            assert cov_in.ndim == 6, 'Input covariance must be 6D for this operation.'
            assert not is_3x2pt, 'input 3x2pt cov should be 10d.'
            cov_out = sl.cov_6D_to_4D(cov_in, nbl, zpairs, ind_probe)

        elif ndim_in == 10:
            assert cov_in.ndim == 10, 'Input covariance must be 10D for this operation.'
            assert is_3x2pt, 'input 3x2pt cov should be 10d.'
            cov_out = sl.cov_3x2pt_10D_to_4D(
                cov_in,
                self.probe_ordering,
                nbl,
                self.zbins,
                self.ind.copy(),
                self.GL_OR_LG,
            )

        elif ndim_in == 4:
            cov_out = cov_in.copy()

        if ndim_out == 2:
            if is_3x2pt:
                # the 3x2pt has an additional layer of complexity for the ordering,
                # as it includes multiple probes
                cov_out = self.cov_4D_to_2D_3x2pt_func(
                    cov_out, **self.cov_4D_to_2D_3x2pt_func_kw
                )
            else:
                cov_out = sl.cov_4D_to_2D(cov_out, block_index=self.block_index)

        return cov_out

    def set_gauss_cov(self, ccl_obj, split_gaussian_cov):
        start = time.perf_counter()

        cl_LL_3D = ccl_obj.cl_ll_3d
        cl_GG_3D = ccl_obj.cl_gg_3d
        cl_3x2pt_5D = ccl_obj.cl_3x2pt_5d

        # build noise vector
        sigma_eps2 = (np.array(self.cov_cfg['sigma_eps_i']) * np.sqrt(2)) ** 2
        ng_shear = np.array(self.cfg['nz']['ngal_sources'])
        ng_clust = np.array(self.cfg['nz']['ngal_lenses'])
        noise_3x2pt_4D = sl.build_noise(
            self.zbins,
            self.n_probes,
            sigma_eps2=sigma_eps2,
            ng_shear=ng_shear,
            ng_clust=ng_clust,
            is_noiseless=self.cov_cfg['no_sampling_noise'],
        )

        # create dummy ell axis, the array is just repeated along it
        nbl_max = max(self.nbl_WL, self.nbl_GC, self.nbl_3x2pt)
        noise_5D = np.repeat(noise_3x2pt_4D[:, :, np.newaxis, :, :], nbl_max, axis=2)

        # the ell axis is a dummy one for the noise, is just needs to be of the
        # same length as the corresponding cl one
        noise_LL_5D = noise_5D[0, 0, : self.nbl_WL, :, :][np.newaxis, np.newaxis, ...]
        noise_GG_5D = noise_5D[1, 1, : self.nbl_GC, :, :][np.newaxis, np.newaxis, ...]
        noise_3x2pt_5D = noise_5D[:, :, : self.nbl_3x2pt, :, :]

        # bnt-transform the noise spectra if needed
        if self.cfg['BNT']['cl_BNT_transform']:
            print('BNT-transforming the noise spectra...')
            noise_LL_5D = bnt_utils.cl_bnt_transform(
                noise_LL_5D[0, 0, ...], self.bnt_matrix, 'L', 'L'
            )[None, None, ...]
            noise_3x2pt_5D = bnt_utils.cl_bnt_transform_3x2pt(
                noise_3x2pt_5D, self.bnt_matrix
            )

        # reshape auto-probe spectra to 5D
        cl_LL_5D = cl_LL_3D[np.newaxis, np.newaxis, ...]
        cl_GG_5D = cl_GG_3D[np.newaxis, np.newaxis, ...]

        if split_gaussian_cov:
            self.cov_WL_g_6D_sva, self.cov_WL_g_6D_sn, self.cov_WL_g_6D_mix = (
                sl.covariance_einsum(
                    cl_LL_5D,
                    noise_LL_5D,
                    self.fsky,
                    self.ells_WL,
                    self.delta_l_WL,
                    split_terms=split_gaussian_cov,
                    return_only_diagonal_ells=False,
                )
            )
            self.cov_GC_g_6D_sva, self.cov_GC_g_6D_sn, self.cov_GC_g_6D_mix = (
                sl.covariance_einsum(
                    cl_GG_5D,
                    noise_GG_5D,
                    self.fsky,
                    self.ells_GC,
                    self.delta_l_GC,
                    split_terms=split_gaussian_cov,
                    return_only_diagonal_ells=False,
                )
            )
            (
                self.cov_3x2pt_g_10D_sva,
                self.cov_3x2pt_g_10D_sn,
                self.cov_3x2pt_g_10D_mix,
            ) = sl.covariance_einsum(
                cl_3x2pt_5D,
                noise_3x2pt_5D,
                self.fsky,
                self.ells_3x2pt,
                self.delta_l_3x2pt,
                split_terms=split_gaussian_cov,
                return_only_diagonal_ells=False,
            )

            self.cov_WL_g_6D_sva = self.cov_WL_g_6D_sva[0, 0, 0, 0, ...]
            self.cov_WL_g_6D_sn = self.cov_WL_g_6D_sn[0, 0, 0, 0, ...]
            self.cov_WL_g_6D_mix = self.cov_WL_g_6D_mix[0, 0, 0, 0, ...]
            self.cov_GC_g_6D_sva = self.cov_GC_g_6D_sva[0, 0, 0, 0, ...]
            self.cov_GC_g_6D_sn = self.cov_GC_g_6D_sn[0, 0, 0, 0, ...]
            self.cov_GC_g_6D_mix = self.cov_GC_g_6D_mix[0, 0, 0, 0, ...]

            self.cov_WL_g_6D = (
                self.cov_WL_g_6D_sva + self.cov_WL_g_6D_sn + self.cov_WL_g_6D_mix
            )
            self.cov_GC_g_6D = (
                self.cov_GC_g_6D_sva + self.cov_GC_g_6D_sn + self.cov_GC_g_6D_mix
            )
            self.cov_3x2pt_g_10D = (
                self.cov_3x2pt_g_10D_sva
                + self.cov_3x2pt_g_10D_sn
                + self.cov_3x2pt_g_10D_mix
            )

            if self.GL_OR_LG == 'GL':
                self.cov_XC_g_6D_sva = self.cov_3x2pt_g_10D_sva[1, 0, 1, 0, ...]
                self.cov_XC_g_6D_sn = self.cov_3x2pt_g_10D_sn[1, 0, 1, 0, ...]
                self.cov_XC_g_6D_mix = self.cov_3x2pt_g_10D_mix[1, 0, 1, 0, ...]
            elif self.GL_OR_LG == 'LG':
                self.cov_XC_g_6D_sva = self.cov_3x2pt_g_10D_sva[0, 1, 0, 1, ...]
                self.cov_XC_g_6D_sn = self.cov_3x2pt_g_10D_sn[0, 1, 0, 1, ...]
                self.cov_XC_g_6D_mix = self.cov_3x2pt_g_10D_mix[0, 1, 0, 1, ...]
            else:
                raise ValueError('GL_OR_LG must be "GL" or "LG"')

            self.cov_WL_g_2D_sva = self.reshape_cov(
                self.cov_WL_g_6D_sva,
                6,
                2,
                self.nbl_WL,
                self.zpairs_auto,
                self.ind_auto,
                is_3x2pt=False,
            )
            self.cov_WL_g_2D_sn = self.reshape_cov(
                self.cov_WL_g_6D_sn,
                6,
                2,
                self.nbl_WL,
                self.zpairs_auto,
                self.ind_auto,
                is_3x2pt=False,
            )
            self.cov_WL_g_2D_mix = self.reshape_cov(
                self.cov_WL_g_6D_mix,
                6,
                2,
                self.nbl_WL,
                self.zpairs_auto,
                self.ind_auto,
                is_3x2pt=False,
            )

            self.cov_GC_g_2D_sva = self.reshape_cov(
                self.cov_GC_g_6D_sva,
                6,
                2,
                self.nbl_GC,
                self.zpairs_auto,
                self.ind_auto,
                is_3x2pt=False,
            )
            self.cov_GC_g_2D_sn = self.reshape_cov(
                self.cov_GC_g_6D_sn,
                6,
                2,
                self.nbl_GC,
                self.zpairs_auto,
                self.ind_auto,
                is_3x2pt=False,
            )
            self.cov_GC_g_2D_mix = self.reshape_cov(
                self.cov_GC_g_6D_mix,
                6,
                2,
                self.nbl_GC,
                self.zpairs_auto,
                self.ind_auto,
                is_3x2pt=False,
            )

            self.cov_XC_g_2D_sva = self.reshape_cov(
                self.cov_XC_g_6D_sva,
                6,
                2,
                self.nbl_3x2pt,
                self.zpairs_cross,
                self.ind_cross,
                is_3x2pt=False,
            )
            self.cov_XC_g_2D_sn = self.reshape_cov(
                self.cov_XC_g_6D_sn,
                6,
                2,
                self.nbl_3x2pt,
                self.zpairs_cross,
                self.ind_cross,
                is_3x2pt=False,
            )
            self.cov_XC_g_2D_mix = self.reshape_cov(
                self.cov_XC_g_6D_mix,
                6,
                2,
                self.nbl_3x2pt,
                self.zpairs_cross,
                self.ind_cross,
                is_3x2pt=False,
            )

            self.cov_3x2pt_g_2D_sva = self.reshape_cov(
                self.cov_3x2pt_g_10D_sva,
                10,
                2,
                self.nbl_3x2pt,
                self.zpairs_auto,
                self.ind,
                is_3x2pt=True,
            )
            self.cov_3x2pt_g_2D_mix = self.reshape_cov(
                self.cov_3x2pt_g_10D_mix,
                10,
                2,
                self.nbl_3x2pt,
                self.zpairs_auto,
                self.ind,
                is_3x2pt=True,
            )
            self.cov_3x2pt_g_2D_sn = self.reshape_cov(
                self.cov_3x2pt_g_10D_sn,
                10,
                2,
                self.nbl_3x2pt,
                self.zpairs_auto,
                self.ind,
                is_3x2pt=True,
            )

        else:
            self.cov_WL_g_6D = sl.covariance_einsum(
                cl_LL_5D,
                noise_LL_5D,
                self.fsky,
                self.ells_WL,
                self.delta_l_WL,
                split_terms=split_gaussian_cov,
                return_only_diagonal_ells=False,
            )[0, 0, 0, 0, ...]
            self.cov_GC_g_6D = sl.covariance_einsum(
                cl_GG_5D,
                noise_GG_5D,
                self.fsky,
                self.ells_GC,
                self.delta_l_GC,
                split_terms=split_gaussian_cov,
                return_only_diagonal_ells=False,
            )[0, 0, 0, 0, ...]
            self.cov_3x2pt_g_10D = sl.covariance_einsum(
                cl_3x2pt_5D,
                noise_3x2pt_5D,
                self.fsky,
                self.ells_3x2pt,
                self.delta_l_3x2pt,
                split_terms=split_gaussian_cov,
                return_only_diagonal_ells=False,
            )

        if self.use_nmt or self.do_sample_cov:
            # noise vector doesn't have to be recomputed, but repeated a larger number
            # of times (ell by ell)
            noise_3x2pt_unb_5d = np.repeat(
                noise_3x2pt_4D[:, :, np.newaxis, :, :],
                repeats=self.nmt_cov_obj.nbl_3x2pt_unb,
                axis=2,
            )
            self.nmt_cov_obj.noise_3x2pt_unb_5d = noise_3x2pt_unb_5d
            self.cov_3x2pt_g_10D = self.nmt_cov_obj.build_psky_cov()

        if self.do_real_space:
        
            for _probe, _term in itertools.product(
                self.cov_rs_obj.probes_toloop, self.cov_rs_obj.terms_toloop):
                print(
                    f'\n***** probe {_probe} - term {_term} - '
                    f'integration {self.cov_rs_obj.integration_method} - '
                    f'theta bins {self.cov_rs_obj.nbt} *****'
                )
                self.cov_rs_obj.compute_realspace_cov(self, _probe, _term)
                self.cov_rs_obj.combine_terms_and_probes()

        # this part is in common, the split case also sets the total cov
        if self.GL_OR_LG == 'GL':
            self.cov_XC_g_6D = self.cov_3x2pt_g_10D[1, 0, 1, 0, ...]
        elif self.GL_OR_LG == 'LG':
            self.cov_XC_g_6D = self.cov_3x2pt_g_10D[0, 1, 0, 1, ...]
        else:
            raise ValueError('GL_OR_LG must be "GL" or "LG"')

        self.cov_WL_g_2D = self.reshape_cov(
            self.cov_WL_g_6D,
            6,
            2,
            self.nbl_WL,
            self.zpairs_auto,
            self.ind_auto,
            is_3x2pt=False,
        )
        self.cov_GC_g_2D = self.reshape_cov(
            self.cov_GC_g_6D,
            6,
            2,
            self.nbl_GC,
            self.zpairs_auto,
            self.ind_auto,
            is_3x2pt=False,
        )
        self.cov_XC_g_2D = self.reshape_cov(
            self.cov_XC_g_6D,
            6,
            2,
            self.nbl_GC,
            self.zpairs_cross,
            self.ind_cross,
            is_3x2pt=False,
        )
        self.cov_3x2pt_g_2D = self.reshape_cov(
            self.cov_3x2pt_g_10D,
            10,
            2,
            self.nbl_3x2pt,
            self.zpairs_auto,
            self.ind,
            is_3x2pt=True,
        )

        print(
            'Gauss. cov. matrices computed in %.2f seconds'
            % (time.perf_counter() - start)
        )

    def _cov_8d_dict_to_10d_arr(self, cov_dict_8D):
        """Helper function to process a single covariance component"""

        cov_dict_10D = sl.cov_3x2pt_dict_8d_to_10d(
            cov_dict_8D,
            self.nbl_3x2pt,
            self.zbins,
            self.ind_dict,
            self.probe_ordering,
            self.symmetrize_output_dict,
        )

        return sl.cov_10D_dict_to_array(
            cov_dict_10D, self.nbl_3x2pt, self.zbins, self.n_probes
        )

    def build_covs(self, ccl_obj, oc_obj):
        """
        Combines, reshaped and returns the Gaussian (g), non-Gaussian (ng) and
        Gaussian+non-Gaussian (tot) covariance matrices
        for different probe combinations.

        Parameters
        ----------
        ccl_obj : object
            PyCCL interface object containing PyCCL covariance terms, as well as cls
        oc_obj : object
            OneCovariance interface object containing OneCovariance covariance terms

        Returns
        -------
        dict
            Dictionary containing the computed covariance matrices with keys:
            - cov_{probe}_g_2D: Gaussian-only covariance
            - cov_{probe}_ng_2D: ng-only covariance (SSC, cNG or the sum of the two)
            - cov_{probe}_tot_2D: g + ng covariance
            where {probe} can be: WL (weak lensing), GC (galaxy clustering),
            3x2pt (WL + XC + GC), XC (cross-correlation), 2x2pt (XC + GC)
        """

        self.cov_dict = {}

        if self.g_code == 'OneCovariance':
            raise NotImplementedError(
                'OneCovariance g term not yet implemented: split terms '
                'and probe-specific ell binning missing'
            )
            self.cov_WL_g_6D = oc_obj.cov_g_oc_3x2pt_10D[0, 0, 0, 0]
            self.cov_GC_g_6D = oc_obj.cov_g_oc_3x2pt_10D[1, 1, 1, 1]
            self.cov_3x2pt_g_10D = oc_obj.cov_g_oc_3x2pt_10D

        # ! construct 10D total 3x2pt NG (SSC + NG) covariance matrix depending
        # ! on chosen cov and terms
        if self.include_ssc:
            print('Including SSC in total covariance')
            if self.ssc_code == 'Spaceborne':
                self.cov_3x2pt_ssc_10D = self._cov_8d_dict_to_10d_arr(
                    self.cov_ssc_sb_3x2pt_dict_8D
                )
            elif self.ssc_code == 'PyCCL':
                self.cov_3x2pt_ssc_10D = self._cov_8d_dict_to_10d_arr(
                    ccl_obj.cov_ssc_ccl_3x2pt_dict_8D
                )
            elif self.ssc_code == 'OneCovariance':
                self.cov_3x2pt_ssc_10D = oc_obj.cov_ssc_oc_3x2pt_10D
            assert not np.allclose(self.cov_3x2pt_ssc_10D, 0, atol=0, rtol=1e-10), (
                f'{self.ssc_code} SSC covariance matrix is identically zero'
            )
        else:
            print('SSC not requested, setting it to zero')
            self.cov_3x2pt_ssc_10D = np.zeros_like(self.cov_3x2pt_g_10D)

        if self.include_cng:
            print('Including cNG in total covariance')
            if self.cng_code == 'PyCCL':
                self.cov_3x2pt_cng_10D = self._cov_8d_dict_to_10d_arr(
                    ccl_obj.cov_cng_ccl_3x2pt_dict_8D
                )
            elif self.cng_code == 'OneCovariance':
                self.cov_3x2pt_cng_10D = oc_obj.cov_cng_oc_3x2pt_10D
            assert not np.allclose(self.cov_3x2pt_cng_10D, 0, atol=0, rtol=1e-10), (
                f'{self.cng_code} cNG covariance matrix is identically zero'
            )
        else:
            print('cNG term not requested, setting it to zero')
            self.cov_3x2pt_cng_10D = np.zeros_like(self.cov_3x2pt_g_10D)

        # sum SSC and cNG
        self.cov_3x2pt_ng_10D = self.cov_3x2pt_ssc_10D + self.cov_3x2pt_cng_10D

        # # ! Select appropriate non-Gaussian covariance terms to include and from
        # ! which code
        # if self.ssc_code == 'Spaceborne':
        #     cov_3x2pt_ng_10D = self._cov_8d_dict_to_10d_arr(
        #         self.cov_ssc_sb_3x2pt_dict_8D
        #     )

        #     if self.covariance_cfg['which_cNG'] == 'OneCovariance':
        #         print('Adding cNG covariance from OneCovariance...')

        #         # test that oc_obj.cov_cng_oc_3x2pt_10D is not identically zero
        #         assert not np.allclose(
        #             oc_obj.cov_cng_oc_3x2pt_10D, 0, atol=0, rtol=1e-10
        #         ), 'OneCovariance covariance matrix is identically zero'

        #         cov_3x2pt_ng_10D += oc_obj.cov_cng_oc_3x2pt_10D

        #     elif self.covariance_cfg['which_cNG'] == 'PyCCL':
        #         print('Adding cNG covariance from PyCCL...')

        #         cov_cng_ccl_3x2pt_10D = self._cov_8d_dict_to_10d_arr(
        #             ccl_obj.cov_cng_ccl_3x2pt_dict_8D
        #         )

        #         # test that oc_obj.cov_cng_oc_3x2pt_10D is not identically zero
        #         assert not np.allclose(cov_cng_ccl_3x2pt_10D, 0, atol=0, rtol=1e-10), (
        #             'OneCovariance covariance matrix is identically zero'
        #         )

        #         cov_3x2pt_ng_10D += cov_cng_ccl_3x2pt_10D

        # elif self.ng_cov_code == 'OneCovariance':
        #     if self.covariance_cfg['OneCovariance_cfg']['use_OneCovariance_Gaussian']:
        #         print('Loading Gaussian covariance from OneCovariance...')
        #         # TODO do it with pyccl as well, after computing the G covariance
        #         cov_3x2pt_g_10D = oc_obj.cov_g_oc_3x2pt_10D

        #         # Slice or reload to get the LL, GG and 3x2pt covariance
        #         cov_WL_g_6D = deepcopy(
        #             cov_3x2pt_g_10D[
        #                 0, 0, 0, 0, : self.nbl_WL, : self.nbl_WL, :, :, :, :
        #             ]
        #         )
        #         cov_GC_g_6D = deepcopy(
        #             cov_3x2pt_g_10D[
        #                 1, 1, 1, 1, : self.nbl_GC, : self.nbl_GC, :, :, :, :
        #             ]
        #         )
        #         cov_3x2pt_g_10D = deepcopy(
        #             cov_3x2pt_g_10D[
        #                 :, :, :, :, : self.nbl_3x2pt, : self.nbl_3x2pt, :, :, :, :
        #             ]
        #         )

        #     if self.covariance_cfg['OneCovariance_cfg']['which_ng_cov'] == [
        #         'SSC',
        #     ]:
        #         cov_3x2pt_ng_10D = oc_obj.cov_ssc_oc_3x2pt_10D

        #     elif self.covariance_cfg['OneCovariance_cfg']['which_ng_cov'] == [
        #         'cNG',
        #     ]:
        #         cov_3x2pt_ng_10D = oc_obj.cov_cng_oc_3x2pt_10D

        #     elif self.covariance_cfg['OneCovariance_cfg']['which_ng_cov'] == [
        #         'SSC',
        #         'cNG',
        #     ]:
        #         cov_3x2pt_ng_10D = oc_obj.cov_ssc_oc_3x2pt_10D
        #         cov_3x2pt_ng_10D += oc_obj.cov_cng_oc_3x2pt_10D

        #     else:
        #         raise ValueError(
        #             "covariance_cfg['OneCovariance_cfg']['which_ng_cov'] not recognised"
        #         )

        # elif self.ng_cov_code == 'PyCCL':
        #     print('Using PyCCL non-Gaussian covariance matrices...')

        #     if self.covariance_cfg['PyCCL_cfg']['which_ng_cov'] == [
        #         'SSC',
        #     ]:
        #         cov_3x2pt_ng_10D = self._cov_8d_dict_to_10d_arr(
        #             ccl_obj.cov_ssc_ccl_3x2pt_dict_8D
        #         )

        #     elif self.covariance_cfg['PyCCL_cfg']['which_ng_cov'] == [
        #         'cNG',
        #     ]:
        #         cov_3x2pt_ng_10D = self._cov_8d_dict_to_10d_arr(
        #             ccl_obj.cov_cng_ccl_3x2pt_dict_8D
        #         )

        #     elif self.covariance_cfg['PyCCL_cfg']['which_ng_cov'] == ['SSC', 'cNG']:
        #         cov_3x2pt_ng_10D = self._cov_8d_dict_to_10d_arr(
        #             ccl_obj.cov_ssc_ccl_3x2pt_dict_8D
        #         )
        #         cov_3x2pt_ng_10D += self._cov_8d_dict_to_10d_arr(
        #             ccl_obj.cov_cng_ccl_3x2pt_dict_8D
        #         )

        #     else:
        #         raise ValueError(
        #             "covariance_cfg['PyCCL_cfg']['which_ng_cov'] not recognised"
        #         )

        # else:
        #     raise NotImplementedError(f'ng_cov_code {self.ng_cov_code} not implemented')

        # In this case, you just need to slice get the LL, GG and 3x2pt covariance
        # WL slicing unnecessary, since I load with nbl_WL and max_WL but just in case
        cov_WL_ssc_6D = deepcopy(
            self.cov_3x2pt_ssc_10D[0, 0, 0, 0, : self.nbl_WL, : self.nbl_WL, :, :, :, :]
        )
        cov_WL_cng_6D = deepcopy(
            self.cov_3x2pt_cng_10D[0, 0, 0, 0, : self.nbl_WL, : self.nbl_WL, :, :, :, :]
        )
        cov_GC_ssc_6D = deepcopy(
            self.cov_3x2pt_ssc_10D[1, 1, 1, 1, : self.nbl_GC, : self.nbl_GC, :, :, :, :]
        )
        cov_GC_cng_6D = deepcopy(
            self.cov_3x2pt_cng_10D[1, 1, 1, 1, : self.nbl_GC, : self.nbl_GC, :, :, :, :]
        )
        # TODO I think this is unnecessary
        self.cov_3x2pt_ssc_10D = deepcopy(
            self.cov_3x2pt_ssc_10D[
                :, :, :, :, : self.nbl_3x2pt, : self.nbl_3x2pt, :, :, :, :
            ]
        )
        self.cov_3x2pt_cng_10D = deepcopy(
            self.cov_3x2pt_cng_10D[
                :, :, :, :, : self.nbl_3x2pt, : self.nbl_3x2pt, :, :, :, :
            ]
        )

        # ! BNT transform (6/10D covs needed for this implementation)
        if self.cfg['BNT']['cov_BNT_transform']:
            print('BNT-transforming the covariance matrix...')
            start = time.perf_counter()

            # turn 3x2pt 10d array to dict for the BNT function
            cov_3x2pt_g_10D_dict = sl.cov_10D_array_to_dict(
                self.cov_3x2pt_g_10D, self.probe_ordering
            )
            cov_3x2pt_ssc_10D_dict = sl.cov_10D_array_to_dict(
                self.cov_3x2pt_ssc_10D, self.probe_ordering
            )
            cov_3x2pt_cng_10D_dict = sl.cov_10D_array_to_dict(
                self.cov_3x2pt_cng_10D, self.probe_ordering
            )

            # BNT-transform WL and 3x2pt g, ng and tot covariances
            X_dict = bnt_utils.build_x_matrix_bnt(self.bnt_matrix)
            # TODO BNT and scale cuts of G term should go in the gauss cov function!
            self.cov_WL_g_6D = bnt_utils.cov_bnt_transform(
                self.cov_WL_g_6D, X_dict, 'L', 'L', 'L', 'L'
            )
            cov_WL_ssc_6D = bnt_utils.cov_bnt_transform(
                cov_WL_ssc_6D, X_dict, 'L', 'L', 'L', 'L'
            )
            cov_WL_cng_6D = bnt_utils.cov_bnt_transform(
                cov_WL_cng_6D, X_dict, 'L', 'L', 'L', 'L'
            )
            cov_3x2pt_g_10D_dict = bnt_utils.cov_3x2pt_bnt_transform(
                cov_3x2pt_g_10D_dict, X_dict
            )
            cov_3x2pt_ssc_10D_dict = bnt_utils.cov_3x2pt_bnt_transform(
                cov_3x2pt_ssc_10D_dict, X_dict
            )
            cov_3x2pt_cng_10D_dict = bnt_utils.cov_3x2pt_bnt_transform(
                cov_3x2pt_cng_10D_dict, X_dict
            )

            # revert to 10D arrays - this is not strictly necessary since
            # cov_3x2pt_10D_to_4D accepts both a dictionary and
            # an array as input, but it's done to keep the variable names consistent
            # ! BNT IS LINEAR, SO BNT(COV_TOT) = \SUM_i BNT(COV_i), but should check
            self.cov_3x2pt_g_10D = sl.cov_10D_dict_to_array(
                cov_3x2pt_g_10D_dict, self.nbl_3x2pt, self.zbins, n_probes=2
            )
            self.cov_3x2pt_ssc_10D = sl.cov_10D_dict_to_array(
                cov_3x2pt_ssc_10D_dict, self.nbl_3x2pt, self.zbins, n_probes=2
            )
            self.cov_3x2pt_cng_10D = sl.cov_10D_dict_to_array(
                cov_3x2pt_cng_10D_dict, self.nbl_3x2pt, self.zbins, n_probes=2
            )

            print(
                f'Covariance matrices BNT-transformed in '
                f'{time.perf_counter() - start:.2f} s'
            )

        if self.GL_OR_LG == 'GL':
            cov_XC_g_6D = self.cov_3x2pt_g_10D[1, 0, 1, 0, ...]
            cov_XC_ssc_6D = self.cov_3x2pt_ssc_10D[1, 0, 1, 0, ...]
            cov_XC_cng_6D = self.cov_3x2pt_cng_10D[1, 0, 1, 0, ...]
        elif self.GL_OR_LG == 'LG':
            cov_XC_g_6D = self.cov_3x2pt_g_10D[0, 1, 0, 1, ...]
            # ! I'm doing this in a more exotic way above, for ng
            cov_XC_ssc_6D = self.cov_3x2pt_ssc_10D[0, 1, 0, 1, ...]
            cov_XC_cng_6D = self.cov_3x2pt_cng_10D[0, 1, 0, 1, ...]
        else:
            raise ValueError('GL_OR_LG must be "GL" or "LG"')

        if self.cov_cfg['coupled_cov']:
            print('Coupling the non-Gaussian covariance...')
            from spaceborne import cov_partial_sky

            # construct mcm array for better probe handling (especially for 3x2pt)
            mcm_3x2pt_arr = np.zeros(
                (self.n_probes, self.n_probes, self.nbl_3x2pt, self.nbl_3x2pt)
            )
            mcm_3x2pt_arr[0, 0] = self.nmt_cov_obj.mcm_ee_binned
            mcm_3x2pt_arr[1, 0] = self.nmt_cov_obj.mcm_te_binned
            mcm_3x2pt_arr[0, 1] = self.nmt_cov_obj.mcm_et_binned
            mcm_3x2pt_arr[1, 1] = self.nmt_cov_obj.mcm_tt_binned

            cov_WL_ssc_6D = cov_partial_sky.couple_cov_6d(
                mcm_3x2pt_arr[0, 0], cov_WL_ssc_6D, mcm_3x2pt_arr[0, 0].T
            )
            cov_WL_cng_6D = cov_partial_sky.couple_cov_6d(
                mcm_3x2pt_arr[0, 0], cov_WL_cng_6D, mcm_3x2pt_arr[0, 0].T
            )
            cov_GC_ssc_6D = cov_partial_sky.couple_cov_6d(
                mcm_3x2pt_arr[1, 1], cov_GC_ssc_6D, mcm_3x2pt_arr[1, 1].T
            )
            cov_GC_cng_6D = cov_partial_sky.couple_cov_6d(
                mcm_3x2pt_arr[1, 1], cov_GC_cng_6D, mcm_3x2pt_arr[1, 1].T
            )
            cov_XC_ssc_6D = cov_partial_sky.couple_cov_6d(
                mcm_3x2pt_arr[1, 0], cov_XC_ssc_6D, mcm_3x2pt_arr[1, 0].T
            )
            cov_XC_cng_6D = cov_partial_sky.couple_cov_6d(
                mcm_3x2pt_arr[1, 0], cov_XC_cng_6D, mcm_3x2pt_arr[1, 0].T
            )

            for a, b, c, d in itertools.product(range(2), repeat=4):
                self.cov_3x2pt_ssc_10D[a, b, c, d] = cov_partial_sky.couple_cov_6d(
                    mcm_3x2pt_arr[a, b],
                    self.cov_3x2pt_ssc_10D[a, b, c, d],
                    mcm_3x2pt_arr[c, d].T,
                )
                self.cov_3x2pt_cng_10D[a, b, c, d] = cov_partial_sky.couple_cov_6d(
                    mcm_3x2pt_arr[a, b],
                    self.cov_3x2pt_cng_10D[a, b, c, d],
                    mcm_3x2pt_arr[c, d].T,
                )
            print('...done')

        # # ! reshape everything to 2D
        reshape_args = [  # fmt: skip
            # WL
            ('cov_WL_g_2D', self.cov_WL_g_6D, 6, self.nbl_WL, self.zpairs_auto, self.ind_auto, False),
            ('cov_WL_ssc_2D', cov_WL_ssc_6D, 6, self.nbl_WL, self.zpairs_auto, self.ind_auto, False),
            ('cov_WL_cng_2D', cov_WL_cng_6D, 6, self.nbl_WL, self.zpairs_auto, self.ind_auto, False),
            
            # GC
            ('cov_GC_g_2D', self.cov_GC_g_6D, 6, self.nbl_GC, self.zpairs_auto, self.ind_auto, False),
            ('cov_GC_ssc_2D', cov_GC_ssc_6D, 6, self.nbl_GC, self.zpairs_auto, self.ind_auto, False),
            ('cov_GC_cng_2D', cov_GC_cng_6D, 6, self.nbl_GC, self.zpairs_auto, self.ind_auto, False),
            
            # XC
            ('cov_XC_g_2D', cov_XC_g_6D, 6, self.nbl_3x2pt, self.zpairs_cross, self.ind_cross, False),
            ('cov_XC_ssc_2D', cov_XC_ssc_6D, 6, self.nbl_3x2pt, self.zpairs_cross, self.ind_cross, False),
            ('cov_XC_cng_2D', cov_XC_cng_6D, 6, self.nbl_3x2pt, self.zpairs_cross, self.ind_cross, False),
            
            # 3x2pt
            ('cov_3x2pt_g_2D', self.cov_3x2pt_g_10D, 10, self.nbl_3x2pt, self.zpairs_auto, self.ind, True),
            ('cov_3x2pt_ssc_2D', self.cov_3x2pt_ssc_10D,10, self.nbl_3x2pt, self.zpairs_auto, self.ind, True),
            ('cov_3x2pt_cng_2D', self.cov_3x2pt_cng_10D,10, self.nbl_3x2pt, self.zpairs_auto, self.ind, True)
        ]  # fmt: skip

        # Loop over and assign
        for name, cov, ndim_in, _nbl, _zpairs, ind_probe, is_3x2pt in reshape_args:
            setattr(
                self,
                name,
                self.reshape_cov(
                    cov_in=cov,
                    ndim_in=ndim_in,
                    ndim_out=2,
                    nbl=_nbl,
                    zpairs=_zpairs,
                    ind_probe=ind_probe,
                    is_3x2pt=is_3x2pt,
                ),
            )

        # ! perform ell cuts on the 2D covs
        if self.cfg['ell_cuts']['cov_ell_cuts']:
            print('Performing ell cuts on the 2d covariance matrix...')
            self.cov_WL_g_2D = sl.remove_rows_cols_array2D(
                self.cov_WL_g_2D, self.ell_dict['idxs_to_delete_dict']['LL']
            )
            self.cov_GC_g_2D = sl.remove_rows_cols_array2D(
                self.cov_GC_g_2D, self.ell_dict['idxs_to_delete_dict']['GG']
            )
            self.cov_XC_g_2D = sl.remove_rows_cols_array2D(
                self.cov_XC_g_2D, self.ell_dict['idxs_to_delete_dict'][self.GL_OR_LG]
            )
            self.cov_3x2pt_g_2D = sl.remove_rows_cols_array2D(
                self.cov_3x2pt_g_2D, self.ell_dict['idxs_to_delete_dict']['3x2pt']
            )
            self.cov_2x2pt_g_2D = sl.remove_rows_cols_array2D(
                self.cov_2x2pt_g_2D, self.ell_dict['idxs_to_delete_dict']['2x2pt']
            )

            self.cov_WL_ssc_2D = sl.remove_rows_cols_array2D(
                self.cov_WL_ssc_2D, self.ell_dict['idxs_to_delete_dict']['LL']
            )
            self.cov_GC_ssc_2D = sl.remove_rows_cols_array2D(
                self.cov_GC_ssc_2D, self.ell_dict['idxs_to_delete_dict']['GG']
            )
            self.cov_XC_ssc_2D = sl.remove_rows_cols_array2D(
                self.cov_XC_ssc_2D, self.ell_dict['idxs_to_delete_dict'][self.GL_OR_LG]
            )
            self.cov_3x2pt_ssc_2D = sl.remove_rows_cols_array2D(
                self.cov_3x2pt_ssc_2D, self.ell_dict['idxs_to_delete_dict']['3x2pt']
            )
            self.cov_2x2pt_ssc_2D = sl.remove_rows_cols_array2D(
                self.cov_2x2pt_ssc_2D, self.ell_dict['idxs_to_delete_dict']['2x2pt']
            )

            self.cov_WL_cng_2D = sl.remove_rows_cols_array2D(
                self.cov_WL_cng_2D, self.ell_dict['idxs_to_delete_dict']['LL']
            )
            self.cov_GC_cng_2D = sl.remove_rows_cols_array2D(
                self.cov_GC_cng_2D, self.ell_dict['idxs_to_delete_dict']['GG']
            )
            self.cov_XC_cng_2D = sl.remove_rows_cols_array2D(
                self.cov_XC_cng_2D, self.ell_dict['idxs_to_delete_dict'][self.GL_OR_LG]
            )
            self.cov_3x2pt_cng_2D = sl.remove_rows_cols_array2D(
                self.cov_3x2pt_cng_2D, self.ell_dict['idxs_to_delete_dict']['3x2pt']
            )
            self.cov_2x2pt_cng_2D = sl.remove_rows_cols_array2D(
                self.cov_2x2pt_cng_2D, self.ell_dict['idxs_to_delete_dict']['2x2pt']
            )

        # store in dictionary
        # TODO is this necessaty? I can probably delete!
        probe_names = ('WL', 'GC', '3x2pt', 'XC', '2x2pt')
        covs_g_2D = (
            self.cov_WL_g_2D,
            self.cov_GC_g_2D,
            self.cov_3x2pt_g_2D,
            self.cov_XC_g_2D,
        )
        covs_ssc_2D = (
            self.cov_WL_ssc_2D,
            self.cov_GC_ssc_2D,
            self.cov_3x2pt_ssc_2D,
            self.cov_XC_ssc_2D,
        )
        covs_cng_2D = (
            self.cov_WL_cng_2D,
            self.cov_GC_cng_2D,
            self.cov_3x2pt_cng_2D,
            self.cov_XC_cng_2D,
        )
        covs_tot_2D = (
            self.cov_WL_g_2D + self.cov_WL_ssc_2D + self.cov_WL_cng_2D,
            self.cov_GC_g_2D + self.cov_GC_ssc_2D + self.cov_GC_cng_2D,
            self.cov_3x2pt_g_2D + self.cov_3x2pt_ssc_2D + self.cov_3x2pt_cng_2D,
            self.cov_XC_g_2D + self.cov_XC_ssc_2D + self.cov_XC_cng_2D,
        )

        for probe_name, cov_g_2D, cov_ssc_2D, cov_cng_2D, cov_tot_2D in zip(
            probe_names, covs_g_2D, covs_ssc_2D, covs_cng_2D, covs_tot_2D
        ):
            self.cov_dict[f'cov_{probe_name}_g_2D'] = cov_g_2D
            self.cov_dict[f'cov_{probe_name}_ssc_2D'] = cov_ssc_2D
            self.cov_dict[f'cov_{probe_name}_cng_2D'] = cov_cng_2D
            self.cov_dict[f'cov_{probe_name}_tot_2D'] = cov_tot_2D

        print('Covariance matrices computed')

        return self.cov_dict

    def ssc_integral_julia(
        self,
        d2CLL_dVddeltab,
        d2CGL_dVddeltab,
        d2CGG_dVddeltab,
        cl_integral_prefactor,
        sigma2,
        z_grid,
        integration_type,
        probe_ordering,
        num_threads=16,
    ):
        """Kernel to compute the 4D integral optimized using Simpson's rule using
        Julia."""

        suffix = 0
        folder_name = 'tmp'
        unique_folder_name = folder_name

        # Loop until we find a folder name that does not exist
        while os.path.exists(unique_folder_name):
            suffix += 1
            unique_folder_name = f'{folder_name}{suffix}'
        os.makedirs(unique_folder_name)
        folder_name = unique_folder_name

        np.save(f'{folder_name}/d2CLL_dVddeltab', d2CLL_dVddeltab)
        np.save(f'{folder_name}/d2CGL_dVddeltab', d2CGL_dVddeltab)
        np.save(f'{folder_name}/d2CGG_dVddeltab', d2CGG_dVddeltab)
        np.save(f'{folder_name}/ind_auto', self.ind_auto)
        np.save(f'{folder_name}/ind_cross', self.ind_cross)
        np.save(f'{folder_name}/cl_integral_prefactor', cl_integral_prefactor)
        np.save(f'{folder_name}/sigma2', sigma2)
        np.save(f'{folder_name}/z_grid', z_grid)
        os.system(
            f'julia --project=. --threads={num_threads} {self.jl_integrator_path} {folder_name} {integration_type}'
        )

        cov_filename = (
            'cov_SSC_spaceborne_{probe_a:s}{probe_b:s}{probe_c:s}{probe_d:s}_4D.npy'
        )

        if integration_type == 'trapz-6D':
            cov_ssc_sb_3x2pt_dict_8D = {}  # it's 10D, actually
            for probe_a, probe_b in probe_ordering:
                for probe_c, probe_d in probe_ordering:
                    if str.join('', (probe_a, probe_b, probe_c, probe_d)) not in [
                        'GLLL',
                        'GGLL',
                        'GGGL',
                    ]:
                        print(f'Loading {probe_a}{probe_b}{probe_c}{probe_d}')
                        _cov_filename = cov_filename.format(
                            probe_a=probe_a,
                            probe_b=probe_b,
                            probe_c=probe_c,
                            probe_d=probe_d,
                        )
                        cov_ssc_sb_3x2pt_dict_8D[
                            (probe_a, probe_b, probe_c, probe_d)
                        ] = np.load(f'{folder_name}/{_cov_filename}')

        else:
            cov_ssc_sb_3x2pt_dict_8D = sl.load_cov_from_probe_blocks(
                path=f'{folder_name}',
                filename=cov_filename,
                probe_ordering=probe_ordering,
            )

        os.system(f'rm -rf {folder_name}')

        self.cov_ssc_sb_3x2pt_dict_8D = cov_ssc_sb_3x2pt_dict_8D

        return self.cov_ssc_sb_3x2pt_dict_8D

    def get_ellmax_nbl(self, probe, covariance_cfg):
        if probe == 'LL':
            ell_max = covariance_cfg['ell_max_WL']
            nbl = covariance_cfg['nbl_WL']
        elif probe == 'GG':
            ell_max = covariance_cfg['ell_max_GC']
            nbl = covariance_cfg['nbl_GC']
        elif probe == '3x2pt':
            ell_max = covariance_cfg['ell_max_3x2pt']
            nbl = covariance_cfg['nbl_3x2pt']
        else:
            raise ValueError('probe must be LL or GG or 3x2pt')
        return ell_max, nbl<|MERGE_RESOLUTION|>--- conflicted
+++ resolved
@@ -10,11 +10,7 @@
 
 
 class SpaceborneCovariance:
-<<<<<<< HEAD
     def __init__(self, cfg, pvt_cfg, ell_obj, nmt_obj, bnt_matrix, cov_rs_obj):
-=======
-    def __init__(self, cfg, pvt_cfg, ell_obj, nmt_cov_obj, bnt_matrix):
->>>>>>> 917bba00
         self.cfg = cfg
         self.cov_cfg = cfg['covariance']
         self.ell_dict = {}
@@ -45,14 +41,10 @@
         self.probe_ordering = self.cov_cfg['probe_ordering']
         self.use_nmt = self.cfg['namaster']['use_namaster']
         self.do_sample_cov = self.cfg['sample_covariance']['compute_sample_cov']
-<<<<<<< HEAD
         self.do_real_space = self.cfg['cov_real_space']['do_real_space']
         # other useful objects
         self.nmt_obj = nmt_obj
         self.cov_rs_obj = cov_rs_obj
-=======
-        self.nmt_cov_obj = nmt_cov_obj
->>>>>>> 917bba00
 
         if self.cov_ordering_2d == 'probe_ell_zpair':
             self.block_index = 'ell'
