--- conflicted
+++ resolved
@@ -2669,63 +2669,6 @@
     return FM
 
 
-<<<<<<< HEAD
-def dC_4D_to_3D(dC_4D, nbl, zpairs, nparams_tot, ind):
-    """expand the zpair indices into zi, zj, according to the ind ordering as usual"""
-
-    dC_3D = np.zeros((nbl, zpairs, nparams_tot))
-    for ell in range(nbl):
-        for alf in range(nparams_tot):
-            dC_3D[ell, :, alf] = array_2D_to_1D_ind(dC_4D[ell, :, :, alf], zpairs, ind)
-    return dC_3D
-
-
-def dC_dict_to_4D_array(
-    dC_dict_3D, param_names, nbl, zbins, derivatives_prefix, is_3x2pt=False, n_probes=2
-):
-    """
-    :param param_names: filename of the parameter, e.g. 'Om'; dCldOm = d(C(l))/d(Om)
-    :param dC_dict_3D:
-    :param nbl:
-    :param zbins:
-    :param obs_name: filename of the observable, e.g. 'Cl'; dCldOm = d(C(l))/d(Om)
-    :param is_3x2pt: whether to will the 5D derivatives vector
-    :param n_probes:
-    :return:
-    """
-    # param_names should be params_tot in all cases, because when the derivative dows not exist
-    # in dC_dict_3D the output array will remain null
-    if is_3x2pt:
-        dC_4D = np.zeros((n_probes, n_probes, nbl, zbins, zbins, len(param_names)))
-    else:
-        dC_4D = np.zeros((nbl, zbins, zbins, len(param_names)))
-
-    if not dC_dict_3D:
-        warnings.warn('The input dictionary is empty')
-
-    no_derivative_counter = 0
-    for idx, param_name in enumerate(param_names):
-        for key, value in dC_dict_3D.items():
-            if f'{derivatives_prefix}{param_name}' in key:
-                dC_4D[..., idx] = value
-
-        # a check, if the derivative wrt the param is not in the folder at all
-        if not any(
-            f'{derivatives_prefix}{param_name}' in key for key in dC_dict_3D.keys()
-        ):
-            print(
-                f'Derivative {derivatives_prefix}{param_name} not found; setting the corresponding FM entry to zero'
-            )
-            no_derivative_counter += 1
-        if no_derivative_counter == len(param_names):
-            raise ImportError(
-                'No derivative found for any of the parameters in the input dictionary'
-            )
-    return dC_4D
-
-
-=======
->>>>>>> 01f06117
 def compute_FoM(FM, w0wa_idxs):
     cov_param = np.linalg.inv(FM)
     # cov_param_reduced = cov_param[start:stop, start:stop]
@@ -4048,15 +3991,9 @@
 def build_noise(
     zbins: int,
     n_probes: int,
-<<<<<<< HEAD
-    sigma_eps2: float,
-    ng_shear,
-    ng_clust,
-=======
     sigma_eps2: list | tuple | np.ndarray,
     ng_shear: list | tuple | np.ndarray,
     ng_clust: list | tuple | np.ndarray,
->>>>>>> 01f06117
     is_noiseless: bool = False,
 ) -> np.ndarray:
     """Builds the noise power spectra.
