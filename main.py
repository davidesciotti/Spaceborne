--- conflicted
+++ resolved
@@ -1609,12 +1609,8 @@
                     f'Expected NmtBin for {key}, got {_ell_dict[key]}'
                 )
                 _ell_dict[key] = _ell_dict[key].get_effective_ells()
-<<<<<<< HEAD
                 
     # save metadata
-=======
-
->>>>>>> e323c9d7
     import datetime
 
     branch, commit = sl.get_git_info()
