from pathlib import Path
import sys
import numpy as np

project_path = Path.cwd().parent.parent.parent
job_path = Path.cwd().parent

sys.path.append(f'{project_path}/bin')
import check_specs as utils

sys.path.append(f'/Users/davide/Documents/Lavoro/Programmi/common_lib_and_cfg')
import common_cfg.ISTF_fid_params as ISTF_fid

which_forecast = 'SPV3'
fsky, GL_or_LG, _, _ = utils.get_specs(which_forecast)

SPV3_folder = '/Users/davide/Documents/Lavoro/Programmi/common_data/vincenzo/SPV3_07_2022/LiFEforSPV3/OutputFiles/Thesis_10_2023'

# ! choose the flagship version and whether you want to use the BNT transform
flagship_version = 2

cl_BNT_transform = False
cov_BNT_transform = False
deriv_BNT_transform = False

cl_ell_cuts = False
cov_ell_cuts = False
deriv_ell_cuts = False

if cl_BNT_transform or cov_BNT_transform or deriv_BNT_transform:
    BNT_transform = True
else:
    BNT_transform = False

if cl_ell_cuts or cov_ell_cuts or deriv_ell_cuts:
    ell_cuts = True
else:
    ell_cuts = False

if cl_ell_cuts:
    assert cov_ell_cuts is False, 'if you want to apply ell cuts to the cls, you cannot apply them to the cov'
    assert deriv_ell_cuts, 'if you want to apply ell cuts to the cls, you hould also apply them to the derivatives'

if cov_ell_cuts:
    assert cl_ell_cuts is False, 'if you want to apply ell cuts to the cov, you cannot apply them to the cls'
    assert deriv_ell_cuts, 'if you want to apply ell cuts to the cov, you hould also apply them to the derivatives'

assert flagship_version == 2, 'the files for the multicut case are only available for Flagship_2'

if BNT_transform:
    assert flagship_version == 2, 'we are applying the BNT only for Flagship_2'

general_cfg = {
    'fid_yaml_path': '/Users/davide/Documents/Lavoro/Programmi/common_lib_and_cfg/common_cfg/SPV3_fiducial_params_magcut245_zbins13.yml',
    'ell_min': 10,
    'ell_max_WL_opt': 5000,  # this is the value from which the various bin cuts are applied
    'ell_max_WL': 5000,
    'ell_max_GC': 3000,
    'ell_max_3x2pt': 3000,
    'zbins': 13,
    'zbins_list': None,
    'EP_or_ED': 'EP',
    'n_probes': 2,
    'which_forecast': which_forecast,
    'use_WA': False,
    'save_cls_3d': False,
    'save_rls_3d': False,

    'flat_or_nonflat': 'Flat',  # Flat or NonFlat

    # the case with the largest range is nbl_WL_opt.. This is the reference ell binning from which the cuts are applied;
    # in principle, the other binning should be consistent with this one and should not be hardcoded, as long as
    # lmax=5000, 3000 holds
    'nbl_WL_opt': 32,
    'nbl_GC_opt': 29,
    'nbl_WA_opt': 3,
    'nbl_3x2pt_opt': 29,

    'ell_cuts': ell_cuts,
    'which_cuts': 'Vincenzo',
    'center_or_min': 'center',  # cut if the bin *center* or the bin *lower edge* is larger than ell_max[zi, zj]
    'cl_ell_cuts': cl_ell_cuts,
    'ell_cuts_folder': f'{project_path.parent}/common_data/vincenzo/SPV3_07_2022/ell_cuts',
    'ell_cuts_filename': 'lmax_cut_{probe:s}_{EP_or_ED:s}{zbins:02d}-ML{magcut_lens:03d}-'
                         'ZL{zcut_lens:02d}-MS{magcut_source:03d}-ZS{zcut_source:02d}.dat',
    'kmax_h_over_Mpc_ref': 1.0,  # this is used when ell_cuts is False, also...?
    # 'kmax_list_1_over_Mpc': np.array((0.25, 0.50, 0.75, 1.00, 1.25, 1.50, 1.75, 2.00, 3.00, 5.00, #10.00)),
    # 'kmax_h_over_Mpc_list': np.array([0.37108505, 0.74217011, 1.11325516, 1.48434021, 1.85542526,
    #                                   2.22651032, 2.59759537, 2.96868042, 4.45302063, 7.42170105, 14.84340211]),
    'kmax_h_over_Mpc_list': np.array([0.1, 0.16681005, 0.27825594, 0.46415888, 0.77426368,
                                      1.29154967, 2.15443469, 3.59381366, 5.9948425, 10.]),

    'BNT_transform': BNT_transform,  # ! to be deprecated?
    'cl_BNT_transform': cl_BNT_transform,

    'idIA': 2,
    'idB': 3,
    'idM': 3,
    'idR': 1,
    'idBM': 1,  # XXX ! what is this?

    'which_pk': 'HMCodebar',
    'which_pk_list': ('HMCodebar', 'TakaBird', 'HMCode2020', 'Bacco', 'EE2'),
    'cl_folder': '/Users/davide/Documents/Lavoro/Programmi/common_data/vincenzo/SPV3_07_2022/LiFEforSPV3/OutputFiles/'
                 'DataVectors/Noiseless/{which_pk:s}',
    # 'cl_folder': f'{SPV3_folder}' + 'DataVecDers/{flat_or_nonflat:s}/{probe:s}/{which_pk:s}/{EP_or_ED:s}{zbins:02d}',
    'rl_folder': f'{SPV3_folder}' + '/ResFun/{which_pk:s}',
    # XXX i don't have the cls, actually, or better, they're the CLOE benchmarks. use cov and derivatives directly...
    'cl_filename': 'dv-{probe:s}-{EP_or_ED:s}{zbins:02d}-ML{magcut_lens:03d}-MS{magcut_source:03d}-idIA{idIA:d}-idB{idB:d}-idM{idM:d}-idR{idR:d}.dat',
    'rl_filename': 'resfun-idBM{idBM:02d}.dat',  # XXX it's idBM... anyway, not using the responses at the moment

    'zmax': 2.5,
    'magcut_source': 245,
    'magcut_lens': 245,
    'zcut_source': 2,
    'zcut_lens': 2,
    'flagship_version': flagship_version,
    'bias_model': 'constant',

    'test_against_benchmarks': False,
}

if general_cfg['ell_max_WL'] == general_cfg['ell_max_GC']:
    general_cfg['use_WA'] = False

covariance_cfg = {

    # ordering-related stuff
    'triu_tril': 'triu',
    'row_col_major': 'row-major',
    'block_index': 'ell',
    'GL_or_LG': GL_or_LG,

    'which_probe_response': 'variable',
    'response_const_value': None,  # it used to be 4 for a constant probe response, which is quite wrong
    'cov_SSC_PyCCL_folder': '/Users/davide/Documents/Lavoro/Programmi/PyCCL_SSC/output/covmat/after_script_update',
    'cov_SSC_PyCCL_filename': 'cov_PyCCL_{which_cov_ng:s}_{probe:s}_nbl{nbl:s}_ellmax{ell_max:d}_HMrecipeKrause2017_6D.npy',

    # n_gal, sigma_eps, fsky, all entering the covariance matrix
    'fsky': fsky,  # ! new
    'sigma_eps2': (0.26 * np.sqrt(2)) ** 2,  # ! new
    'ng': None,  # ! the new value is 28.73 (for Flagship_1), but I'm taking the value from the ngbTab files
    'ng_folder': f'{SPV3_folder}/InputFiles/InputNz/NzPar',
    'ng_filename': 'ngbsTab-{EP_or_ED:s}{zbins:02d}-zedMin{zcut_source:02d}-zedMax{zmax:02d}-mag{magcut_source:03d}.dat',

    # sources (and lenses) redshift distributions
    'nofz_folder': f'/Users/davide/Documents/Lavoro/Programmi/likelihood-mcmc-generator/input_files/SPV3',
    'nofz_filename': 'nzTabSPV3.dat',
<<<<<<< HEAD
    'shift_nz': True,
    'normalize_shifted_nz': True,
    'nz_gaussian_smoothing': False,
    'nz_gaussian_smoothing_sigma': 2,
    'compute_bnt_with_shifted_nz': False,
    'include_ia_in_bnt_zcuts': False,
=======

    'shift_nz': False,  # ! are vincenzo's kernels shifted?? it looks like they are not
    'shift_nz_interpolation_kind': 'linear',
    'normalize_shifted_nz': True,
    'nz_gaussian_smoothing': False,  # does not seem to have a large effect...
    'nz_gaussian_smoothing_sigma': 2,
    'compute_bnt_with_shifted_nz': False,  # ! let's test this
    'include_ia_in_bnt_kernel_for_zcuts': False,
>>>>>>> 89aed79e

    'nuisance_folder': f'/Users/davide/Documents/Lavoro/Programmi/likelihood-mcmc-generator/input_files/SPV3',
    'nuisance_filename': 'nuiTabSPV3.dat',

    'plot_nz_tocheck': True,

    'cov_BNT_transform': cov_BNT_transform,
    'cov_ell_cuts': cov_ell_cuts,

    'compute_covmat': True,
    'compute_SSC': True,
    'compute_cov_6D': False,  # ! to be deprecated!

    'save_cov': False,
    'cov_file_format': 'npz',  # or npy
    'save_cov_dat': False,  # this is the format used by Vincenzo

    'save_cov_2D': True,
    'save_cov_4D': False,
    'save_cov_6D': False,  # or 10D for the 3x2pt
    'save_cov_GS': False,
    'save_cov_SSC': False,
    'save_2DCLOE': False,  # outermost loop is on the probes

    # ! no folders for ell_cut_center or min
    'cov_folder': f'{job_path}/output/Flagship_{flagship_version}/covmat/BNT_{BNT_transform}' + '/ell_cuts_{cov_ell_cuts:s}',
    'cov_filename': 'covmat_{which_cov:s}_{probe:s}_zbins{EP_or_ED:s}{zbins:02d}_'
                    'ML{magcut_lens:03d}_ZL{zcut_lens:02d}_MS{magcut_source:03d}_ZS{zcut_source:02d}_'
                    'idIA{idIA:1d}_idB{idB:1d}_idM{idM:1d}_idR{idR:1d}_pk{which_pk:s}_{ndim:d}D',
    'cov_filename_vincenzo': 'cm-{probe:s}-{GOGS_filename:s}-{nbl_WL:d}-{EP_or_ED:s}{zbins:02d}-'
                             'ML{magcut_lens:03d}-ZL{zcut_lens:02d}-MS{magcut_source:03d}-ZS{zcut_source:02d}.dat',
    'SSC_code': 'PyCCL',  # 'PyCCL' or 'exactSSC'

    'PyCCL_cfg': {
        'probe': '3x2pt',  # TODO deprecate this?
        # 'cNG' or 'SSC'. Which non-Gaussian covariance terms to compute. Must be a tuple
        'which_ng_cov': ('SSC',),

        'get_3x2pt_cov_in_4D': False,  # TODO deprecate this, I'm working with 4D blocks
        'load_precomputed_cov': True,
        'cov_path': '/Users/davide/Documents/Lavoro/Programmi/Spaceborne/jobs/SPV3_magcut_zcut_thesis'
                    '/output/Flagship_2/covmat/PyCCL',
        'cov_filename': 'cov_{which_ng_cov:s}_pyccl_{probe_a:s}{probe_b:s}{probe_c:s}{probe_d:s}_4D_'
                        'nbl{nbl:d}_ellmax{lmax:d}_zbins{EP_or_ED:s}{zbins:02d}.npz',
        'trispectrum_filename': 'trispectrum_{which_ng_cov:s}_{which_pk:s}.pickle',

        'save_cov': True,
        'save_trispectrum': True,

        'use_HOD_for_GCph': True,  # ! this must be True, incorrect results for GCph!!

        # z_grid min and max should probably coincide. play around with steps to find the minimum number
        'z_grid_tkka_min': 0.001,
        'z_grid_tkka_max': 3,
        'z_grid_tkka_steps': 200,
        'z_grid_min': 0.001,
        'z_grid_max': 3,
        'z_grid_steps': 1000,
        'n_samples_wf': 1000,
        'bias_model': 'polynomial',  # TODO this is not used at the momen (for SPV3)
    },

    'exactSSC_cfg': {
        'probe': '3x2pt',
        'which_ng_cov': 'SSC',  # only 'SSC' available in this case

        # in this case it is only possible to load precomputed arrays, I have to compute the integral with Julia
        'cov_path': '/Users/davide/Documents/Lavoro/Programmi/exact_SSC/output/SSC_matrix/julia',
        'cov_filename': 'cov_{which_ng_cov:s}_spaceborne_{probe_a:s}{probe_b:s}{probe_c:s}{probe_d:s}_4D_nbl{nbl:d}_ellmax{lmax:d}'
                        '_zbins{EP_or_ED:s}{zbins:02d}_zsteps{z_steps_sigma2:d}_k{k_txt_label:s}'
                        '_convention{cl_integral_convention:s}.npy',

        # settings for sigma2
        'cl_integral_convention': 'PySSC',  # or Euclid, but gives same results as it should!!! TODO remove this
        'k_txt_label': '1overMpc',
        'use_precomputed_sigma2': True,  # still need to understand exactly where to call/save this
        'z_min_sigma2': 0.001,
        'z_max_sigma2': 3,
        'z_steps_sigma2': 2899,
        'log10_k_min_sigma2': -4,
        'log10_k_max_sigma2': 1,
        'k_steps_sigma2': 20_000,
    }

}

if ell_cuts:
    covariance_cfg['cov_filename'] = covariance_cfg['cov_filename'].replace('_{ndim:d}D',
                                                                            '_kmaxhoverMpc{kmax_h_over_Mpc:.03f}_{ndim:d}D')

Sijkl_cfg = {
    'wf_input_folder': f'{SPV3_folder}/Windows',
    'wf_filename': 'wi{probe:s}-{EP_or_ED:s}{zbins:02d}-ML{magcut_lens:02d}-MS{magcut_source:02d}-idIA{idIA:d}-idB{idB:d}-idM{idM:d}-idR{idR:d}.dat',
    'wf_normalization': 'IST',
    'nz': None,  # ! is this used?
    'has_IA': True,  # whether to include IA in the WF used to compute Sijkl

    'Sijkl_folder': f'{job_path}/output/Flagship_{flagship_version}/sijkl',
    'Sijkl_filename': 'sijkl_WF-FS{flagship_version:01d}_nz{nz:d}_zbins{EP_or_ED:s}{zbins:02}_IA{IA_flag:}'
                      '_ML{magcut_lens:03d}_ZL{zcut_lens:02d}_MS{magcut_source:03d}_ZS{zcut_source:02d}.npy',
    'use_precomputed_sijkl': True,  # try to load precomputed Sijkl from Sijkl_folder, if it altready exists
}

param_names_dict = {
    'cosmo': ["Om", "Ob", "wz", "wa", "h", "ns", "s8", 'logT_AGN'],
    'IA': ["Aia", "eIA"],
    'shear_bias': [f'm{zbin_idx:02d}' for zbin_idx in range(1, general_cfg['zbins'] + 1)],
    'dzWL': [f'dzWL{zbin_idx:02d}' for zbin_idx in range(1, general_cfg['zbins'] + 1)],
    'galaxy_bias': [f'bG{zbin_idx:02d}' for zbin_idx in range(1, 5)],
    'magnification_bias': [f'bM{zbin_idx:02d}' for zbin_idx in range(1, 5)],
    # 'dzGC': [f'dzGC{zbin_idx:02d}' for zbin_idx in range(1, general_cfg['zbins'] + 1)]
}
# declare the set of parameters under study
param_names_3x2pt = list(np.concatenate([param_names_dict[key] for key in param_names_dict.keys()]))

# I cannot define the fiducial values here because I need to import the files for the galaxy bias


FM_txt_filename = covariance_cfg['cov_filename'].replace('covmat_', 'FM_').replace('_{ndim:d}D', '')
FM_dict_filename = covariance_cfg['cov_filename'].replace('covmat_{which_cov:s}_{probe:s}_', 'FM_').replace(
    '_{ndim:d}D',
    '')
deriv_filename = covariance_cfg['cov_filename'].replace('covmat_', 'dDVd')
FM_cfg = {
    'compute_FM': True,

    'param_names_dict': param_names_dict,
    'fiducials_dict': None,  # this needs to be set in the main, since it depends on the n_gal file
    'param_names_3x2pt': param_names_3x2pt,
    'nparams_tot': len(param_names_3x2pt),  # total (cosmo + nuisance) number of parameters

    'save_FM_txt': True,
    'save_FM_dict': True,

    'load_preprocess_derivatives': False,
    # 'derivatives_folder': f'{SPV3_folder}' + '/DataVecDers/{flat_or_nonflat:s}/{which_pk:s}/{EP_or_ED:s}{zbins:02d}',
    'derivatives_folder': '/Users/davide/Documents/Lavoro/Programmi/common_data/vincenzo/SPV3_07_2022/LiFEforSPV3/OutputFiles/'
                          'DataVecDers/{flat_or_nonflat:s}/{which_pk:s}',

    'derivatives_filename': '{derivatives_prefix:s}{param_name:s}-{probe:s}-ML{magcut_lens:03d}-MS{magcut_source:03d}-{EP_or_ED:s}{zbins:02d}.dat',
    'derivatives_prefix': 'dDVd',

    'derivatives_BNT_transform': deriv_BNT_transform,
    'deriv_ell_cuts': deriv_ell_cuts,

    'fm_folder': f'{job_path}/output/Flagship_{flagship_version}/FM/' +
                 'BNT_{BNT_transform:s}/ell_cuts_{ell_cuts:s}/{which_cuts:s}/ell_{center_or_min:s}',
    'FM_txt_filename': FM_txt_filename,
    'FM_dict_filename': FM_dict_filename,

    'test_against_benchmarks': True,
}<|MERGE_RESOLUTION|>--- conflicted
+++ resolved
@@ -146,14 +146,6 @@
     # sources (and lenses) redshift distributions
     'nofz_folder': f'/Users/davide/Documents/Lavoro/Programmi/likelihood-mcmc-generator/input_files/SPV3',
     'nofz_filename': 'nzTabSPV3.dat',
-<<<<<<< HEAD
-    'shift_nz': True,
-    'normalize_shifted_nz': True,
-    'nz_gaussian_smoothing': False,
-    'nz_gaussian_smoothing_sigma': 2,
-    'compute_bnt_with_shifted_nz': False,
-    'include_ia_in_bnt_zcuts': False,
-=======
 
     'shift_nz': False,  # ! are vincenzo's kernels shifted?? it looks like they are not
     'shift_nz_interpolation_kind': 'linear',
@@ -162,7 +154,6 @@
     'nz_gaussian_smoothing_sigma': 2,
     'compute_bnt_with_shifted_nz': False,  # ! let's test this
     'include_ia_in_bnt_kernel_for_zcuts': False,
->>>>>>> 89aed79e
 
     'nuisance_folder': f'/Users/davide/Documents/Lavoro/Programmi/likelihood-mcmc-generator/input_files/SPV3',
     'nuisance_filename': 'nuiTabSPV3.dat',
