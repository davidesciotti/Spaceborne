--- conflicted
+++ resolved
@@ -216,11 +216,7 @@
     'PyCCL_cfg': {
         'probe': '3x2pt',
         # 'cNG' or 'SSC'. Which non-Gaussian covariance terms to compute. Must be a tuple
-<<<<<<< HEAD
-        'which_ng_cov': ('SSC', ),
-=======
         'which_ng_cov': ('SSC', 'cNG'),
->>>>>>> 294c7989
 
         'load_precomputed_cov': True,
         'save_cov': True,
