import argparse
import os
import pprint
import sys
import time
import warnings
from copy import deepcopy
from functools import partial
from importlib.util import find_spec

import matplotlib.cm as cm
import matplotlib.pyplot as plt
import numpy as np
import yaml
from scipy.interpolate import CubicSpline, RectBivariateSpline
from spaceborne import (
    bnt,
    cl_utils,
    config_checker,
    cosmo_lib,
    ell_utils,
    mask_utils,
    pyccl_interface,
    responses,
    sigma2_SSC,
    wf_cl_lib,
)
from spaceborne import covariance as sb_cov
from spaceborne import onecovariance_interface as oc_interface
from spaceborne import sb_lib as sl

try:
    import pyfiglet

    text = 'Spaceborne'
    ascii_art = pyfiglet.figlet_format(text, font='slant')
    print(ascii_art)
except ImportError:
    pass


# Get the current script's directory
# current_dir = Path(__file__).resolve().parent
# parent_dir = current_dir.parent


warnings.filterwarnings(
    'ignore',
    message='.*FigureCanvasAgg is non-interactive, and thus cannot be shown.*',
    category=UserWarning,
)

pp = pprint.PrettyPrinter(indent=4)
script_start_time = time.perf_counter()


def load_config(_config_path):
    # Check if we're running in a Jupyter environment (or interactive mode)
    if 'ipykernel_launcher.py' in sys.argv[0]:
        # Running interactively, so use default config file
        config_path = _config_path

    else:
        parser = argparse.ArgumentParser(description='Spaceborne')
        parser.add_argument(
            '--config',
            type=str,
            help='Path to the configuration file',
            required=False,
            default=_config_path,
        )
        parser.add_argument(
            '--show-plots',
            action='store_true',
            help='Show plots if specified',
            required=False,
        )
        args = parser.parse_args()
        config_path = args.config

    # Only switch to Agg if not running interactively and --show-plots is not specified.
    if 'ipykernel_launcher.py' not in sys.argv[0] and '--show-plots' not in sys.argv:
        import matplotlib

        matplotlib.use('Agg')

    with open(config_path) as f:
        cfg = yaml.safe_load(f)

    return cfg


def plot_cls():
    fig, ax = plt.subplots(1, 3, figsize=(13, 4))
    plt.tight_layout()
    for zi in range(zbins):
        zj = zi
        kw = dict(c=clr[zi], ls='-', marker='.')
        ax[0].loglog(ell_obj.ells_WL, ccl_obj.cl_ll_3d[:, zi, zj], **kw)
        ax[1].loglog(ell_obj.ells_XC, ccl_obj.cl_gl_3d[:, zi, zj], **kw)
        ax[2].loglog(ell_obj.ells_GC, ccl_obj.cl_gg_3d[:, zi, zj], **kw)

    if cfg['C_ell']['use_input_cls']:
        for zi in range(zbins):
            zj = zi
            kw = dict(c=clr[zi], ls='', marker='x')
            ax[0].loglog(ell_obj.ells_WL, cl_ll_3d_sb[:, zi, zj], **kw)
            ax[1].loglog(ell_obj.ells_XC, cl_gl_3d_sb[:, zi, zj], **kw)
            ax[2].loglog(ell_obj.ells_GC, cl_gg_3d_sb[:, zi, zj], **kw)
        # Add style legend only to middle plot
        style_legend = ax[1].legend(
            handles=[
                plt.Line2D([], [], color='gray', ls='-', label='SB'),
                plt.Line2D([], [], color='gray', ls='', marker='x', label='Input'),
            ],
            loc='upper right',
            fontsize=16,
            frameon=False,
        )
        ax[1].add_artist(style_legend)  # Preserve after adding z-bin legend

    ax[2].legend(
        [f'$z_{{{zi}}}$' for zi in range(zbins)],
        loc='upper right',
        fontsize=16,
        frameon=False,
    )

    ax[0].set_title('LL')
    ax[1].set_title('GL')
    ax[2].set_title('GG')
    ax[0].set_xlabel('$\\ell$')
    ax[1].set_xlabel('$\\ell$')
    ax[2].set_xlabel('$\\ell$')
    ax[0].set_ylabel('$C_{\\ell}$')
    # increase font size
    for axi in ax:
        for item in (
            [axi.title, axi.xaxis.label, axi.yaxis.label]
            + axi.get_xticklabels()
            + axi.get_yticklabels()
        ):
            item.set_fontsize(16)
    plt.show()


# ! ====================================================================================
# ! ================================== PREPARATION =====================================
# ! ====================================================================================

<<<<<<< HEAD
_config_path = 'config.yaml' if os.path.exists('config.yaml') else None
cfg = load_config(_config_path)
=======
cfg = load_config('config.yaml')
>>>>>>> 917bba00

# ! set some convenence variables, just to make things more readable
h = cfg['cosmology']['h']
galaxy_bias_fit_fiducials = np.array(cfg['C_ell']['galaxy_bias_fit_coeff'])
magnification_bias_fit_fiducials = np.array(
    cfg['C_ell']['magnification_bias_fit_coeff']
)
# this has the same length as ngal_sources, as checked below
zbins = len(cfg['nz']['ngal_lenses'])
output_path = cfg['misc']['output_path']
clr = cm.rainbow(np.linspace(0, 1, zbins))
shift_nz = cfg['nz']['shift_nz']

# ! check/create paths
if not os.path.exists(output_path):
    raise FileNotFoundError(
        f'Output path {output_path} does not exist. '
        'Please create it before running the script.'
    )
for subdir in ['cache', 'cache/trispectrum/SSC', 'cache/trispectrum/cNG']:
    os.makedirs(f'{output_path}/{subdir}', exist_ok=True)

# ! START HARDCODED OPTIONS/PARAMETERS
use_h_units = False  # whether or not to normalize Megaparsecs by little h
nbl_3x2pt_oc = 500  # number of ell bins over which to compute the Cls passed to OC
# for the Gaussian covariance computation
k_steps_sigma2 = 20_000
k_steps_sigma2_levin = 300
shift_nz_interpolation_kind = 'linear'  # TODO this should be spline

# whether or not to symmetrize the covariance probe blocks when
# reshaping it from 4D to 6D.
# Useful if the 6D cov elements need to be accessed directly, whereas if
# the cov is again reduced to 4D or 2D.
# Can be set to False for a significant speedup
symmetrize_output_dict = {
    ('L', 'L'): False,
    ('G', 'L'): False,
    ('L', 'G'): False,
    ('G', 'G'): False,
}
probename_dict = {0: 'L', 1: 'G'}
probename_dict_inv = {'L': 0, 'G': 1}

# these are configs which should not be visible to the user
cfg['covariance']['n_probes'] = 2
cfg['covariance']['G_code'] = 'Spaceborne'
cfg['covariance']['SSC_code'] = 'Spaceborne'
cfg['covariance']['cNG_code'] = 'PyCCL'

cfg['OneCovariance'] = {}
cfg['OneCovariance']['precision_settings'] = 'default'
cfg['OneCovariance']['path_to_oc_executable'] = '/home/davide/Documenti/Lavoro/Programmi/OneCovariance/covariance.py'  # fmt: skip
cfg['OneCovariance']['path_to_oc_ini'] = './input/config_3x2pt_pure_Cell_general.ini'
cfg['OneCovariance']['consistency_checks'] = False

cfg['misc']['save_output_as_benchmark'] = False
cfg['misc']['bench_filename'] = (
    '../Spaceborne_bench/output_G{g_code:s}_SSC{ssc_code:s}_cNG{cng_code:s}'
    '_KE{use_KE:s}_resp{which_pk_responses:s}_b1g{which_b1g_in_resp:s}_devmerge3'
)

cfg['ell_cuts'] = {}
cfg['ell_cuts']['apply_ell_cuts'] = False  # Type: bool
# Type: str. Cut if the bin *center* or the bin *lower edge* is larger than ell_max[zi, zj]
cfg['ell_cuts']['center_or_min'] = 'center'
cfg['ell_cuts']['cl_ell_cuts'] = False  # Type: bool
cfg['ell_cuts']['cov_ell_cuts'] = False  # Type: bool
# Type: float. This is used when ell_cuts is False, also...?
cfg['ell_cuts']['kmax_h_over_Mpc_ref'] = 1.0
cfg['ell_cuts']['kmax_h_over_Mpc_list'] = [0.1, 0.16681005, 0.27825594, 0.46415888, 0.77426368, 1.29154967, 2.15443469, 3.59381366, 5.9948425, 10.0,]  # fmt: skip

# Sigma2_b settings, common to Spaceborne and PyCCL. Can be one of:
# - full_curved_sky: Use the full- (curved-) sky expression (for Spaceborne only). In this case, the output covmat
# - from_input_mask: input a mask with path specified by mask_path
# - polar_cap_on_the_fly: generate a polar cap during the run, with nside specified by nside
# - null (None): use the flat-sky expression (valid for PyCCL only)
# - flat_sky: use the flat-sky expression (valid for PyCCL only)
#   has to be rescaled by fsky
cfg['covariance']['which_sigma2_b'] = 'from_input_mask'  # Type: str | None

# ordering of the different 3x2pt probes in the covariance matrix
cfg['covariance']['probe_ordering'] = [
    ['L', 'L'],
    ['G', 'L'],
    ['G', 'G'],
]  # Type: list[list[str]]

probe_ordering = cfg['covariance']['probe_ordering']  # TODO deprecate this
GL_OR_LG = probe_ordering[1][0] + probe_ordering[1][1]
# ! END HARDCODED OPTIONS/PARAMETERS

# convenence settings that have been hardcoded
n_probes = cfg['covariance']['n_probes']
which_sigma2_b = cfg['covariance']['which_sigma2_b']

# ! probe selection
probe_comb_names = []
if cfg['probe_selection']['LL']:
    probe_comb_names.append('LL')
if cfg['probe_selection']['GL']:
    probe_comb_names.append('GL')
if cfg['probe_selection']['GG']:
    probe_comb_names.append('GG')

probe_comb_names = sl.build_probe_list(
    probe_comb_names, include_cross_terms=cfg['probe_selection']['cross_cov']
)
probe_comb_idxs = [
    [probename_dict_inv[idx] for idx in comb] for comb in probe_comb_names
]

# ! set non-gaussian cov terms to compute
cov_terms_list = []
if cfg['covariance']['G']:
    cov_terms_list.append('G')
if cfg['covariance']['SSC']:
    cov_terms_list.append('SSC')
if cfg['covariance']['cNG']:
    cov_terms_list.append('cNG')
cov_terms_str = ''.join(cov_terms_list)

compute_oc_g, compute_oc_ssc, compute_oc_cng = False, False, False
compute_sb_ssc, compute_sb_cng = False, False
compute_ccl_ssc, compute_ccl_cng = False, False
if cfg['covariance']['G'] and cfg['covariance']['G_code'] == 'OneCovariance':
    compute_oc_g = True
if cfg['covariance']['SSC'] and cfg['covariance']['SSC_code'] == 'OneCovariance':
    compute_oc_ssc = True
if cfg['covariance']['cNG'] and cfg['covariance']['cNG_code'] == 'OneCovariance':
    compute_oc_cng = True

if cfg['covariance']['SSC'] and cfg['covariance']['SSC_code'] == 'Spaceborne':
    compute_sb_ssc = True
if cfg['covariance']['cNG'] and cfg['covariance']['cNG_code'] == 'Spaceborne':
    raise NotImplementedError('Spaceborne cNG not implemented yet')
    compute_sb_cng = True

if cfg['covariance']['SSC'] and cfg['covariance']['SSC_code'] == 'PyCCL':
    compute_ccl_ssc = True
if cfg['covariance']['cNG'] and cfg['covariance']['cNG_code'] == 'PyCCL':
    compute_ccl_cng = True

if cfg['covariance']['use_KE_approximation']:
    cl_integral_convention_ssc = 'Euclid_KE_approximation'
    ssc_integration_type = 'simps_KE_approximation'
else:
    cl_integral_convention_ssc = 'Euclid'
    ssc_integration_type = 'simps'

if use_h_units:
    k_txt_label = 'hoverMpc'
    pk_txt_label = 'Mpcoverh3'
else:
    k_txt_label = '1overMpc'
    pk_txt_label = 'Mpc3'

if not cfg['ell_cuts']['apply_ell_cuts']:
    kmax_h_over_Mpc = cfg['ell_cuts']['kmax_h_over_Mpc_ref']


# ! sanity checks on the configs
# TODO update this when cfg are done
cfg_check_obj = config_checker.SpaceborneConfigChecker(cfg)
cfg_check_obj.run_all_checks()

# ! instantiate CCL object
ccl_obj = pyccl_interface.PycclClass(
    cfg['cosmology'],
    cfg['extra_parameters'],
    cfg['intrinsic_alignment'],
    cfg['halo_model'],
    cfg['PyCCL']['spline_params'],
    cfg['PyCCL']['gsl_params'],
)
# set other useful attributes
ccl_obj.p_of_k_a = 'delta_matter:delta_matter'
ccl_obj.zbins = zbins
ccl_obj.output_path = output_path
ccl_obj.which_b1g_in_resp = cfg['covariance']['which_b1g_in_resp']

# get ccl default a and k grids
a_default_grid_ccl = ccl_obj.cosmo_ccl.get_pk_spline_a()
z_default_grid_ccl = cosmo_lib.a_to_z(a_default_grid_ccl)[::-1]
lk_default_grid_ccl = ccl_obj.cosmo_ccl.get_pk_spline_lk()

if cfg['C_ell']['cl_CCL_kwargs'] is not None:
    cl_ccl_kwargs = cfg['C_ell']['cl_CCL_kwargs']
else:
    cl_ccl_kwargs = {}

if cfg['intrinsic_alignment']['lumin_ratio_filename'] is not None:
    ccl_obj.lumin_ratio_2d_arr = np.genfromtxt(
        cfg['intrinsic_alignment']['lumin_ratio_filename']
    )
else:
    ccl_obj.lumin_ratio_2d_arr = None

# define k_limber function
k_limber_func = partial(
    cosmo_lib.k_limber, cosmo_ccl=ccl_obj.cosmo_ccl, use_h_units=use_h_units
)

# ! define k and z grids used throughout the code (k is in 1/Mpc)
# TODO should zmin and zmax be inferred from the nz tables?
# TODO -> not necessarily true for all the different zsteps
z_grid = np.linspace(  # fmt: skip
    cfg['covariance']['z_min'], 
    cfg['covariance']['z_max'], 
    cfg['covariance']['z_steps']
)  # fmt: skip
z_grid_trisp = np.linspace(
    cfg['covariance']['z_min'],
    cfg['covariance']['z_max'],
    cfg['covariance']['z_steps_trisp'],
)
k_grid = np.logspace(
    cfg['covariance']['log10_k_min'],
    cfg['covariance']['log10_k_max'],
    cfg['covariance']['k_steps'],
)
# in this case we need finer k binning because of the bessel functions
k_grid_s2b_simps = np.logspace(  # fmt: skip
    cfg['covariance']['log10_k_min'], 
    cfg['covariance']['log10_k_max'], 
    k_steps_sigma2
)  # fmt: skip
if len(z_grid) < 1000:
    warnings.warn(
        'the number of steps in the redshift grid is small, '
        'you may want to consider increasing it',
        stacklevel=2,
    )

zgrid_str = (
    f'zmin{cfg["covariance"]["z_min"]}_zmax{cfg["covariance"]["z_max"]}'
    f'_zsteps{cfg["covariance"]["z_steps"]}'
)

# ! do the same for CCL - i.e., set the above in the ccl_obj with little variations
# ! (e.g. a instead of z)
# TODO I leave the option to use a grid for the CCL, but I am not sure if it is needed
z_grid_tkka_SSC = z_grid_trisp
z_grid_tkka_cNG = z_grid_trisp
ccl_obj.a_grid_tkka_SSC = cosmo_lib.z_to_a(z_grid_tkka_SSC)[::-1]
ccl_obj.a_grid_tkka_cNG = cosmo_lib.z_to_a(z_grid_tkka_cNG)[::-1]
ccl_obj.logn_k_grid_tkka_SSC = np.log(k_grid)
ccl_obj.logn_k_grid_tkka_cNG = np.log(k_grid)

# check that the grid is in ascending order
if not np.all(np.diff(ccl_obj.a_grid_tkka_SSC) > 0):
    raise ValueError('a_grid_tkka_SSC is not in ascending order!')
if not np.all(np.diff(ccl_obj.a_grid_tkka_cNG) > 0):
    raise ValueError('a_grid_tkka_cNG is not in ascending order!')
if not np.all(np.diff(z_grid) > 0):
    raise ValueError('z grid is not in ascending order!')
if not np.all(np.diff(z_grid_trisp) > 0):
    raise ValueError('z grid is not in ascending order!')

if cfg['PyCCL']['use_default_k_a_grids']:
    ccl_obj.a_grid_tkka_SSC = a_default_grid_ccl
    ccl_obj.a_grid_tkka_cNG = a_default_grid_ccl
    ccl_obj.logn_k_grid_tkka_SSC = lk_default_grid_ccl
    ccl_obj.logn_k_grid_tkka_cNG = lk_default_grid_ccl

# build the ind array and store it into the covariance dictionary
zpairs_auto, zpairs_cross, zpairs_3x2pt = sl.get_zpairs(zbins)
ind = sl.build_full_ind(
    cfg['covariance']['triu_tril'], cfg['covariance']['row_col_major'], zbins
)
ind_auto = ind[:zpairs_auto, :].copy()
ind_cross = ind[zpairs_auto : zpairs_cross + zpairs_auto, :].copy()
ind_dict = {('L', 'L'): ind_auto, ('G', 'L'): ind_cross, ('G', 'G'): ind_auto}

# private cfg dictionary. This serves a couple different purposeses:
# 1. To store and pass hardcoded parameters in a convenient way
# 2. To make the .format() more compact
pvt_cfg = {
    'zbins': zbins,
    'ind': ind,
    'n_probes': n_probes,
    'probe_ordering': probe_ordering,
    'probe_comb_names': probe_comb_names,
    'probe_comb_idxs': probe_comb_idxs,
    'which_ng_cov': cov_terms_str,
    'cov_terms_list': cov_terms_list,
    'GL_OR_LG': GL_OR_LG,
    'symmetrize_output_dict': symmetrize_output_dict,
    'use_h_units': use_h_units,
    'z_grid': z_grid,
    'jl_integrator_path': './spaceborne/julia_integrator.jl',
}

# ! ====================================================================================
# ! ================================= BEGIN MAIN BODY ==================================
# ! ====================================================================================


# ! ===================================== \ells ========================================
ell_obj = ell_utils.EllBinning(cfg)
ell_obj.build_ell_bins()
ell_obj._validate_bins()


# ! ===================================== Mask =========================================
mask_obj = mask_utils.Mask(cfg['mask'])
mask_obj.process()
if hasattr(mask_obj, 'mask'):
    import healpy as hp

    hp.mollview(mask_obj.mask, cmap='inferno_r', title='Mask - Mollweide view')

# add fsky to pvt_cfg
pvt_cfg['fsky'] = mask_obj.fsky


# ! ===================================== n(z) =========================================
# The shape of these input files should be `(zpoints, zbins + 1)`, with `zpoints` the
# number of points over which the distribution is measured and zbins the number of
# redshift bins. The first column should contain the redshifts values.
# We also define:
# - `nz_full`: nz table including a column for the z values
# - `nz`:      nz table excluding a column for the z values
# - `nz_original`: nz table as imported (it may be subjected to shifts later on)
nz_src_tab_full = np.genfromtxt(cfg['nz']['nz_sources_filename'])
nz_lns_tab_full = np.genfromtxt(cfg['nz']['nz_lenses_filename'])
zgrid_nz_src = nz_src_tab_full[:, 0]
zgrid_nz_lns = nz_lns_tab_full[:, 0]
nz_src = nz_src_tab_full[:, 1:]
nz_lns = nz_lns_tab_full[:, 1:]

# nz may be subjected to a shift: save the original arrays
nz_unshifted_src = nz_src
nz_unshifted_lns = nz_lns

if shift_nz:
    nz_src = wf_cl_lib.shift_nz(
        zgrid_nz_src,
        nz_unshifted_src,
        cfg['nz']['dzWL'],
        normalize=cfg['nz']['normalize_shifted_nz'],
        plot_nz=True,
        interpolation_kind=shift_nz_interpolation_kind,
        bounds_error=False,
        fill_value=0,
        clip_min=cfg['nz']['clip_zmin'],
        clip_max=cfg['nz']['clip_zmax'],
        plt_title='$n_i(z)$ sources shifts ',
    )
    nz_lns = wf_cl_lib.shift_nz(
        zgrid_nz_lns,
        nz_unshifted_lns,
        cfg['nz']['dzGC'],
        normalize=cfg['nz']['normalize_shifted_nz'],
        plot_nz=True,
        interpolation_kind=shift_nz_interpolation_kind,
        bounds_error=False,
        fill_value=0,
        clip_min=cfg['nz']['clip_zmin'],
        clip_max=cfg['nz']['clip_zmax'],
        plt_title='$n_i(z)$ lenses shifts ',
    )

ccl_obj.set_nz(
    nz_full_src=np.hstack((zgrid_nz_src[:, None], nz_src)),
    nz_full_lns=np.hstack((zgrid_nz_lns[:, None], nz_lns)),
)
ccl_obj.check_nz_tuple(zbins)

wf_cl_lib.plot_nz_src_lns(zgrid_nz_src, nz_src, zgrid_nz_lns, nz_lns, colors=clr)

# ! ========================================= IA =======================================
ccl_obj.set_ia_bias_tuple(z_grid_src=z_grid, has_ia=cfg['C_ell']['has_IA'])


# ! =================================== Galaxy bias ====================================
# TODO the alternative should be the HOD gal bias already set in the responses class!!
if cfg['C_ell']['which_gal_bias'] == 'from_input':
    gal_bias_input = np.genfromtxt(cfg['C_ell']['gal_bias_table_filename'])
    ccl_obj.gal_bias_2d, ccl_obj.gal_bias_func = sl.check_interpolate_input_tab(
        input_tab=gal_bias_input, z_grid_out=z_grid, zbins=zbins
    )
    ccl_obj.gal_bias_tuple = (z_grid, ccl_obj.gal_bias_2d)
elif cfg['C_ell']['which_gal_bias'] == 'FS2_polynomial_fit':
    ccl_obj.set_gal_bias_tuple_spv3(
        z_grid_lns=z_grid, magcut_lens=None, poly_fit_values=galaxy_bias_fit_fiducials
    )
else:
    raise ValueError('which_gal_bias should be "from_input" or "FS2_polynomial_fit"')

# Check if the galaxy bias is the same in all bins
# Note: the [0] (inside square brackets) means "select column 0 but keep the array
# two-dimensional", for shape consistency
single_b_of_z = np.allclose(ccl_obj.gal_bias_2d, ccl_obj.gal_bias_2d[:, [0]])


# ! ============================ Magnification bias ====================================
if cfg['C_ell']['has_magnification_bias']:
    if cfg['C_ell']['which_mag_bias'] == 'from_input':
        mag_bias_input = np.genfromtxt(cfg['C_ell']['mag_bias_table_filename'])
        ccl_obj.mag_bias_2d, ccl_obj.mag_bias_func = sl.check_interpolate_input_tab(
            mag_bias_input, z_grid, zbins
        )
        ccl_obj.mag_bias_tuple = (z_grid, ccl_obj.mag_bias_2d)
    elif cfg['C_ell']['which_mag_bias'] == 'FS2_polynomial_fit':
        ccl_obj.set_mag_bias_tuple(
            z_grid_lns=z_grid,
            has_magnification_bias=cfg['C_ell']['has_magnification_bias'],
            magcut_lens=None,
            poly_fit_values=magnification_bias_fit_fiducials,
        )
    else:
        raise ValueError(
            'which_mag_bias should be "from_input" or "FS2_polynomial_fit"'
        )
else:
    ccl_obj.mag_bias_tuple = None

plt.figure()
for zi in range(zbins):
    plt.plot(z_grid, ccl_obj.gal_bias_2d[:, zi], label=f'$z_{{{zi}}}$', c=clr[zi])
plt.xlabel(r'$z$')
plt.ylabel(r'$b_{g, i}(z)$')
plt.legend()


# ! ============================ Radial kernels ========================================
ccl_obj.set_kernel_obj(cfg['C_ell']['has_rsd'], cfg['PyCCL']['n_samples_wf'])
ccl_obj.set_kernel_arr(
    z_grid_wf=z_grid, has_magnification_bias=cfg['C_ell']['has_magnification_bias']
)

gal_kernel_plt_title = 'galaxy kernel\n(w/o gal bias)'
ccl_obj.wf_galaxy_arr = ccl_obj.wf_galaxy_wo_gal_bias_arr


# ! ================================= BNT and z means ==================================
if cfg['BNT']['cl_BNT_transform'] or cfg['BNT']['cov_BNT_transform']:
    bnt_matrix = bnt.compute_bnt_matrix(
        zbins, zgrid_nz_src, nz_src, cosmo_ccl=ccl_obj.cosmo_ccl, plot_nz=False
    )
    wf_gamma_ccl_bnt = (bnt_matrix @ ccl_obj.wf_gamma_arr.T).T
    z_means_ll = wf_cl_lib.get_z_means(z_grid, wf_gamma_ccl_bnt)
else:
    bnt_matrix = None
    z_means_ll = wf_cl_lib.get_z_means(z_grid, ccl_obj.wf_gamma_arr)

z_means_gg = wf_cl_lib.get_z_means(z_grid, ccl_obj.wf_galaxy_arr)


# assert np.all(np.diff(z_means_ll) > 0), 'z_means_ll should be monotonically increasing'
# assert np.all(np.diff(z_means_gg) > 0), 'z_means_gg should be monotonically increasing'
# assert np.all(np.diff(z_means_ll_bnt) > 0), (
#     'z_means_ll_bnt should be monotonically increasing '
#     '(not a strict condition, valid only if we do not shift the n(z) in this part)'
# )

# ! ===================================== \ell cuts ====================================
# TODO need to adapt this to the class structure
# ell_cuts_dict = {}
# ellcuts_kw = {
#     'kmax_h_over_Mpc': kmax_h_over_Mpc,
#     'cosmo_ccl': ccl_obj.cosmo_ccl,
#     'zbins': zbins,
#     'h': h,
#     'kmax_h_over_Mpc_ref': cfg['ell_cuts']['kmax_h_over_Mpc_ref'],
# }
# ell_cuts_dict['LL'] = ell_utils.load_ell_cuts(
#     z_values_a=z_means_ll, z_values_b=z_means_ll, **ellcuts_kw
# )
# ell_cuts_dict['GG'] = ell_utils.load_ell_cuts(
#     z_values_a=z_means_gg, z_values_b=z_means_gg, **ellcuts_kw
# )
# ell_cuts_dict['GL'] = ell_utils.load_ell_cuts(
#     z_values_a=z_means_gg, z_values_b=z_means_ll, **ellcuts_kw
# )
# ell_cuts_dict['LG'] = ell_utils.load_ell_cuts(
#     z_values_a=z_means_ll, z_values_b=z_means_gg, **ellcuts_kw
# )
# ell_dict['ell_cuts_dict'] = (
#     ell_cuts_dict  # this is to pass the ell cuts to the covariance module
# )

# convenience variables
wf_delta = ccl_obj.wf_delta_arr  # no bias here either, of course!
wf_gamma = ccl_obj.wf_gamma_arr
wf_ia = ccl_obj.wf_ia_arr
wf_mu = ccl_obj.wf_mu_arr
wf_lensing = ccl_obj.wf_lensing_arr

# plot
wf_names_list = [
    'delta',
    'gamma',
    'IA',
    'magnification',
    'lensing',
    gal_kernel_plt_title,
]
wf_ccl_list = [
    ccl_obj.wf_delta_arr,
    ccl_obj.wf_gamma_arr,
    ccl_obj.wf_ia_arr,
    ccl_obj.wf_mu_arr,
    ccl_obj.wf_lensing_arr,
    ccl_obj.wf_galaxy_arr,
]

plt.figure()
for wf_idx in range(len(wf_ccl_list)):
    for zi in range(zbins):
        plt.plot(z_grid, wf_ccl_list[wf_idx][:, zi], c=clr[zi], alpha=0.6)
    plt.xlabel('$z$')
    plt.ylabel(r'$W_i^X(z)$')
    plt.suptitle(f'{wf_names_list[wf_idx]}')
    plt.tight_layout()
    plt.show()


# ! ======================================== Cls =======================================
ccl_obj.cl_ll_3d = ccl_obj.compute_cls(
    ell_obj.ells_WL,
    ccl_obj.p_of_k_a,
    ccl_obj.wf_lensing_obj,
    ccl_obj.wf_lensing_obj,
    cl_ccl_kwargs,
)
ccl_obj.cl_gl_3d = ccl_obj.compute_cls(
    ell_obj.ells_XC,
    ccl_obj.p_of_k_a,
    ccl_obj.wf_galaxy_obj,
    ccl_obj.wf_lensing_obj,
    cl_ccl_kwargs,
)
ccl_obj.cl_gg_3d = ccl_obj.compute_cls(
    ell_obj.ells_GC,
    ccl_obj.p_of_k_a,
    ccl_obj.wf_galaxy_obj,
    ccl_obj.wf_galaxy_obj,
    cl_ccl_kwargs,
)


if cfg['C_ell']['use_input_cls']:
    # TODO NMT here you should ask the user for unbinned cls
    if (
        cfg['namaster']['use_namaster']
        or cfg['sample_covariance']['compute_sample_cov']
    ):
        raise NotImplementedError('Make sure to pass unbinned cls')

    print('Using input Cls')
    cl_ll_tab = np.genfromtxt(cfg['C_ell']['cl_LL_path'])
    cl_gl_tab = np.genfromtxt(cfg['C_ell']['cl_GL_path'])
    cl_gg_tab = np.genfromtxt(cfg['C_ell']['cl_GG_path'])

    ells_WL_in, cl_ll_3d_in = sl.import_cl_tab(cl_ll_tab)
    ells_XC_in, cl_gl_3d_in = sl.import_cl_tab(cl_gl_tab)
    ells_GC_in, cl_gg_3d_in = sl.import_cl_tab(cl_gg_tab)

    for _ells in [  # fmt: skip
        ells_WL_in, ell_obj.ells_WL,
        ells_XC_in, ell_obj.ells_XC,
        ells_GC_in, ell_obj.ells_GC,
    ]:  # fmt: skip
        assert np.all(np.diff(_ells)) > 0, 'ells are not sorted'

    if not np.allclose(ells_WL_in, ell_obj.ells_WL, atol=0, rtol=1e-5):
        cl_ll_3d_spline = CubicSpline(ells_WL_in, cl_ll_3d_in, axis=0)
        cl_ll_3d_in = cl_ll_3d_spline(ell_obj.ells_WL)

    if not np.allclose(ells_XC_in, ell_obj.ells_XC, atol=0, rtol=1e-5):
        cl_gl_3d_spline = CubicSpline(ells_XC_in, cl_gl_3d_in, axis=0)
        cl_gl_3d_in = cl_gl_3d_spline(ell_obj.ells_XC)

    if not np.allclose(ells_GC_in, ell_obj.ells_GC, atol=0, rtol=1e-5):
        cl_gg_3d_spline = CubicSpline(ells_GC_in, cl_gg_3d_in, axis=0)
        cl_gg_3d_in = cl_gg_3d_spline(ell_obj.ells_GC)

    # save the sb cls for the plot below
    cl_ll_3d_sb = ccl_obj.cl_ll_3d
    cl_gl_3d_sb = ccl_obj.cl_gl_3d
    cl_gg_3d_sb = ccl_obj.cl_gg_3d
    cl_ll_3d_sb, cl_gl_3d_sb = pyccl_interface.apply_mult_shear_bias(
        cl_ll_3d_sb, cl_gl_3d_sb, np.array(cfg['C_ell']['mult_shear_bias']), zbins
    )

    # assign them to ccl_obj
    ccl_obj.cl_ll_3d = cl_ll_3d_in
    ccl_obj.cl_gl_3d = cl_gl_3d_in
    ccl_obj.cl_gg_3d = cl_gg_3d_in


# ! ============================ Multiplicative shear bias =============================
# ! THIS SHOULD NOT BE DONE FOR THE OC Cls!! mult shear bias values are passed
# ! in the .ini file
ccl_obj.cl_ll_3d, ccl_obj.cl_gl_3d = pyccl_interface.apply_mult_shear_bias(
    ccl_obj.cl_ll_3d, ccl_obj.cl_gl_3d, np.array(cfg['C_ell']['mult_shear_bias']), zbins
)
# TODO this simple cut will not work for different binning schemes!
ccl_obj.cl_3x2pt_5d = np.zeros((n_probes, n_probes, ell_obj.nbl_3x2pt, zbins, zbins))
ccl_obj.cl_3x2pt_5d[0, 0, :, :, :] = ccl_obj.cl_ll_3d[: ell_obj.nbl_3x2pt, :, :]
ccl_obj.cl_3x2pt_5d[1, 0, :, :, :] = ccl_obj.cl_gl_3d[: ell_obj.nbl_3x2pt, :, :]
ccl_obj.cl_3x2pt_5d[0, 1, :, :, :] = ccl_obj.cl_gl_3d[
    : ell_obj.nbl_3x2pt, :, :
].transpose(0, 2, 1)
ccl_obj.cl_3x2pt_5d[1, 1, :, :, :] = ccl_obj.cl_gg_3d[: ell_obj.nbl_3x2pt, :, :]

plot_cls()


# ! BNT transform the cls (and responses?) - it's more complex since I also have to
# ! transform the noise spectra, better to transform directly the covariance matrix
if cfg['BNT']['cl_BNT_transform']:
    print('BNT-transforming the Cls...')
    assert cfg['BNT']['cov_BNT_transform'] is False, (
        'the BNT transform should be applied either to the Cls or to the covariance, '
        'not both'
    )
    cl_ll_3d = cl_utils.cl_BNT_transform(ccl_obj.cl_ll_3d, bnt_matrix, 'L', 'L')
    cl_3x2pt_5d = cl_utils.cl_BNT_transform_3x2pt(ccl_obj.cl_3x2pt_5d, bnt_matrix)
    warnings.warn('you should probably BNT-transform the responses too!', stacklevel=2)
    if compute_oc_g or compute_oc_ssc or compute_oc_cng:
        raise NotImplementedError('You should cut also the OC Cls')


if cfg['ell_cuts']['center_or_min'] == 'center':
    ell_prefix = 'ell'
elif cfg['ell_cuts']['center_or_min'] == 'min':
    ell_prefix = 'ell_edges'
else:
    raise ValueError(
        'cfg["ell_cuts"]["center_or_min"] should be either "center" or "min"'
    )

# ell_dict['idxs_to_delete_dict'] = {
#     'LL': ell_utils.get_idxs_to_delete(
#         ell_dict[f'{ell_prefix}_WL'],
#         ell_cuts_dict['LL'],
#         is_auto_spectrum=True,
#         zbins=zbins,
#     ),
#     'GG': ell_utils.get_idxs_to_delete(
#         ell_dict[f'{ell_prefix}_GC'],
#         ell_cuts_dict['GG'],
#         is_auto_spectrum=True,
#         zbins=zbins,
#     ),
#     'GL': ell_utils.get_idxs_to_delete(
#         ell_dict[f'{ell_prefix}_XC'],
#         ell_cuts_dict['GL'],
#         is_auto_spectrum=False,
#         zbins=zbins,
#     ),
#     'LG': ell_utils.get_idxs_to_delete(
#         ell_dict[f'{ell_prefix}_XC'],
#         ell_cuts_dict['LG'],
#         is_auto_spectrum=False,
#         zbins=zbins,
#     ),
#     '3x2pt': ell_utils.get_idxs_to_delete_3x2pt(
#         ell_dict[f'{ell_prefix}_3x2pt'], ell_cuts_dict, zbins, cfg['covariance']
#     ),
# }


# cov_rs_2d_full = np.hstack((cov_obj.cov_rs_obj.cov_rs_2d_dict[xipxip, xipxim, xipxip]))

# for _, cov in cov_obj.cov_rs_obj.cov_rs_full_2d:
#     print(_)
#     sl.plot_correlation_matrix(corr_dav)
#     plt.title(_)


# ! 3d cl ell cuts (*after* BNT!!)
# TODO here you could implement 1d cl ell cuts (but we are cutting at the covariance
# TODO and derivatives level)
# if cfg['ell_cuts']['cl_ell_cuts']:
#     cl_ll_3d = cl_utils.cl_ell_cut(cl_ll_3d, ell_obj.ells_WL, ell_cuts_dict['LL'])
#     cl_gg_3d = cl_utils.cl_ell_cut(cl_gg_3d, ell_obj.ells_GC, ell_cuts_dict['GG'])
#     cl_3x2pt_5d = cl_utils.cl_ell_cut_3x2pt(
#         cl_3x2pt_5d, ell_cuts_dict, ell_dict['ell_3x2pt']
#     )
#     if compute_oc_g or compute_oc_ssc or compute_oc_cng:
#         raise NotImplementedError('You should cut also the OC Cls')

# re-set cls in the ccl_obj after BNT transform and/or ell cuts
# ccl_obj.cl_ll_3d = cl_ll_3d
# ccl_obj.cl_gg_3d = cl_gg_3d
# ccl_obj.cl_3x2pt_5d = cl_3x2pt_5d

# ! =========================== Unbinned Cls for nmt/sample cov ========================
if cfg['namaster']['use_namaster'] or cfg['sample_covariance']['compute_sample_cov']:
    from spaceborne import cov_partial_sky

    # initialize nmt_obj and set a couple useful attributes
    nmt_cov_obj = cov_partial_sky.NmtCov(cfg, pvt_cfg, ccl_obj, ell_obj, mask_obj)

    # recompute Cls ell by ell
    ell_max_3x2pt = ell_obj.ell_max_3x2pt
    ells_3x2pt_unb = np.arange(ell_max_3x2pt + 1)
    nbl_3x2pt_unb = len(ells_3x2pt_unb)
    assert nbl_3x2pt_unb == ell_max_3x2pt + 1, (
        'nbl_tot does not match ell_max_3x2pt + 1'
    )

    # set unbinned ells in nmt_obj
    nmt_cov_obj.ells_3x2pt_unb = ells_3x2pt_unb
    nmt_cov_obj.nbl_3x2pt_unb = nbl_3x2pt_unb

    cl_ll_unb_3d = ccl_obj.compute_cls(
        ells_3x2pt_unb,
        ccl_obj.p_of_k_a,
        ccl_obj.wf_lensing_obj,
        ccl_obj.wf_lensing_obj,
        cl_ccl_kwargs,
    )
    cl_gl_unb_3d = ccl_obj.compute_cls(
        ells_3x2pt_unb,
        ccl_obj.p_of_k_a,
        ccl_obj.wf_galaxy_obj,
        ccl_obj.wf_lensing_obj,
        cl_ccl_kwargs,
    )
    cl_gg_unb_3d = ccl_obj.compute_cls(
        ells_3x2pt_unb,
        ccl_obj.p_of_k_a,
        ccl_obj.wf_galaxy_obj,
        ccl_obj.wf_galaxy_obj,
        cl_ccl_kwargs,
    )

    # don't forget to apply mult shear bias
    cl_ll_unb_3d, cl_gl_unb_3d = pyccl_interface.apply_mult_shear_bias(
        cl_ll_unb_3d, cl_gl_unb_3d, np.array(cfg['C_ell']['mult_shear_bias']), zbins
    )

    nmt_cov_obj.cl_ll_unb_3d = cl_ll_unb_3d
    nmt_cov_obj.cl_gl_unb_3d = cl_gl_unb_3d
    nmt_cov_obj.cl_gg_unb_3d = cl_gg_unb_3d

else:
<<<<<<< HEAD
    nmt_obj = None


# ! =============== Init real space cov object, put here for simplicity for the moment ==============
if cfg['cov_real_space']['do_real_space']:
    from spaceborne import cov_real_space

    # initialize cov_rs_obj and set a couple useful attributes
    cov_rs_obj = cov_real_space.CovRealSpace(cfg, pvt_cfg, mask_obj)
    cov_rs_obj.set_ind_and_zpairs(ind, zbins)
    cov_rs_obj.set_cls(ccl_obj=ccl_obj, cl_ccl_kwargs=cl_ccl_kwargs)


# !  =============================== Build Gaussian covs ===============================
cov_obj = sb_cov.SpaceborneCovariance(
    cfg, pvt_cfg, ell_obj, nmt_obj, bnt_matrix, cov_rs_obj
)
=======
    nmt_cov_obj = None


# !  =============================== Build Gaussian covs ===============================
cov_obj = sb_cov.SpaceborneCovariance(cfg, pvt_cfg, ell_obj, nmt_cov_obj, bnt_matrix)
>>>>>>> 917bba00
cov_obj.set_ind_and_zpairs(ind, zbins)
cov_obj.consistency_checks()
cov_obj.set_gauss_cov(
    ccl_obj=ccl_obj, split_gaussian_cov=cfg['covariance']['split_gaussian_cov']
)

# ! =================================== OneCovariance ==================================
if compute_oc_g or compute_oc_ssc or compute_oc_cng:
    if cfg['ell_cuts']['cl_ell_cuts']:
        raise NotImplementedError(
            'TODO double check inputs in this case. This case is untested'
        )

    start_time = time.perf_counter()

    # * 1. save ingredients in ascii format
    oc_path = f'{output_path}/OneCovariance'
    if not os.path.exists(oc_path):
        os.makedirs(oc_path)

    nz_src_ascii_filename = cfg['nz']['nz_sources_filename'].replace(
        '.dat', f'_dzshifts{shift_nz}.ascii'
    )
    nz_lns_ascii_filename = cfg['nz']['nz_lenses_filename'].replace(
        '.dat', f'_dzshifts{shift_nz}.ascii'
    )
    nz_src_ascii_filename = nz_src_ascii_filename.format(**pvt_cfg)
    nz_lns_ascii_filename = nz_lns_ascii_filename.format(**pvt_cfg)
    nz_src_ascii_filename = os.path.basename(nz_src_ascii_filename)
    nz_lns_ascii_filename = os.path.basename(nz_lns_ascii_filename)
    nz_src_tosave = np.column_stack((zgrid_nz_src, nz_src))
    nz_lns_tosave = np.column_stack((zgrid_nz_lns, nz_lns))
    np.savetxt(f'{oc_path}/{nz_src_ascii_filename}', nz_src_tosave)
    np.savetxt(f'{oc_path}/{nz_lns_ascii_filename}', nz_lns_tosave)

    # oc needs finer ell sampling to avoid issues with ell bin edges
    ells_3x2pt_oc = np.geomspace(
        cfg['ell_binning']['ell_min'], cfg['ell_binning']['ell_max_3x2pt'], nbl_3x2pt_oc
    )
    cl_ll_3d_oc = ccl_obj.compute_cls(
        ells_3x2pt_oc,
        ccl_obj.p_of_k_a,
        ccl_obj.wf_lensing_obj,
        ccl_obj.wf_lensing_obj,
        cl_ccl_kwargs,
    )
    cl_gl_3d_oc = ccl_obj.compute_cls(
        ells_3x2pt_oc,
        ccl_obj.p_of_k_a,
        ccl_obj.wf_galaxy_obj,
        ccl_obj.wf_lensing_obj,
        cl_ccl_kwargs,
    )
    cl_gg_3d_oc = ccl_obj.compute_cls(
        ells_3x2pt_oc,
        ccl_obj.p_of_k_a,
        ccl_obj.wf_galaxy_obj,
        ccl_obj.wf_galaxy_obj,
        cl_ccl_kwargs,
    )
    cl_3x2pt_5d_oc = np.zeros((n_probes, n_probes, nbl_3x2pt_oc, zbins, zbins))
    cl_3x2pt_5d_oc[0, 0, :, :, :] = cl_ll_3d_oc
    cl_3x2pt_5d_oc[1, 0, :, :, :] = cl_gl_3d_oc
    cl_3x2pt_5d_oc[0, 1, :, :, :] = cl_gl_3d_oc.transpose(0, 2, 1)
    cl_3x2pt_5d_oc[1, 1, :, :, :] = cl_gg_3d_oc

    cl_ll_ascii_filename = f'Cell_ll_nbl{nbl_3x2pt_oc}'
    cl_gl_ascii_filename = f'Cell_gl_nbl{nbl_3x2pt_oc}'
    cl_gg_ascii_filename = f'Cell_gg_nbl{nbl_3x2pt_oc}'
    sl.write_cl_ascii(
        oc_path, cl_ll_ascii_filename, cl_3x2pt_5d_oc[0, 0, ...], ells_3x2pt_oc, zbins
    )
    sl.write_cl_ascii(
        oc_path, cl_gl_ascii_filename, cl_3x2pt_5d_oc[1, 0, ...], ells_3x2pt_oc, zbins
    )
    sl.write_cl_ascii(
        oc_path, cl_gg_ascii_filename, cl_3x2pt_5d_oc[1, 1, ...], ells_3x2pt_oc, zbins
    )

    ascii_filenames_dict = {
        'cl_ll_ascii_filename': cl_ll_ascii_filename,
        'cl_gl_ascii_filename': cl_gl_ascii_filename,
        'cl_gg_ascii_filename': cl_gg_ascii_filename,
        'nz_src_ascii_filename': nz_src_ascii_filename,
        'nz_lns_ascii_filename': nz_lns_ascii_filename,
    }

    if cfg['covariance']['which_b1g_in_resp'] == 'from_input':
        gal_bias_ascii_filename = f'{oc_path}/gal_bias_table.ascii'
        ccl_obj.save_gal_bias_table_ascii(z_grid, gal_bias_ascii_filename)
        ascii_filenames_dict['gal_bias_ascii_filename'] = gal_bias_ascii_filename
    elif cfg['covariance']['which_b1g_in_resp'] == 'from_HOD':
        warnings.warn(
            'OneCovariance will use the HOD-derived galaxy bias '
            'for the Cls and responses',
            stacklevel=2,
        )

    # * 2. compute cov using the onecovariance interface class
    print('Start NG cov computation with OneCovariance...')
    # initialize object, build cfg file
    oc_obj = oc_interface.OneCovarianceInterface(
        cfg, pvt_cfg, do_g=compute_oc_g, do_ssc=compute_oc_ssc, do_cng=compute_oc_cng
    )
    oc_obj.oc_path = oc_path
    oc_obj.z_grid_trisp_sb = z_grid_trisp
    oc_obj.path_to_config_oc_ini = f'{oc_obj.oc_path}/input_configs.ini'
    oc_obj.ells_sb = ell_obj.ells_3x2pt
    oc_obj.build_save_oc_ini(ascii_filenames_dict, print_ini=True)

    # compute covs
    oc_obj.call_oc_from_bash()
    oc_obj.process_cov_from_list_file()
    oc_obj.output_sanity_check(rtol=1e-4)  # .dat vs .mat

    # This is an alternative method to call OC (more convoluted and more maintanable).
    # I keep the code for optional consistency checks
    if cfg['OneCovariance']['consistency_checks']:
        # store in temp variables for later check
        check_cov_sva_oc_3x2pt_10D = oc_obj.cov_sva_oc_3x2pt_10D
        check_cov_mix_oc_3x2pt_10D = oc_obj.cov_mix_oc_3x2pt_10D
        check_cov_sn_oc_3x2pt_10D = oc_obj.cov_sn_oc_3x2pt_10D
        check_cov_ssc_oc_3x2pt_10D = oc_obj.cov_ssc_oc_3x2pt_10D
        check_cov_cng_oc_3x2pt_10D = oc_obj.cov_cng_oc_3x2pt_10D

        oc_obj.call_oc_from_class()
        oc_obj.process_cov_from_class()

        # a more strict relative tolerance will make this test fail,
        # the number of digits in the .dat and .mat files is lower
        np.testing.assert_allclose(
            check_cov_sva_oc_3x2pt_10D, oc_obj.cov_sva_oc_3x2pt_10D, atol=0, rtol=1e-3
        )
        np.testing.assert_allclose(
            check_cov_mix_oc_3x2pt_10D, oc_obj.cov_mix_oc_3x2pt_10D, atol=0, rtol=1e-3
        )
        np.testing.assert_allclose(
            check_cov_sn_oc_3x2pt_10D, oc_obj.cov_sn_oc_3x2pt_10D, atol=0, rtol=1e-3
        )
        np.testing.assert_allclose(
            check_cov_ssc_oc_3x2pt_10D, oc_obj.cov_ssc_oc_3x2pt_10D, atol=0, rtol=1e-3
        )
        np.testing.assert_allclose(
            check_cov_cng_oc_3x2pt_10D, oc_obj.cov_cng_oc_3x2pt_10D, atol=0, rtol=1e-3
        )

    print(f'Time taken to compute OC: {(time.perf_counter() - start_time) / 60:.2f} m')

else:
    oc_obj = None

if compute_sb_ssc:
    # ! ================================= Probe responses ==============================
    resp_obj = responses.SpaceborneResponses(
        cfg=cfg, k_grid=k_grid, z_grid=z_grid_trisp, ccl_obj=ccl_obj
    )
    resp_obj.use_h_units = use_h_units

    if cfg['covariance']['which_pk_responses'] == 'halo_model':
        # convenience variables
        which_b1g_in_resp = cfg['covariance']['which_b1g_in_resp']
        include_terasawa_terms = cfg['covariance']['include_terasawa_terms']

        # recompute galaxy bias on the z grid used to compute the responses/trispectrum
        gal_bias_2d_trisp = ccl_obj.gal_bias_func(z_grid_trisp)
        if gal_bias_2d_trisp.ndim == 1:
            assert single_b_of_z, (
                'Galaxy bias should be a single function of redshift for all bins, '
                'there seems to be some inconsistency'
            )
            gal_bias_2d_trisp = np.tile(gal_bias_2d_trisp[:, None], zbins)

        dPmm_ddeltab = np.zeros((len(k_grid), len(z_grid_trisp), zbins, zbins))
        dPgm_ddeltab = np.zeros((len(k_grid), len(z_grid_trisp), zbins, zbins))
        dPgg_ddeltab = np.zeros((len(k_grid), len(z_grid_trisp), zbins, zbins))
        # TODO this can be made more efficient - eg by having a
        # TODO "if_bias_equal_all_bins" flag

        if single_b_of_z:
            # compute dPAB/ddelta_b
            resp_obj.set_hm_resp(
                k_grid=k_grid,
                z_grid=z_grid_trisp,
                which_b1g=which_b1g_in_resp,
                b1g_zi=gal_bias_2d_trisp[:, 0],
                b1g_zj=gal_bias_2d_trisp[:, 0],
                include_terasawa_terms=include_terasawa_terms,
            )

            # reshape appropriately
            _dPmm_ddeltab_hm = resp_obj.dPmm_ddeltab_hm[:, :, None, None]
            _dPgm_ddeltab_hm = resp_obj.dPgm_ddeltab_hm[:, :, None, None]
            _dPgg_ddeltab_hm = resp_obj.dPgg_ddeltab_hm[:, :, None, None]

            dPmm_ddeltab = np.repeat(_dPmm_ddeltab_hm, zbins, axis=2)
            dPmm_ddeltab = np.repeat(dPmm_ddeltab, zbins, axis=3)
            dPgm_ddeltab = np.repeat(_dPgm_ddeltab_hm, zbins, axis=2)
            dPgm_ddeltab = np.repeat(dPgm_ddeltab, zbins, axis=3)
            dPgg_ddeltab = np.repeat(_dPgg_ddeltab_hm, zbins, axis=2)
            dPgg_ddeltab = np.repeat(dPgg_ddeltab, zbins, axis=3)

            # # TODO check these
            # r_mm = resp_obj.r1_mm_hm
            # r_gm = resp_obj.r1_gm_hm
            # r_gg = resp_obj.r1_gg_hm

        else:
            for zi in range(zbins):
                for zj in range(zbins):
                    resp_obj.set_hm_resp(
                        k_grid=k_grid,
                        z_grid=z_grid_trisp,
                        which_b1g=which_b1g_in_resp,
                        b1g_zi=gal_bias_2d_trisp[:, zi],
                        b1g_zj=gal_bias_2d_trisp[:, zj],
                        include_terasawa_terms=include_terasawa_terms,
                    )
                    dPmm_ddeltab[:, :, zi, zj] = resp_obj.dPmm_ddeltab_hm
                    dPgm_ddeltab[:, :, zi, zj] = resp_obj.dPgm_ddeltab_hm
                    dPgg_ddeltab[:, :, zi, zj] = resp_obj.dPgg_ddeltab_hm
                    # # TODO check these
                    # r_mm = resp_obj.r1_mm_hm
                    # r_gm = resp_obj.r1_gm_hm
                    # r_gg = resp_obj.r1_gg_hm

        # for mm and gm there are redundant axes: reduce dimensionality
        dPmm_ddeltab = dPmm_ddeltab[:, :, 0, 0]
        dPgm_ddeltab = dPgm_ddeltab[:, :, :, 0]

    elif cfg['covariance']['which_pk_responses'] == 'separate_universe':
        resp_obj.set_g1mm_su_resp()
        r_mm = resp_obj.compute_r1_mm()
        resp_obj.set_su_resp(
            b2g_from_halomodel=True, include_b2g=cfg['covariance']['include_b2g']
        )
        r_gm = resp_obj.r1_gm
        r_gg = resp_obj.r1_gg
        b1g_hm = resp_obj.b1g_hm
        b2g_hm = resp_obj.b2g_hm

        dPmm_ddeltab = resp_obj.dPmm_ddeltab
        dPgm_ddeltab = resp_obj.dPgm_ddeltab
        dPgg_ddeltab = resp_obj.dPgg_ddeltab

    else:
        raise ValueError(
            'which_pk_responses must be either "halo_model" or "separate_universe". '
            f' Got {cfg["covariance"]["which_pk_responses"]}.'
        )

    # ! prepare integrands (d2CAB_dVddeltab) and volume element
    # ! - test k_max_limber vs k_max_dPk and adjust z_min accordingly
    k_max_resp = np.max(k_grid)
    ell_grid = ell_obj.ells_GC
    kmax_limber = cosmo_lib.get_kmax_limber(
        ell_grid, z_grid, use_h_units, ccl_obj.cosmo_ccl
    )

    z_grid_test = deepcopy(z_grid)
    while kmax_limber > k_max_resp:
        print(
            f'kmax_limber > k_max_dPk '
            f'({kmax_limber:.2f} {k_txt_label} > {k_max_resp:.2f} {k_txt_label}): '
            f'Increasing z_min until kmax_limber < k_max_dPk. '
            f'Alternatively, increase k_max_dPk or decrease ell_max.'
        )
        z_grid_test = z_grid_test[1:]
        kmax_limber = cosmo_lib.get_kmax_limber(
            ell_grid, z_grid_test, use_h_units, ccl_obj.cosmo_ccl
        )
        print(f'Retrying with z_min = {z_grid_test[0]:.3f}')

    dPmm_ddeltab_spline = RectBivariateSpline(
        k_grid, z_grid_trisp, dPmm_ddeltab, kx=3, ky=3
    )
    dPmm_ddeltab_klimb = np.array(
        [
            dPmm_ddeltab_spline(k_limber_func(ell_val, z_grid), z_grid, grid=False)
            for ell_val in ell_obj.ells_WL
        ]
    )

    dPgm_ddeltab_klimb = np.zeros((len(ell_obj.ells_XC), len(z_grid), zbins))
    for zi in range(zbins):
        dPgm_ddeltab_spline = RectBivariateSpline(
            k_grid, z_grid_trisp, dPgm_ddeltab[:, :, zi], kx=3, ky=3
        )
        dPgm_ddeltab_klimb[:, :, zi] = np.array(
            [
                dPgm_ddeltab_spline(k_limber_func(ell_val, z_grid), z_grid, grid=False)
                for ell_val in ell_obj.ells_XC
            ]
        )

    dPgg_ddeltab_klimb = np.zeros((len(ell_obj.ells_GC), len(z_grid), zbins, zbins))
    for zi in range(zbins):
        for zj in range(zbins):
            dPgg_ddeltab_spline = RectBivariateSpline(
                k_grid, z_grid_trisp, dPgg_ddeltab[:, :, zi, zj], kx=3, ky=3
            )
            dPgg_ddeltab_klimb[:, :, zi, zj] = np.array(
                [
                    dPgg_ddeltab_spline(
                        k_limber_func(ell_val, z_grid), z_grid, grid=False
                    )
                    for ell_val in ell_obj.ells_GC
                ]
            )

    # ! integral prefactor
    cl_integral_prefactor = cosmo_lib.cl_integral_prefactor(
        z_grid,
        cl_integral_convention_ssc,
        use_h_units=use_h_units,
        cosmo_ccl=ccl_obj.cosmo_ccl,
    )
    # ! observable densities
    # z: z_grid index (for the radial projection)
    # i, j: zbin index
    d2CLL_dVddeltab = np.einsum(
        'zi,zj,Lz->Lijz', wf_lensing, wf_lensing, dPmm_ddeltab_klimb
    )
    d2CGL_dVddeltab = np.einsum(
        'zi,zj,Lzi->Lijz', wf_delta, wf_lensing, dPgm_ddeltab_klimb
    ) + np.einsum('zi,zj,Lz->Lijz', wf_mu, wf_lensing, dPmm_ddeltab_klimb)
    d2CGG_dVddeltab = (
        np.einsum('zi,zj,Lzij->Lijz', wf_delta, wf_delta, dPgg_ddeltab_klimb)
        + np.einsum('zi,zj,Lzi->Lijz', wf_delta, wf_mu, dPgm_ddeltab_klimb)
        + np.einsum('zi,zj,Lzj->Lijz', wf_mu, wf_delta, dPgm_ddeltab_klimb)
        + np.einsum('zi,zj,Lz->Lijz', wf_mu, wf_mu, dPmm_ddeltab_klimb)
    )

    # ! =================================== sigma^2_b ==================================
    if cfg['covariance']['load_cached_sigma2_b']:
        sigma2_b = np.load(f'{output_path}/cache/sigma2_b_{zgrid_str}.npy')

    else:
        if cfg['covariance']['use_KE_approximation']:
            # compute sigma2_b(z) (1 dimension) using the existing CCL implementation
            ccl_obj.set_sigma2_b(
                z_grid=z_grid,
                which_sigma2_b=which_sigma2_b,
                mask_obj=mask_obj,
            )
            _a, sigma2_b = ccl_obj.sigma2_b_tuple
            # quick sanity check on the a/z grid
            sigma2_b = sigma2_b[::-1]
            _z = cosmo_lib.a_to_z(_a)[::-1]
            np.testing.assert_allclose(z_grid, _z, atol=0, rtol=1e-8)

        else:
            # depending on the modules installed, integrate with levin or simpson
            # (in the latter case, in parallel or not)
            s2b_integration_scheme = cfg['covariance']['sigma2_b_integration_scheme']
            parallel = bool(find_spec('pathos'))

            if s2b_integration_scheme == 'levin':
                k_grid_s2b = k_grid
            elif s2b_integration_scheme == 'simps':
                k_grid_s2b = k_grid_s2b_simps

            sigma2_b = sigma2_SSC.sigma2_z1z2_wrap_parallel(
                z_grid=z_grid,
                k_grid_sigma2=k_grid_s2b,
                cosmo_ccl=ccl_obj.cosmo_ccl,
                which_sigma2_b=which_sigma2_b,
                mask_obj=mask_obj,
                n_jobs=cfg['misc']['num_threads'],
                integration_scheme=s2b_integration_scheme,
                batch_size=cfg['misc']['levin_batch_size'],
                parallel=parallel,
            )

        np.save(f'{output_path}/cache/sigma2_b_{zgrid_str}.npy', sigma2_b)
        np.save(f'{output_path}/cache/zgrid_sigma2_b_{zgrid_str}.npy', z_grid)

    # ! 4. Perform the integration calling the Julia module
    start = time.perf_counter()
    cov_ssc_3x2pt_dict_8D = cov_obj.ssc_integral_julia(
        d2CLL_dVddeltab=d2CLL_dVddeltab,
        d2CGL_dVddeltab=d2CGL_dVddeltab,
        d2CGG_dVddeltab=d2CGG_dVddeltab,
        cl_integral_prefactor=cl_integral_prefactor,
        sigma2=sigma2_b,
        z_grid=z_grid,
        integration_type=ssc_integration_type,
        probe_ordering=probe_ordering,
        num_threads=cfg['misc']['num_threads'],
    )
    print(f'SSC computed in {(time.perf_counter() - start) / 60:.2f} m')

    # in the full_curved_sky case only, sigma2_b has to be divided by fsky
    # TODO it would make much more sense to divide s2b directly...
    if which_sigma2_b == 'full_curved_sky':
        for key in cov_ssc_3x2pt_dict_8D:
            cov_ssc_3x2pt_dict_8D[key] /= mask_obj.fsky
    elif which_sigma2_b in ['polar_cap_on_the_fly', 'from_input_mask', 'flat_sky']:
        pass
    else:
        raise ValueError(f'which_sigma2_b = {which_sigma2_b} not recognized')

    cov_obj.cov_ssc_sb_3x2pt_dict_8D = cov_ssc_3x2pt_dict_8D


# ! ========================================== PyCCL ===================================
if compute_ccl_ssc:
    # Note: this z grid has to be larger than the one requested in the trispectrum
    # (z_grid_tkka in the cfg file). You can probaby use the same grid as the
    # one used in the trispectrum, but from my tests is should be
    # zmin_s2b < zmin_s2b_tkka and zmax_s2b =< zmax_s2b_tkka.
    # if zmin=0 it looks like I can have zmin_s2b = zmin_s2b_tkka
    ccl_obj.set_sigma2_b(
        z_grid=z_default_grid_ccl,  # TODO can I not just pass z_grid here?
        fsky=cfg['mask']['fsky'],
        which_sigma2_b=which_sigma2_b,
        mask_obj=mask_obj,
    )

if compute_ccl_ssc or compute_ccl_cng:
    ccl_ng_cov_terms_list = []
    if compute_ccl_ssc:
        ccl_ng_cov_terms_list.append('SSC')
    if compute_ccl_cng:
        ccl_ng_cov_terms_list.append('cNG')

    for which_ng_cov in ccl_ng_cov_terms_list:
        ccl_obj.initialize_trispectrum(which_ng_cov, probe_ordering, cfg['PyCCL'])
        ccl_obj.compute_ng_cov_3x2pt(
            which_ng_cov,
            ell_obj.ells_GC,
            mask_obj.fsky,
            integration_method=cfg['PyCCL']['cov_integration_method'],
            probe_ordering=probe_ordering,
            ind_dict=ind_dict,
        )


# ! ========================== Combine covariance terms ================================
cov_obj.build_covs(ccl_obj=ccl_obj, oc_obj=oc_obj)
cov_dict = cov_obj.cov_dict


# ! ============================ plot & tests ==========================================
with np.errstate(invalid='ignore', divide='ignore'):
    for key in cov_dict:
        fig, ax = plt.subplots(1, 2, figsize=(10, 6))
        ax[0].matshow(np.log10(cov_dict[key]))
        ax[1].matshow(sl.cov2corr(cov_dict[key]), vmin=-1, vmax=1, cmap='RdBu_r')

        plt.colorbar(ax[0].images[0], ax=ax[0], shrink=0.8)
        plt.colorbar(ax[1].images[0], ax=ax[1], shrink=0.8)
        ax[0].set_title('log10 cov')
        ax[1].set_title('corr')
        fig.suptitle(f'{key.replace("cov_", "")}', y=0.9)

for which_cov in cov_dict:
    probe = which_cov.split('_')[1]
    which_ng_cov = which_cov.split('_')[2]
    ndim = which_cov.split('_')[3]
    cov_filename = cfg['covariance']['cov_filename'].format(
        which_ng_cov=which_ng_cov, probe=probe, ndim=ndim
    )
    cov_filename = cov_filename.replace('_g_', '_G_')
    cov_filename = cov_filename.replace('_ssc_', '_SSC_')
    cov_filename = cov_filename.replace('_cng_', '_cNG_')
    cov_filename = cov_filename.replace('_tot_', '_TOT_')

    if cov_filename.endswith('.npz'):
        save_func = np.savez_compressed
    elif cov_filename.endswith('.npy'):
        save_func = np.save
    else:
        raise ValueError(
            f'the extension for cov_filename = {cov_filename} should be .npz or .npy'
        )

    save_func(f'{output_path}/{cov_filename}', cov_dict[which_cov])

    if cfg['covariance']['save_full_cov']:
        for a, b, c, d in probe_comb_idxs:
            abcd_str = (
                f'{probename_dict[a]}{probename_dict[b]}'
                f'{probename_dict[c]}{probename_dict[d]}'
            )
            cov_tot_6d = (
                cov_obj.cov_3x2pt_g_10D[a, b, c, d, ...]
                + cov_obj.cov_3x2pt_ssc_10D[a, b, c, d, ...]
                + cov_obj.cov_3x2pt_cng_10D[a, b, c, d, ...]
            )
            save_func(
                f'{output_path}/cov_{abcd_str}_G_6D',
                cov_obj.cov_3x2pt_g_10D[a, b, c, d, ...],
            )
            save_func(
                f'{output_path}/cov_{abcd_str}_SSC_6D',
                cov_obj.cov_3x2pt_ssc_10D[a, b, c, d, ...],
            )
            save_func(
                f'{output_path}/cov_{abcd_str}_cNG_6D',
                cov_obj.cov_3x2pt_cng_10D[a, b, c, d, ...],
            )
            save_func(f'{output_path}/cov_{abcd_str}_TOT_6D', cov_tot_6d)

print(f'Covariance matrices saved in {output_path}\n')

# save cfg file
with open(f'{output_path}/run_config.yaml', 'w') as yaml_file:
    yaml.dump(cfg, yaml_file, default_flow_style=False)

# save cls
sl.write_cl_tab(output_path, 'cl_ll', ccl_obj.cl_ll_3d, ell_obj.ells_WL, zbins)
sl.write_cl_tab(output_path, 'cl_gl', ccl_obj.cl_gl_3d, ell_obj.ells_XC, zbins)
sl.write_cl_tab(output_path, 'cl_gg', ccl_obj.cl_gg_3d, ell_obj.ells_GC, zbins)

# save ell values
header_list = ['ell', 'delta_ell', 'ell_lower_edges', 'ell_upper_edges']

# ells_ref, probably no need to save
# ells_2d_save = np.column_stack((
#     ell_ref_nbl32,
#     delta_l_ref_nbl32,
#     ell_edges_ref_nbl32[:-1],
#     ell_edges_ref_nbl32[1:],
# ))
# sl.savetxt_aligned(f'{output_path}/ell_values_ref.txt', ells_2d_save, header_list)

for probe in ['WL', 'GC', '3x2pt']:
    ells_2d_save = np.column_stack(
        (
            getattr(ell_obj, f'ells_{probe}'),
            getattr(ell_obj, f'delta_l_{probe}'),
            getattr(ell_obj, f'ell_edges_{probe}')[:-1],
            getattr(ell_obj, f'ell_edges_{probe}')[1:],
        )
    )
    sl.savetxt_aligned(
        f'{output_path}/ell_values_{probe}.txt', ells_2d_save, header_list
    )

if cfg['misc']['save_output_as_benchmark']:
    # some of the test quantities are not defined in some cases
    if not compute_sb_ssc:
        sigma2_b = np.array([])
        dPmm_ddeltab = np.array([])
        dPgm_ddeltab = np.array([])
        dPgg_ddeltab = np.array([])
        d2CLL_dVddeltab = np.array([])
        d2CGL_dVddeltab = np.array([])
        d2CGG_dVddeltab = np.array([])

    # better to work with empty arrays than None
    if bnt_matrix is None:
        _bnt_matrix = np.array([])

    # I don't fully remember why I don't save these
    _ell_dict = vars(ell_obj)
    # _ell_dict.pop('ell_cuts_dict')
    # _ell_dict.pop('idxs_to_delete_dict')

    import datetime

    branch, commit = sl.get_git_info()
    metadata = {
        'timestamp': datetime.datetime.now().isoformat(),
        'branch': branch,
        'commit': commit,
    }

    bench_filename = cfg['misc']['bench_filename'].format(
        g_code=cfg['covariance']['G_code'],
        ssc_code=cfg['covariance']['SSC_code'] if cfg['covariance']['SSC'] else 'None',
        cng_code=cfg['covariance']['cNG_code'] if cfg['covariance']['cNG'] else 'None',
        use_KE=str(cfg['covariance']['use_KE_approximation']),
        which_pk_responses=cfg['covariance']['which_pk_responses'],
        which_b1g_in_resp=cfg['covariance']['which_b1g_in_resp'],
    )

    if os.path.exists(f'{bench_filename}.npz'):
        raise ValueError(
            'You are trying to overwrite a benchmark file. Please rename the file or '
            'delete the existing one.'
        )

    with open(f'{bench_filename}.yaml', 'w') as yaml_file:
        yaml.dump(cfg, yaml_file, default_flow_style=False)

    np.savez_compressed(
        bench_filename,
        backup_cfg=cfg,
        ind=ind,
        z_grid=z_grid,
        z_grid_trisp=z_grid_trisp,
        k_grid=k_grid,
        k_grid_sigma2_b=k_grid_s2b_simps,
        nz_src=nz_src,
        nz_lns=nz_lns,
        **_ell_dict,
        bnt_matrix=_bnt_matrix,
        gal_bias_2d=ccl_obj.gal_bias_2d,
        mag_bias_2d=ccl_obj.mag_bias_2d,
        wf_delta=ccl_obj.wf_delta_arr,
        wf_gamma=ccl_obj.wf_gamma_arr,
        wf_ia=ccl_obj.wf_ia_arr,
        wf_mu=ccl_obj.wf_mu_arr,
        wf_lensing_arr=ccl_obj.wf_lensing_arr,
        cl_ll_3d=ccl_obj.cl_ll_3d,
        cl_gl_3d=ccl_obj.cl_gl_3d,
        cl_gg_3d=ccl_obj.cl_gg_3d,
        cl_3x2pt_5d=ccl_obj.cl_3x2pt_5d,
        sigma2_b=sigma2_b,
        dPmm_ddeltab=dPmm_ddeltab,
        dPgm_ddeltab=dPgm_ddeltab,
        dPgg_ddeltab=dPgg_ddeltab,
        d2CLL_dVddeltab=d2CLL_dVddeltab,
        d2CGL_dVddeltab=d2CGL_dVddeltab,
        d2CGG_dVddeltab=d2CGG_dVddeltab,
        **cov_dict,
        metadata=metadata,
    )

for which_cov in cov_dict:
    if '3x2pt' in which_cov and 'tot' in which_cov:
        if cfg['misc']['test_condition_number']:
            cond_number = np.linalg.cond(cov_dict[which_cov])
            print(f'Condition number of {which_cov} = {cond_number:.4e}')

        if cfg['misc']['test_cholesky_decomposition']:
            print(f'Performing Cholesky decomposition of {which_cov}...')
            try:
                np.linalg.cholesky(cov_dict[which_cov])
                print('Cholesky decomposition successful')
            except np.linalg.LinAlgError:
                print(
                    'Cholesky decomposition failed. Consider checking the condition '
                    'number or symmetry.'
                )

        if cfg['misc']['test_numpy_inversion']:
            print(f'Computing numpy inverse of {which_cov}...')
            try:
                inv_cov = np.linalg.inv(cov_dict[which_cov])
                print('Numpy inversion successful.')
                # Test correctness of inversion:
                identity_check = np.allclose(
                    np.dot(cov_dict[which_cov], inv_cov),
                    np.eye(cov_dict[which_cov].shape[0]),
                    atol=1e-9,
                    rtol=1e-7,
                )
                if identity_check:
                    print(
                        'Inverse tested successfully (M @ M^{-1} is identity). '
                        'atol=1e-9, rtol=1e-7'
                    )
                else:
                    print(
                        f'Warning: Inverse test failed for {which_cov} (M @ M^{-1} '
                        'deviates from identity). atol=0, rtol=1e-7'
                    )
            except np.linalg.LinAlgError:
                print(
                    f'Numpy inversion failed for {which_cov} : '
                    'Matrix is singular or near-singular.'
                )

        if cfg['misc']['test_symmetry']:
            if not np.allclose(
                cov_dict[which_cov], cov_dict[which_cov].T, atol=0, rtol=1e-7
            ):
                print(
                    f'Warning: Matrix {which_cov} is not symmetric. atol=0, rtol=1e-7'
                )
            else:
                print('Matrix is symmetric. atol=0, rtol=1e-7')

print(f'Finished in {(time.perf_counter() - script_start_time) / 60:.2f} minutes')


cov_rob = np.genfromtxt(
    '/home/davide/Documenti/Lavoro/Programmi/!archive/Spaceborne_bu/realspace_test/covariance_matrix_3x2_rcf_v2_gauss.mat'
)
corr_dav = sl.cov2corr(cov_obj.cov_rs_obj.cov_rs_full_2d)
corr_rob = sl.cov2corr(cov_rob)
sl.compare_arrays(corr_rob, corr_dav, log_array=False)

sl.plot_correlation_matrix(corr_rob)

elem_auto_rs = cfg['cov_real_space']['theta_bins'] * zpairs_auto
elem_cross_rs = cfg['cov_real_space']['theta_bins'] * zpairs_cross
elem_apc_rs = elem_auto_rs + elem_cross_rs
plt.axvline(elem_auto_rs, color='k', ls='--')
plt.axhline(elem_auto_rs, color='k', ls='--')
plt.axhline(elem_apc_rs, color='k', ls='--')
plt.axhline(elem_apc_rs, color='k', ls='--')
plt.title('corr RS tot')

assert False, 'stop here to compare G against Robert'<|MERGE_RESOLUTION|>--- conflicted
+++ resolved
@@ -148,12 +148,7 @@
 # ! ================================== PREPARATION =====================================
 # ! ====================================================================================
 
-<<<<<<< HEAD
-_config_path = 'config.yaml' if os.path.exists('config.yaml') else None
-cfg = load_config(_config_path)
-=======
 cfg = load_config('config.yaml')
->>>>>>> 917bba00
 
 # ! set some convenence variables, just to make things more readable
 h = cfg['cosmology']['h']
@@ -896,7 +891,6 @@
     nmt_cov_obj.cl_gg_unb_3d = cl_gg_unb_3d
 
 else:
-<<<<<<< HEAD
     nmt_obj = None
 
 
@@ -914,13 +908,6 @@
 cov_obj = sb_cov.SpaceborneCovariance(
     cfg, pvt_cfg, ell_obj, nmt_obj, bnt_matrix, cov_rs_obj
 )
-=======
-    nmt_cov_obj = None
-
-
-# !  =============================== Build Gaussian covs ===============================
-cov_obj = sb_cov.SpaceborneCovariance(cfg, pvt_cfg, ell_obj, nmt_cov_obj, bnt_matrix)
->>>>>>> 917bba00
 cov_obj.set_ind_and_zpairs(ind, zbins)
 cov_obj.consistency_checks()
 cov_obj.set_gauss_cov(
