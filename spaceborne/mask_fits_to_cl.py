
import copy
from matplotlib import pyplot as plt
import numpy as np
from astropy.io import fits
import healpy as hp
import sys

import os
ROOT = os.getenv('ROOT')
sys.path.append(f'{ROOT}/Spaceborne')
import spaceborne.cosmo_lib as cosmo_lib


def get_mask_quantities(clmask=None, mask=None, mask2=None, verbose=True):
    """Auxiliary routine to compute different mask quantities (ell,Cl,fsky) for partial sky Sij routines.

    Parameters
    ----------
    clmask : str or numpy.ndarray, default None
        Array or path to fits file containing the angular power spectrum of the mask.
        To be used when the observable(s) have a single mask.

    mask : str or numpy.ndarray, default None
        Array or path to fits file containing the mask in healpix form.
        PySSC will use hp to compute the mask power spectrum.
        It is faster to directly give clmask if you have it (particularly when calling PySSC several times).
        To be used when the observable(s) have a single mask.

    mask2 : str or numpy.ndarray, default None
        Array or path to fits file containing a potential second mask in healpix form.
        In the case where you want the covariance between observables measured on different areas of the sky.
        PySSC will use hp to compute the mask cross-spectrum.
        Again, it is faster to directly give clmask if you have it.
        If mask is set and mask2 is None, PySSC assumes that all observables share the same mask.

    verbose : bool, default False
        Verbosity of the routine.

    Returns
    -------
    tuple
        ell, cl_mask, fsky
    """
    if mask is None:  # User gives Cl(mask)
        if verbose:
            print('Using given Cls')
        if isinstance(clmask, str):
            cl_mask = hp.fitsfunc.read_cl(str(clmask))
        elif isinstance(clmask, np.ndarray):
            cl_mask = clmask
        ell = np.arange(len(cl_mask))
        lmaxofcl = ell.max()
    else:  # User gives mask as a map
        if verbose:
            print('Using given mask map')
        if isinstance(mask, str):
            map_mask = hp.read_map(mask, dtype=np.float64)
        elif isinstance(mask, np.ndarray):
            map_mask = mask
        nside = hp.pixelfunc.get_nside(map_mask)
        lmaxofcl = 2 * nside
        if mask2 is None:
            map_mask2 = copy.copy(map_mask)
        else:
            if isinstance(mask2, str):
                map_mask2 = hp.read_map(mask2, dtype=np.float64)
            elif isinstance(mask2, np.ndarray):
                map_mask2 = mask2
        cl_mask = hp.anafast(map_mask, map2=map_mask2, lmax=lmaxofcl)
        ell = np.arange(lmaxofcl + 1)

    # Compute fsky from the mask
    fsky = np.sqrt(cl_mask[0] / (4 * np.pi))
    if verbose:
        print('f_sky = %.4f' % (fsky))

    return ell, cl_mask, fsky


def find_lmax(ell, cl_mask, var_tol=0.05, debug=False):
    """Auxiliary routine to search the best lmax for all later sums on multipoles.

    Computes the smallest lmax so that we reach convergence of the variance
    ..math ::
        var = \sum_\ell  \\frac{(2\ell + 1)}{4\pi} C_\ell^{mask}

    Parameters
    ----------
    ell : array_like
        Full vector of multipoles. As large as possible of shape (nell,)
    cl_mask : array_like
        power spectrum of the mask at the supplied multipoles of shape (nell,).
    var_tol : float, default 0.05
         Float that drives the target precision for the sum over angular multipoles.
         Default is 5%. Lowering it means increasing the number of multipoles thus increasing computational time.

    Returns
    -------
    float
        lmax
    """

    assert ell.ndim == 1, 'ell must be a 1-dimensional array'
    assert cl_mask.ndim == 1, 'cl_mask must be a 1-dimensional array'
    assert len(ell) == len(cl_mask), 'ell and cl_mask must have the same size'
    lmaxofcl = ell.max()
    summand = (2 * ell + 1) / (4 * np.pi) * cl_mask
    var_target = np.sum(summand)
    # Initialisation
    lmax = 0
    var_est = np.sum(summand[:(lmax + 1)])
    while (abs(var_est - var_target) / var_target > var_tol and lmax < lmaxofcl):
        lmax = lmax + 1
        var_est = np.sum(summand[:(lmax + 1)])
        if debug:
            print('In lmax search', lmax, abs(var_est - var_target) / var_target, var_target, var_est)
    lmax = min(lmax, lmaxofcl)  # make sure we didnt overshoot at the last iteration
    return lmax


<<<<<<< HEAD
# ! generate my own polar cap
=======
>>>>>>> 58958571
def generate_polar_cap(area_deg2, nside):

    print(f'Generating a polar cap mask with area {area_deg2} deg2 and resolution nside {nside}')

    # Expected sky fraction
    fsky_expected = cosmo_lib.deg2_to_fsky(area_deg2)
    print(f"Expected f_sky: {fsky_expected}")

    # Convert the area to radians squared for the angular radius calculation
    area_rad2 = area_deg2 * (np.pi / 180)**2

    # The area of a cap is given by A = 2*pi*(1 - cos(theta)),
    # so solving for theta gives the angular radius of the cap
    theta_cap_rad = np.arccos(1 - area_rad2 / (2 * np.pi))

    # Convert the angular radius to degrees for visualization
    theta_cap_deg = np.degrees(theta_cap_rad)
    print(f"Angular radius of the cap in degrees: {theta_cap_deg}")

    # Vector pointing to the North Pole (θ=0, φ can be anything since θ=0 defines the pole)
    vec = hp.ang2vec(0, 0)
    pixels_in_cap = hp.query_disc(nside, vec, theta_cap_rad)

    # Set the pixels within the cap to 1
    mask = np.zeros(hp.nside2npix(nside))
    mask[pixels_in_cap] = 1

    # Calculate the actual sky fraction of the generated mask
    fsky_actual = np.sum(mask) / len(mask)
    print(f"Actual f_sky from the mask: {fsky_actual}")

    return mask


def mask_path_to_cl(mask_path, plot_title, coord=['C', 'E']):

    mask = hp.read_map(mask_path)
    hp.mollview(mask, coord=coord, title=plot_title, cmap='inferno_r')
    ell_mask, cl_mask, fsky = get_mask_quantities(clmask=None, mask=mask, mask2=None, verbose=True)
    nside = hp.get_nside(mask)
    print(f'nside = {nside}')
    return ell_mask, cl_mask, fsky, nside


def save_masks():
    # ! settings
    area_deg2 = 14700
    # area_deg2 = 15000
    # nside = 4096
    nside = 2048
    coord = ['C', 'E']
    # ! end settings

    # note: generate new mask with

    # Path to the FITS files
    mask_path = f'{ROOT}/common_data/mask'
    mask_lowres_path = f'{mask_path}/mask_circular_1pole_15000deg2.fits'
    mask_circular_path = f'{mask_path}/mask_circular_1pole_{area_deg2:d}deg2_nside{nside}.fits'
    mask_dr1_path = f'{mask_path}/euclid_dr1_mask.fits'
    mask_q1_path = f'{mask_path}/euclid_q1_mask.fits'
    # mask_csst_npz = np.load('/home/davide/Documenti/Lavoro/Programmi/CSSTforecasts/mask_nside4096.npz')

    # * note: to generate new mask:
    mask = generate_polar_cap(30000, nside)
    hp.mollview(mask, coord=coord, title='mask', cmap='inferno_r')
    ell_mask, cl_mask, fsky = get_mask_quantities(clmask=None, mask=mask, mask2=None, verbose=True)

    # * note: get the mask with
    # mask = hp.read_map(mask_path)
    # compute the area in steradians with
    # area_ster = mask.sum()*hp.nside2pixarea(nside)
    # and in square degrees with
    # area_deg2 = mask.sum()*hp.nside2pixarea(nside, degrees=True)

    # TODO understand why the plot is different, it's probably vec = hp.ang2vec(0, 0)

    # compute Cl(mask) and fsky computed from user input (mask(s) or clmask)
    ell_mask_circular, cl_mask_circular, fsky_circular, nside_circular = mask_path_to_cl(
        mask_circular_path, 'pole highres', coord=coord)
    ell_mask_dr1, cl_mask_dr1, fsky_dr1, nside_dr1 = mask_path_to_cl(mask_dr1_path, 'dr1', coord=coord)
    ell_mask_q1, cl_mask_q1, fsky_q1, nside_q1 = mask_path_to_cl(mask_q1_path, 'q1', coord=coord)
    ell_mask_q1, cl_mask_q1, fsky_q1, nside_q1 = mask_path_to_cl(mask_q1_path, 'q1', coord=coord)
    ell_mask_circ_5deg2, cl_mask_circ_5deg2, fsky_circ_5deg2, nside_circ_5deg2 = mask_path_to_cl(
        mask_circ_5deg2_path, '5deg2', coord=coord)

    area_deg2_circular = int(cosmo_lib.fsky_to_deg2(fsky_circular))
    area_deg2_dr1 = int(cosmo_lib.fsky_to_deg2(fsky_dr1))
    area_deg2_q1 = int(cosmo_lib.fsky_to_deg2(fsky_q1))

    area_deg2_circular = 14700 if area_deg2_circular == 14701 else area_deg2_circular

    plt.figure()
    plt.loglog(ell_mask_circular, cl_mask_circular, ls='--', label=f'high res, fsky = {fsky_circular}', alpha=0.5)
    plt.loglog(ell_mask_dr1, cl_mask_dr1, ls='--', label=f'dr1, fsky = {fsky_dr1}', alpha=0.5)
    plt.loglog(ell_mask_q1, cl_mask_q1, ls='--', label=f'q1, fsky = {fsky_q1}', alpha=0.5)
    plt.xlabel(r'$\ell$')
    plt.ylabel(r'$C_\ell^{mask}$')
    plt.legend()

    np.save(f'{mask_path}/ell_circular_1pole_{area_deg2_circular:d}deg2_nside{nside_circular}.npy', ell_mask_circular)
    np.save(f'{mask_path}/Cell_circular_1pole_{area_deg2_circular:d}deg2_nside{nside_circular}.npy', cl_mask_circular)

    np.save(f'{mask_path}/ell_DR1_{area_deg2_dr1:d}deg2_nside{nside_dr1}.npy', ell_mask_dr1)
    np.save(f'{mask_path}/Cell_DR1_{area_deg2_dr1:d}deg2_nside{nside_dr1}.npy', cl_mask_dr1)

    np.save(f'{mask_path}/ell_Q1_{area_deg2_q1:d}deg2_nside{nside_q1}.npy', ell_mask_q1)
    np.save(f'{mask_path}/Cell_Q1_{area_deg2_q1:d}deg2_nside{nside_q1}.npy', cl_mask_q1)

    np.save(f'{mask_path}/ell_circular_1pole_5deg2_nside{nside}.npy', ell_mask_circ_5deg2)
    np.save(f'{mask_path}/Cell_circular_1pole_5deg2_nside{nside}.npy', cl_mask_circ_5deg2)

    # ! csst mask, very slow to load (more than 3 GB)
    # mask_csst_full = mask_csst_npz['map_area_only']
    # map_csst_nobright = mask_csst_npz['map_remove_bright']
    # ell_csst = mask_csst_npz['l']
    # cl_mask_csst = mask_csst_npz['Cmask']
    # cl_mask_csst = hp.anafast(mask_csst_full)  # should give the same as above?
    # hp.mollview(mask_csst_full, coord=coord, cmap='inferno_r')<|MERGE_RESOLUTION|>--- conflicted
+++ resolved
@@ -119,10 +119,6 @@
     return lmax
 
 
-<<<<<<< HEAD
-# ! generate my own polar cap
-=======
->>>>>>> 58958571
 def generate_polar_cap(area_deg2, nside):
 
     print(f'Generating a polar cap mask with area {area_deg2} deg2 and resolution nside {nside}')
