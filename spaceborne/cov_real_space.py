--- conflicted
+++ resolved
@@ -13,10 +13,7 @@
 import warnings
 
 import numpy as np
-<<<<<<< HEAD
 import pandas as pd
-=======
->>>>>>> 502ef26a
 import pyccl as ccl
 import pylevin as levin
 from joblib import Parallel, delayed
@@ -24,10 +21,7 @@
 from tqdm import tqdm
 from pprint import pprint
 
-<<<<<<< HEAD
-=======
 from spaceborne import constants
->>>>>>> 502ef26a
 from spaceborne import sb_lib as sl
 
 warnings.filterwarnings(
@@ -58,71 +52,6 @@
         raise ValueError('mu must be one of {0,2,4}.')
 
 
-<<<<<<< HEAD
-# def kmu_nobessel(ell, thetal, thetau, mu):
-#     """Returns the prefactors and corresponding Bessel orders for given mu and nu,
-#     including the subtraction of bin edges (b_mu(ell * theta_u) - b_mu(ell * theta_l)).
-
-#     Parameters
-#     ----------
-#     mu, nu : int
-#         Orders of the kernel.
-#     ell : float or array
-#         Multipole values.
-#     theta_l, theta_u : float
-#         Lower and upper bin edges.
-
-#     Returns
-#     -------
-#     list of tuples
-#         Each tuple contains (prefactor, bessel_order_mu, bessel_order_nu).
-
-#     """
-
-#     def b_mu_nobessel(x, mu):
-#         """Implements the piecewise definition of the bracketed term b_mu(x)
-#         from Eq. (E.2) in Joachimi et al. (2008).
-#         These are just the results of
-#         \int_{\theta_l}^{\theta_u} d\theta \theta J_\mu(\ell \theta)
-#         """
-#         if mu == 0:
-#             return x * sl.j1(x)
-#         elif mu == 2:
-#             return -x * sl.j1(x) - 2.0 * sl.j0(x)
-#         elif mu == 4:
-#             # be careful with x=0!
-#             return (x - 8.0 / x) * sl.j1(x) - 8.0 * sl.j2(x)
-#         else:
-#             raise ValueError('mu must be one of {0,2,4}.')
-
-#     def b_mu_nobessel(mu):
-#         """Returns (prefactor, bessel_order) pairs for a given mu."""
-#         if mu == 0:
-#             return [(1.0, 1)]  # x J1(x)
-#         elif mu == 2:
-#             return [(-1.0, 1), (-2.0, 0)]  # -x J1(x) - 2 J0(x)
-#         elif mu == 4:
-#             return [(1.0, 1), (-8.0, 2)]  # (x - 8/x) J1(x) - 8 J2(x)
-#         else:
-#             raise ValueError('mu must be one of {0,2,4}.')
-
-#     # Compute b_mu at both bin edges
-#     b_mu = b_mu(ell * theta, mu)
-#     b_nu = b_mu(ell * theta, nu)
-
-#     # Compute all possible combinations of terms
-#     combined_terms = []
-#     for pref_mu, j_mu in b_mu_nobessel(mu):
-#         for pref_nu, j_nu in b_mu_nobessel(nu):
-#             prefactor = (
-#                 (pref_mu * pref_nu)
-#                 * (b_mu_upper - b_mu_lower)
-#                 * (b_nu_upper - b_nu_lower)
-#             )
-#             combined_terms.append((prefactor, j_mu, j_nu))
-
-#     return combined_terms
-=======
 def b_mu_nobessel(x, mu):
     """same as b_mu but returning the *order* of the Bessel functions"""
     if mu == 0:
@@ -134,7 +63,6 @@
         return [((x - 8.0 / x), 1), (-8.0, 2)]
     else:
         raise ValueError('mu must be one of {0,2,4}.')
->>>>>>> 502ef26a
 
 
 def k_mu(ell, thetal, thetau, mu):
@@ -147,12 +75,6 @@
     return prefactor * (b_mu(ell * thetau, mu) - b_mu(ell * thetal, mu))
 
 
-<<<<<<< HEAD
-def project_ellspace_cov_vec_2d(  # fmt: skip
-    theta_1_l, theta_1_u, mu,
-    theta_2_l, theta_2_u, nu,
-    Amax, ell2_values, ell1_values, cov_ell
-=======
 def k_mu_nobessel(ell, thetal, thetau, mu):
     """
     Generates a list of decomposed terms for the kernel K_μ.
@@ -196,31 +118,12 @@
     return product_terms
 
 
-# theta_edges_fine = np.linspace(50, 200, 40)
-# theta_1_ix = 0
-# mu = 0
-# nu = 4
-# theta_l = theta_edges_fine[theta_1_ix]
-# theta_u = theta_edges_fine[theta_1_ix + 1]
-# ell = 10
-
-# k_mu_terms = k_mu_nobessel(ell, theta_l, theta_u, mu)
-# k_nu_terms = k_mu_nobessel(ell, theta_l, theta_u, nu)
-
-# kmuknu = kmuknu_nobessel(k_mu_terms, k_nu_terms)
-# pprint(k_mu_terms)
-# pprint(kmuknu)
-# print(f'{len(kmuknu) = }')
-
-# assert False
-
 
 # ! __ = 'no longer used'
 def __project_ellspace_cov_vec_2d(
     theta_1_l, theta_1_u, mu,                           
     theta_2_l, theta_2_u, nu,                           
     Amax, ell2_values, ell1_values, cov_ell             
->>>>>>> 502ef26a
 ):  # fmt: skip
     """This version is fully vectorized"""
 
@@ -249,17 +152,10 @@
     return cov_elem
 
 
-<<<<<<< HEAD
-def project_ellspace_cov_vec_1d(  # fmt: skip
+def __project_ellspace_cov_vec_1d(
     theta_1_l, theta_1_u, mu,
     theta_2_l, theta_2_u, nu,
     Amax, ell1_values, ell2_values, cov_ell_diag,
-=======
-def __project_ellspace_cov_vec_1d(
-    theta_1_l, theta_1_u, mu,                               
-    theta_2_l, theta_2_u, nu,                               
-    Amax, ell1_values, ell2_values, cov_ell_diag,           
->>>>>>> 502ef26a
 ):  # fmt: skip
     """This version is vectorized anly along ell1"""
 
@@ -283,17 +179,10 @@
     return cov_elem
 
 
-<<<<<<< HEAD
-def project_hs_cov_simps(  # fmt: skip
+def __project_hs_cov_simps(
     theta_1_l, theta_1_u, mu, theta_2_l, theta_2_u, nu,
     zi, zj, zk, zl,
     Amax, ell1_values, ell2_values, cov_ell,
-=======
-def __project_hs_cov_simps(
-    theta_1_l, theta_1_u, mu, theta_2_l, theta_2_u, nu, 
-    zi, zj, zk, zl,                                             
-    Amax, ell1_values, ell2_values, cov_ell,                    
->>>>>>> 502ef26a
 ):  # fmt: skip
     # def integrand_func(ell1, ell2, cov_ell):
     #     kmu = k_mu(ell1, theta_1_l, theta_1_u, mu)
@@ -333,17 +222,10 @@
     return cov_elem
 
 
-<<<<<<< HEAD
-def project_ellspace_cov_helper(    # fmt: skip
-    theta_1_ix, theta_2_ix, mu, nu,
-    zij, zkl, ind_ab, ind_cd,
-    Amax, ell1_values, ell2_values, cov_ell,
-=======
 def __project_ellspace_cov_helper(    # fmt: skip
     self, theta_1_ix, theta_2_ix, mu, nu,    
     zij, zkl, ind_ab, ind_cd,   
     Amax, ell1_values, ell2_values, cov_ell,   
->>>>>>> 502ef26a
 ):  # fmt: skip
     # TODO unify helper funcs
 
@@ -356,21 +238,12 @@
     zk, zl = ind_cd[zkl, :]
 
     return (theta_1_ix, theta_2_ix, zi, zj, zk, zl,  # fmt: skip
-<<<<<<< HEAD
-        project_hs_cov_simps(
-            theta_1_l, theta_1_u, mu,
-            theta_2_l, theta_2_u, nu,
-            zi, zj, zk, zl,
-            Amax, ell1_values, ell2_values, cov_ell,
-        ),
-=======
         __project_hs_cov_simps( 
             theta_1_l, theta_1_u, mu, 
             theta_2_l, theta_2_u, nu, 
             zi, zj, zk, zl, 
             Amax, ell1_values, ell2_values, cov_ell, 
         ), 
->>>>>>> 502ef26a
     )  # fmt: skip
 
 
@@ -383,76 +256,6 @@
     theta_2_u = self.theta_edges_fine[theta_2_ix + 1]
 
     return (theta_1_ix, theta_2_ix,  # fmt: skip
-<<<<<<< HEAD
-        project_ellspace_cov_vec_1d(
-            theta_1_l, theta_1_u, mu,
-            theta_2_l, theta_2_u, nu,
-            Amax, ell1_values, ell2_values, cov_ell,
-        ),
-    )  # fmt: skip
-
-
-def cov_sn_rs(probe_a_ix, probe_b_ix, probe_c_ix, probe_d_ix, mu, nu):
-    # TODO generalize to different n(z)
-    npair_arr = np.zeros((nbt, zbins, zbins))
-    for theta_ix in range(nbt):
-        for zi in range(zbins):
-            for zj in range(zbins):
-                theta_1_l = theta_edges[theta_ix]
-                theta_1_u = theta_edges[theta_ix + 1]
-                npair_arr[theta_ix, zi, zj] = get_npair(
-                    theta_1_u,
-                    theta_1_l,
-                    survey_area_sr,
-                    n_eff_lens[zi],
-                    n_eff_lens[zj],
-                )
-
-    delta_mu_nu = 1.0 if (mu == nu) else 0.0
-    delta_theta = np.eye(nbt)
-    t_arr = t_sn(probe_a_ix, probe_b_ix, probe_c_ix, probe_d_ix, zbins, sigma_eps_i)
-
-    cov_sn_sb_6d = (
-        delta_mu_nu
-        * delta_theta[:, :, None, None, None, None]
-        * (
-            get_delta_tomo(probe_a_ix, probe_c_ix)[None, None, :, None, :, None]
-            * get_delta_tomo(probe_b_ix, probe_d_ix)[None, None, None, :, None, :]
-            + get_delta_tomo(probe_a_ix, probe_d_ix)[None, None, :, None, None, :]
-            * get_delta_tomo(probe_b_ix, probe_c_ix)[None, None, None, :, :, None]
-        )
-        * t_arr[None, None, :, None, :, None]
-        / npair_arr[None, :, :, :, None, None]
-    )
-    return cov_sn_sb_6d
-
-
-def cov_parallel_helper(
-    theta_1_ix, theta_2_ix, mu, nu, zij, zkl, ind_ab, ind_cd, func, **kwargs
-):
-    theta_1_l = theta_edges[theta_1_ix]
-    theta_1_u = theta_edges[theta_1_ix + 1]
-    theta_2_l = theta_edges[theta_2_ix]
-    theta_2_u = theta_edges[theta_2_ix + 1]
-
-    zi, zj = ind_ab[zij, :]
-    zk, zl = ind_cd[zkl, :]
-
-    return (  # fmt: skip
-        theta_1_ix, theta_2_ix, zi, zj, zk, zl, func(
-            theta_1_l=theta_1_l, theta_1_u=theta_1_u, mu=mu,
-            theta_2_l=theta_2_l, theta_2_u=theta_2_u, nu=nu,
-            zi=zi, zj=zj, zk=zk, zl=zl,
-            **kwargs,
-        ),
-    )  # fmt: skip
-
-
-def cov_sva_rs(  # fmt: skip
-    theta_1_l, theta_1_u, mu, theta_2_l, theta_2_u, nu,
-    zi, zj, zk, zl, probe_a_ix, probe_b_ix, probe_c_ix, probe_d_ix,
-    cl_5d, Amax, ell_values
-=======
         __project_ellspace_cov_vec_1d(  
             theta_1_l, theta_1_u, mu,  
             theta_2_l, theta_2_u, nu,  
@@ -466,7 +269,6 @@
     theta_1_l, theta_1_u, mu, theta_2_l, theta_2_u, nu,  
     zi, zj, zk, zl, probe_a_ix, probe_b_ix, probe_c_ix, probe_d_ix,  
     cl_5d, Amax, ell_values  
->>>>>>> 502ef26a
 ):  # fmt: skip
     """Computes a single entry of the real-space Gaussian SVA (sample variance)
     part of the covariance matrix.
@@ -492,110 +294,10 @@
     return cov_elem
 
 
-<<<<<<< HEAD
-def cov_mix_rs(   # fmt: skip
-    theta_1_l, theta_1_u, mu, theta_2_l, theta_2_u, nu,
-    ell_values, cl_5d,
-    probe_a_ix, probe_b_ix, probe_c_ix, probe_d_ix, zi, zj, zk, zl,
-    Amax, integration_method='simps',
-):  # fmt: skip
-    def integrand_func(ell, cl_ij):
-        kmu = k_mu(ell, theta_1_l, theta_1_u, mu)
-        knu = k_mu(ell, theta_2_l, theta_2_u, nu)
-        return ell * kmu * knu * cl_ij
-
-    def integrand_scalar(ell, cl_ij):
-        # Interpolate the value of cl_ij at the current ell value:
-        cl_val = np.interp(ell, ell_values, cl_ij)
-        kmu = k_mu(ell, theta_1_l, theta_1_u, mu)
-        knu = k_mu(ell, theta_2_l, theta_2_u, nu)
-        return ell * kmu * knu * cl_val
-
-    # I write the indices as in Robert's paper
-    def get_prefac(probe_b_ix, probe_d_ix, zj, zn):
-        prefac = (
-            get_delta_tomo(probe_b_ix, probe_d_ix)[zj, zn]
-            * t_mix(probe_b_ix, zbins, sigma_eps_i)[zj]
-            / (2 * np.pi * n_eff_2d[probe_b_ix, zj] * srtoarcmin2 * Amax)
-        )
-        return prefac
-
-    # TODO generalize to different survey areas (max(Aij, Akl))
-    # TODO sigma_eps_i should be a vector of length zbins
-    # permutations should be performed as done in the SVA function
-    prefac_1 = get_prefac(probe_a_ix, probe_c_ix, zi, zk)
-    prefac_2 = get_prefac(probe_b_ix, probe_d_ix, zj, zl)
-    prefac_3 = get_prefac(probe_a_ix, probe_d_ix, zi, zl)
-    prefac_4 = get_prefac(probe_b_ix, probe_c_ix, zj, zk)
-
-    if integration_method == 'simps':
-        # as done in the SVA function
-        integrand_1 = integrand_func(
-            ell_values, cl_5d[probe_a_ix, probe_c_ix, :, zi, zk]
-        )
-        integrand_2 = integrand_func(
-            ell_values, cl_5d[probe_b_ix, probe_d_ix, :, zj, zl]
-        )
-        integrand_3 = integrand_func(
-            ell_values, cl_5d[probe_a_ix, probe_d_ix, :, zi, zl]
-        )
-        integrand_4 = integrand_func(
-            ell_values, cl_5d[probe_b_ix, probe_c_ix, :, zj, zk]
-        )
-
-        integral_1 = simps(y=integrand_1, x=ell_values)
-        integral_2 = simps(y=integrand_2, x=ell_values)
-        integral_3 = simps(y=integrand_3, x=ell_values)
-        integral_4 = simps(y=integrand_4, x=ell_values)
-
-    elif integration_method == 'quad':
-        integral_1 = quad_vec(
-            integrand_scalar,
-            ell_values[0],
-            ell_values[-1],
-            args=(cl_5d[probe_a_ix, probe_c_ix, :, zi, zk],),
-        )[0]
-        integral_2 = quad_vec(
-            integrand_scalar,
-            ell_values[0],
-            ell_values[-1],
-            args=(cl_5d[probe_b_ix, probe_d_ix, :, zj, zl],),
-        )[0]
-        integral_3 = quad_vec(
-            integrand_scalar,
-            ell_values[0],
-            ell_values[-1],
-            args=(cl_5d[probe_a_ix, probe_d_ix, :, zi, zl],),
-        )[0]
-        integral_4 = quad_vec(
-            integrand_scalar,
-            ell_values[0],
-            ell_values[-1],
-            args=(cl_5d[probe_b_ix, probe_c_ix, :, zj, zk],),
-        )[0]
-
-    else:
-        raise ValueError(f'integration_method {integration_method} not recognized.')
-
-    return (
-        prefac_1 * integral_1
-        + prefac_2 * integral_2
-        + prefac_3 * integral_3
-        + prefac_4 * integral_4
-    )
-
-
-def cov_g_mix_real_new(  # fmt: skip
-    theta_1_l, theta_1_u, mu, theta_2_l, theta_2_u, nu,
-    ell_values, cl_5d, probe_a_ix, probe_b_ix, probe_c_ix, probe_d_ix,
-    zi, zj, zk, zl, Amax,
-    integration_method='simps',
-=======
 def cov_mix_simps(
     self, theta_1_l, theta_1_u, mu, theta_2_l, theta_2_u, nu,  
     ell_values, cl_5d, probe_a_ix, probe_b_ix, probe_c_ix, probe_d_ix,  
     zi, zj, zk, zl, Amax  
->>>>>>> 502ef26a
 ):  # fmt: skip
     """This function accepts self as an argument, but it's not a class method"""
 
@@ -749,16 +451,10 @@
         raise ValueError(f'Invalid probe index: {probe_ix}. Expected 0, 1, 2, or 3.')
 
 
-<<<<<<< HEAD
-def integrate_bessel_single_wrapper(cov_2d, mu, ell, theta_centers, n_jobs):
-    """cov_2d must have the first axis corresponding to the ell values),
-    the second to the flattened remaining dimensions
-=======
 def integrate_bessel_single_wrapper(
     cov_2d, mu, ell, theta_centers, n_jobs, 
     logx, logy, n_sub, diagonal, n_bisec_max, rel_acc, boost_bessel, verbose,
 ):  # fmt: skip
->>>>>>> 502ef26a
     """
     assert cov_2d.ndim == 2, 'the input integrand must be 2D'
 
@@ -803,113 +499,6 @@
     return result_levin
 
 
-<<<<<<< HEAD
-def oc_cov_list_to_array(oc_output_path):
-    probe_idx_dict_ell = {
-        'm': 0,
-        'g': 1,
-    }
-
-    # set df column names
-    with open(oc_output_path) as file:
-        header = (
-            file.readline().strip()
-        )  # Read the first line and strip newline characters
-    header_list = re.split(
-        '\t', header.strip().replace('\t\t', '\t').replace('\t\t', '\t')
-    )
-    column_names = header_list
-
-    print('Loading OC ell and z values...')
-    data = pd.read_csv(oc_output_path, usecols=['ell1', 'tomoi'], sep='\s+')
-    ells_oc_load = data['ell1'].unique()
-    tomoi_oc_load = data['tomoi'].unique()
-
-    cov_ell_indices = {ell_out: idx for idx, ell_out in enumerate(ells_oc_load)}
-    # SB tomographic indices start from 0
-    subtract_one = False
-    if min(tomoi_oc_load) == 1:
-        subtract_one = True
-
-    # import .list covariance file
-    shape = (n_probes_hs, n_probes_hs, n_probes_hs, n_probes_hs, # fmt: skip
-            nbl, nbl, zbins, zbins, zbins, zbins)  # fmt: skip
-    cov_g_oc_3x2pt_10D = np.zeros(shape)
-    cov_sva_oc_3x2pt_10D = np.zeros(shape)
-    cov_mix_oc_3x2pt_10D = np.zeros(shape)
-    cov_sn_oc_3x2pt_10D = np.zeros(shape)
-    cov_ssc_oc_3x2pt_10D = np.zeros(shape)
-    # cov_cng_oc_3x2pt_10D = np.zeros(shape)
-    # cov_tot_oc_3x2pt_10D = np.zeros(shape)
-
-    print(f'Loading OneCovariance output from \n{oc_output_path}')
-    for df_chunk in pd.read_csv(
-        oc_output_path,
-        sep='\s+',
-        names=column_names,
-        skiprows=1,
-        chunksize=df_chunk_size,
-    ):
-        probe_idx_a = df_chunk['#obs'].str[0].map(probe_idx_dict_ell).values
-        probe_idx_b = df_chunk['#obs'].str[1].map(probe_idx_dict_ell).values
-        probe_idx_c = df_chunk['#obs'].str[2].map(probe_idx_dict_ell).values
-        probe_idx_d = df_chunk['#obs'].str[3].map(probe_idx_dict_ell).values
-
-        # Map 'ell' values to their corresponding indices
-        ell1_idx = df_chunk['ell1'].map(cov_ell_indices).values
-        ell2_idx = df_chunk['ell2'].map(cov_ell_indices).values
-
-        # Compute z indices
-        if subtract_one:
-            z_indices = df_chunk[['tomoi', 'tomoj', 'tomok', 'tomol']].sub(1).values
-        else:
-            z_indices = df_chunk[['tomoi', 'tomoj', 'tomok', 'tomol']].values
-
-        # Vectorized assignment to the arrays
-        index_tuple = (  # fmt: skip
-            probe_idx_a, probe_idx_b, probe_idx_c, probe_idx_d,
-            ell1_idx, ell2_idx,
-            z_indices[:, 0], z_indices[:, 1], z_indices[:, 2], z_indices[:, 3],
-        )  # fmt: skip
-
-        cov_sva_oc_3x2pt_10D[index_tuple] = df_chunk['covg sva'].values
-        cov_mix_oc_3x2pt_10D[index_tuple] = df_chunk['covg mix'].values
-        cov_sn_oc_3x2pt_10D[index_tuple] = df_chunk['covg sn'].values
-        cov_g_oc_3x2pt_10D[index_tuple] = (
-            df_chunk['covg sva'].values
-            + df_chunk['covg mix'].values
-            + df_chunk['covg sn'].values
-        )
-        cov_ssc_oc_3x2pt_10D[index_tuple] = df_chunk['covssc'].values
-        # cov_cng_oc_3x2pt_10D[index_tuple] = df_chunk['covng'].values
-        # cov_tot_oc_3x2pt_10D[index_tuple] = df_chunk['cov'].values
-
-    covs_10d = [
-        cov_sva_oc_3x2pt_10D,
-        cov_mix_oc_3x2pt_10D,
-        cov_sn_oc_3x2pt_10D,
-        cov_g_oc_3x2pt_10D,
-        cov_ssc_oc_3x2pt_10D,
-        # cov_cng_oc_3x2pt_10D,
-        # cov_tot_oc_3x2pt_10D
-    ]
-
-    for cov_10d in covs_10d:
-        cov_10d[0, 0, 1, 1] = deepcopy(
-            np.transpose(cov_10d[1, 1, 0, 0], (1, 0, 4, 5, 2, 3))
-        )
-        cov_10d[1, 0, 0, 0] = deepcopy(
-            np.transpose(cov_10d[0, 0, 1, 0], (1, 0, 4, 5, 2, 3))
-        )
-        cov_10d[1, 0, 1, 1] = deepcopy(
-            np.transpose(cov_10d[1, 1, 1, 0], (1, 0, 4, 5, 2, 3))
-        )
-
-    return covs_10d
-
-
-=======
->>>>>>> 502ef26a
 def dl1dl2_bessel_wrapper(
     cov_hs: np.ndarray,
     mu: int,
@@ -920,12 +509,8 @@
     n_jobs: int,
     levin_prec_kw: dict,
 ):
-<<<<<<< HEAD
-    """Wrapper function to compute the double Bessel integral of the form
-=======
     r"""
     Wrapper function to compute the double Bessel integral of the form
->>>>>>> 502ef26a
     \int d\ell_1 * \ell_1 * J_mu(\theta_1 \ell_1) *
     \int d\ell_2 * \ell_2 * J_nu(\theta_2 \ell_2) *
     integrand(\ell_1, \ell_2)
@@ -1150,36 +735,6 @@
         ell_2=np.array([ord_bes_2], dtype=int),
         result=result_levin,
     )
-<<<<<<< HEAD
-    for zi in range(zbins)
-]
-
-# plot as a function of comoving distance (just because it's quicker)
-# for zi in range(zbins):
-#     plt.plot(gc_ker[zi].get_kernel()[1][0], gc_ker[zi].get_kernel()[0][0])
-# for zi in range(zbins):
-#     plt.plot(wl_ker[zi].get_kernel()[1][0], wl_ker[zi].get_kernel()[0][0])
-
-cl_gg_3d = np.zeros((nbl, zbins, zbins))
-cl_gl_3d = np.zeros((nbl, zbins, zbins))
-cl_ll_3d = np.zeros((nbl, zbins, zbins))
-print('Computing Cls...')
-for zi in tqdm(range(zbins)):
-    for zj in range(zbins):
-        cl_gg_3d[:, zi, zj] = ccl.angular_cl(  # fmt: skip
-            cosmo, gc_ker[zi], gc_ker[zj], ell_values,
-            limber_integration_method='spline'
-        )  # fmt: skip
-        cl_gl_3d[:, zi, zj] = ccl.angular_cl(  # fmt: skip
-            cosmo, gc_ker[zi], wl_ker[zj], ell_values,
-            limber_integration_method='spline'
-        )  # fmt: skip
-        cl_ll_3d[:, zi, zj] = ccl.angular_cl(  # fmt: skip
-            cosmo, wl_ker[zi], wl_ker[zj], ell_values,
-            limber_integration_method='spline'
-        )  # fmt: skip
-=======
->>>>>>> 502ef26a
 
     # Return the flat 1D array of results
     return result_levin[0]
@@ -1365,21 +920,6 @@
             (1, 1, 1, 1): ('gggg',),
             (1, 1, 1, 0): ('gggm',),
         }
-<<<<<<< HEAD
-        results = Parallel(n_jobs=n_jobs)(  # fmt: skip
-            delayed(cov_parallel_helper)(
-                theta_1_ix=theta_1_ix, theta_2_ix=theta_2_ix, mu=mu, nu=nu,
-                zij=zij, zkl=zkl, ind_ab=ind_ab, ind_cd=ind_cd,
-                func=cov_sva_rs,
-                **kwargs,
-            )
-            for theta_1_ix in tqdm(range(nbt))
-            for theta_2_ix in range(nbt)
-            for zij in range(zpairs_ab)
-            for zkl in range(zpairs_cd)
-        )  # fmt: skip
-=======
->>>>>>> 502ef26a
 
         self.probes_toloop = []
 
@@ -1676,44 +1216,6 @@
             symmetrize_output_cd=False,
         )
 
-<<<<<<< HEAD
-    elif term == 'gauss_ell':
-        print('Projecting ell-space Gaussian covariance...')
-        start = time.time()
-
-        # compute ell-space G cov al volo
-        # build noise vector
-        noise_3x2pt_4d = sl.build_noise(
-            zbins,
-            n_probes=n_probes_hs,
-            sigma_eps2=(sigma_eps_i * np.sqrt(2)) ** 2,
-            ng_shear=n_eff_src,
-            ng_clust=n_eff_lens,
-        )
-
-        # expand the noise array along the ell axis
-        noise_5d = np.repeat(noise_3x2pt_4d[:, :, None, :, :], nbl, axis=2)
-
-        # ! no delta_ell!!
-        delta_ell = np.ones_like(ell_values + 1)
-
-        # with sl.timer('covariance_einsum_v3 %.3f s '):
-        cov_sva_sb_hs_10d, cov_sn_sb_hs_10d, cov_mix_sb_hs_10d = sl.covariance_einsum(
-            cl_5d,
-            noise_5d,
-            fsky,
-            ell_values,
-            delta_ell,
-            split_terms=True,
-            return_only_diagonal_ells=True,
-        )
-
-        covs_oc_hs_npz = np.load(f'{covs_oc_path}/covs_oc_10D.npz')
-        cov_sva_oc_hs_10d = covs_oc_hs_npz['cov_sva_oc_3x2pt_10D']
-        cov_mix_oc_hs_10d = covs_oc_hs_npz['cov_mix_oc_3x2pt_10D']
-        cov_sn_oc_hs_10d = covs_oc_hs_npz['cov_sn_oc_3x2pt_10D']
-        cov_g_oc_hs_10d = covs_oc_hs_npz['cov_g_oc_3x2pt_10D']
-=======
         return cov_rs_6d
 
     def levin_binavg_helper(self, integrand_2d, mu, nu, zpairs_ab, zpairs_cd):
@@ -1739,22 +1241,14 @@
                 product_expansion = kmuknu_nobessel(k_mu_terms, k_nu_terms)
 
                 cov_pq_element = np.zeros(result_shape)
->>>>>>> 502ef26a
 
                 # Loop over each term in the kernel expansion
                 for term in product_expansion:
                     const_coeff, n1, theta1, n2, theta2 = term
 
-<<<<<<< HEAD
-        cov_g_hs_6d = (
-            cov_sva_sb_hs_10d[probe_a_ix, probe_b_ix, probe_c_ix, probe_d_ix]
-            + cov_mix_sb_hs_10d[probe_a_ix, probe_b_ix, probe_c_ix, probe_d_ix]
-        )
-=======
                     # Apply the constant coefficient from the kernel expansion
                     # Apply the constant coefficient from the kernel expansion
                     term_integrand_for_bessel = integrand_2d * const_coeff[:, None]
->>>>>>> 502ef26a
 
                     # Integrate this term using the new single bessel pair function
                     result_levin_1d = integrate_single_bessel_pair(
@@ -2004,52 +1498,6 @@
         #     cov_ssc_oc_3x2pt_10D=cov_ssc_oc_3x2pt_10D,
         # )
 
-<<<<<<< HEAD
-        covs_oc_hs_npz = np.load(f'{covs_oc_path}/covs_oc_10D.npz')
-        cov_ssc_oc_3x2pt_10d = covs_oc_hs_npz['cov_ssc_oc_3x2pt_10D']
-        cov_cng_oc_3x2pt_10d = covs_oc_hs_npz['cov_ng_oc_3x2pt_10D']
-
-        if term == 'ssc':
-            cov_ng_oc_3x2pt_10d = cov_ssc_oc_3x2pt_10d
-            norm = 4 * np.pi**2
-        elif term == 'cng':
-            cov_ng_oc_3x2pt_10d = cov_cng_oc_3x2pt_10d
-            norm = 4 * np.pi**2 * Amax
-
-        # project it to real space using Levin
-        cov_ng_oc_hs_6d = cov_ng_oc_3x2pt_10d[
-            probe_a_ix, probe_b_ix, probe_c_ix, probe_d_ix, ...
-        ]
-
-        cov_ng_sb_6d = dl1dl2_bessel_wrapper(
-            cov_hs=cov_ng_oc_hs_6d,
-            mu=mu,
-            nu=nu,
-            ells=ell_values,
-            thetas=theta_centers,
-            n_jobs=n_jobs_lv,
-        )
-        cov_ng_sb_6d /= norm  # TODO Amax still missing
-
-    # ! ======================================= ONECOVARIANCE ==========================
-    oc_path = '/home/davide/Documenti/Lavoro/Programmi/Spaceborne/tests/realspace_test'
-    cl_ll_ascii_filename = 'Cell_ll_realsp'
-    cl_gl_ascii_filename = 'Cell_gl_realsp'
-    cl_gg_ascii_filename = 'Cell_gg_realsp'
-    sl.write_cl_ascii(oc_path, cl_ll_ascii_filename, cl_ll_3d, ell_values, zbins)
-    sl.write_cl_ascii(oc_path, cl_gl_ascii_filename, cl_gl_3d, ell_values, zbins)
-    sl.write_cl_ascii(oc_path, cl_gg_ascii_filename, cl_gg_3d, ell_values, zbins)
-
-    # set df column names
-    with open(f'{oc_path}/{cov_list_name}.dat') as file:
-        header = (
-            file.readline().strip()
-        )  # Read the first line and strip newline characters
-    header_list = re.split(
-        '\t', header.strip().replace('\t\t', '\t').replace('\t\t', '\t')
-    )
-    column_names = header_list
-=======
         # covs_oc_hs_npz = np.load(f'{covs_oc_path}/covs_oc_10D.npz')
         # cov_ssc_oc_3x2pt_10D = covs_oc_hs_npz['cov_ssc_oc_3x2pt_10D']
         # cov_cng_oc_3x2pt_10D = covs_oc_hs_npz['cov_ng_oc_3x2pt_10D']
@@ -2058,7 +1506,6 @@
             # TODO this is yet to be checked
             # TODO this has to be computed on a sufficiently fine ell grid, may pose
             # memory issues?
->>>>>>> 502ef26a
 
             # set normalization depending on the term
             norm = 4 * np.pi**2
@@ -2084,50 +1531,7 @@
             )
             cov_ng_rs_6d /= norm
 
-<<<<<<< HEAD
-    thetas_oc_load = data['theta1'].unique()
-    thetas_oc_load_rad = np.deg2rad(thetas_oc_load / 60)
-    cov_theta_indices = {theta_out: idx for idx, theta_out in enumerate(thetas_oc_load)}
-    nbt_oc = len(thetas_oc_load)
-
-    # sl.compare_funcs(
-    #     None,
-    #     {'thetas_oc': thetas_oc_load_rad,
-    #      'thetas_sb': theta_centers},
-    #     plt_kw={'marker': '.'},
-    # )
-
-    # SB tomographic indices start from 0
-    tomoi_oc_load = data['tomoi'].unique()
-    subtract_one = False
-    if min(tomoi_oc_load) == 1:
-        subtract_one = True
-
-    # ! import .list covariance file
-    shape = (n_probes_rs, n_probes_rs, nbt_oc, nbt_oc, zbins, zbins, zbins, zbins)
-    cov_g_oc_3x2pt_8d = np.zeros(shape)
-    cov_sva_oc_3x2pt_8d = np.zeros(shape)
-    cov_mix_oc_3x2pt_8d = np.zeros(shape)
-    cov_sn_oc_3x2pt_8d = np.zeros(shape)
-    cov_ssc_oc_3x2pt_8d = np.zeros(shape)
-    cov_cng_oc_3x2pt_8d = np.zeros(shape)
-    # cov_tot_oc_3x2pt_8D = np.zeros(shape)
-
-    print(f'Loading OneCovariance output from {cov_list_name}.dat file...')
-    start = time.perf_counter()
-    for df_chunk in pd.read_csv(
-        f'{oc_path}/{cov_list_name}.dat',
-        sep='\s+',
-        names=column_names,
-        skiprows=1,
-        chunksize=df_chunk_size,
-    ):
-        # Vectorize the extraction of probe indices
-        probe_idx = df_chunk['#obs'].str[:].map(probe_idx_dict_short_oc).values
-        probe_idx_arr = np.array(probe_idx.tolist())  # now shape is (N, 4)
-=======
             setattr(self, f'cov_{term}_rs_6d', cov_ng_rs_6d)
->>>>>>> 502ef26a
 
         # ! bin sb cov 2d
         if self.nbt_coarse != self.nbt_fine:
@@ -2145,96 +1549,10 @@
             # cast to list to avoid problems due do "recycling" the generator
             zijkl_comb = list(itertools.product(range(self.zbins), repeat=4))
 
-<<<<<<< HEAD
-        cov_sva_oc_3x2pt_8d[index_tuple] = df_chunk['covg sva'].values
-        cov_mix_oc_3x2pt_8d[index_tuple] = df_chunk['covg mix'].values
-        cov_sn_oc_3x2pt_8d[index_tuple] = df_chunk['covg sn'].values
-        cov_g_oc_3x2pt_8d[index_tuple] = (
-            df_chunk['covg sva'].values
-            + df_chunk['covg mix'].values
-            + df_chunk['covg sn'].values
-        )
-        cov_ssc_oc_3x2pt_8d[index_tuple] = df_chunk['covssc'].values
-        cov_cng_oc_3x2pt_8d[index_tuple] = df_chunk['covng'].values
-        # cov_tot_oc_3x2pt_8D[index_tuple] = df_chunk['cov'].values
-
-    covs_8d = [
-        cov_sva_oc_3x2pt_8d,
-        cov_mix_oc_3x2pt_8d,
-        cov_sn_oc_3x2pt_8d,
-        cov_g_oc_3x2pt_8d,
-        cov_ssc_oc_3x2pt_8d,
-        cov_cng_oc_3x2pt_8d,
-        # cov_tot_oc_3x2pt_8D
-    ]
-
-    # for cov_8d in covs_8d:
-    #     cov_8d[0, 0, 1, 1] = deepcopy(
-    #         np.transpose(cov_8d[1, 1, 0, 0], (1, 0, 4, 5, 2, 3))
-    #     )
-    #     cov_8d[1, 0, 0, 0] = deepcopy(
-    #         np.transpose(cov_8d[0, 0, 1, 0], (1, 0, 4, 5, 2, 3))
-    #     )
-    #     cov_8d[1, 0, 1, 1] = deepcopy(
-    #         np.transpose(cov_8d[1, 1, 1, 0], (1, 0, 4, 5, 2, 3))
-    #     )
-
-    # ! ================================================================================
-
-    if term == 'sva':
-        cov_oc_6d = cov_sva_oc_3x2pt_8d[*probe_idx_dict_short_oc[probe], ...]
-        cov_sb_6d = cov_sva_sb_6d
-    elif term == 'sn':
-        cov_oc_6d = cov_sn_oc_3x2pt_8d[*probe_idx_dict_short_oc[probe], ...]
-        cov_sb_6d = cov_sn_sb_6d
-    elif term == 'mix':
-        cov_oc_6d = cov_mix_oc_3x2pt_8d[*probe_idx_dict_short_oc[probe], ...]
-        cov_sb_6d = cov_mix_sb_6d
-    elif term == 'gauss_ell':
-        cov_oc_6d = cov_g_oc_3x2pt_8d[*probe_idx_dict_short_oc[probe], ...]
-        cov_sb_6d = cov_g_sb_6d
-    elif term == 'ssc':
-        cov_oc_6d = cov_ssc_oc_3x2pt_8d[*probe_idx_dict_short_oc[probe], ...]
-        cov_sb_6d = cov_ng_sb_6d
-    elif term == 'ssc':
-        cov_oc_6d = cov_cng_oc_3x2pt_8d[*probe_idx_dict_short_oc[probe], ...]
-        cov_cng_6d = cov_ng_sb_6d
-
-    # for probe_a_ix, probe_b_ix, probe_c_ix, probe_d_ix in itertools.product(
-    #     range(n_probes), repeat=4
-    # ):
-    #     if np.allclose(
-    #         cov_mix_oc_3x2pt_10D[probe_a_ix, probe_b_ix, probe_c_ix, probe_d_ix, ...],
-    #         0,
-    #         atol=1e-20,
-    #         rtol=1e-10,
-    #     ):
-    #         print(
-    #             f'block {probe_a_ix, probe_b_ix, probe_c_ix, probe_d_ix} cov_oc_6d is zero'
-    #         )
-    #     else:
-    #         print(
-    #             f'block {probe_a_ix, probe_b_ix, probe_c_ix, probe_d_ix}  cov_oc_6d is not zero'
-    #         )
-
-    # ! bin sb cov 2d
-    if nbt_coarse != nbt:
-        cov_sb_6d_binned = np.zeros(
-            (nbt_coarse, nbt_coarse, zbins, zbins, zbins, zbins)
-        )
-        zijkl_comb = itertools.product(range(zbins), repeat=4)
-        for zi, zj, zk, zl in zijkl_comb:
-            cov_sb_6d_binned[:, :, zi, zj, zk, zl] = sl.bin_2d_array(
-                cov_sb_6d[:, :, zi, zj, zk, zl],
-                theta_centers,
-                theta_centers_coarse,
-                theta_edges_coarse,
-=======
             bin_2d_array_kw = dict(
                 ells_in=self.theta_centers_fine,
                 ells_out=self.theta_centers_coarse,
                 ells_out_edges=self.theta_edges_coarse,
->>>>>>> 502ef26a
                 weights_in=None,
                 which_binning='sum',
                 interpolate=True,
@@ -2249,243 +1567,10 @@
             for (zi, zj, zk, zl), cov in zip(zijkl_comb, results):
                 cov_rs_6d_binned[:, :, zi, zj, zk, zl] = cov
 
-<<<<<<< HEAD
-        zpairs_ab = zpairs_cross if twoprobe_ab_ix == 1 else zpairs_auto
-        zpairs_cd = zpairs_cross if twoprobe_cd_ix == 1 else zpairs_auto
-        ind_ab = ind_cross if twoprobe_ab_ix == 1 else ind_auto
-        ind_cd = ind_cross if twoprobe_cd_ix == 1 else ind_auto
-
-        if term_oc == 'sva':
-            cov_oc_6d = cov_sva_oc_3x2pt_8d[*probe_idx_dict_short_oc[probe], ...]
-        elif term_oc == 'sn':
-            cov_oc_6d = cov_sn_oc_3x2pt_8d[*probe_idx_dict_short_oc[probe], ...]
-        elif term_oc == 'mix':
-            cov_oc_6d = cov_mix_oc_3x2pt_8d[*probe_idx_dict_short_oc[probe], ...]
-        elif term_oc == 'gauss':
-            cov_oc_6d = cov_g_oc_3x2pt_8d[*probe_idx_dict_short_oc[probe], ...]
-        elif term_oc == 'ssc':
-            cov_oc_6d = cov_ssc_oc_3x2pt_8d[*probe_idx_dict_short_oc[probe], ...]
-        elif term_oc == 'ssc':
-            cov_oc_6d = cov_cng_oc_3x2pt_8d[*probe_idx_dict_short_oc[probe], ...]
-        else:
-            raise ValueError(f'Unknown term {term_oc}')
-
-        warnings.warn('I am manually transposing the OC blocks!!', stacklevel=2)
-        if probe in ['gmxip', 'gmxim']:
-            cov_oc_6d = cov_oc_6d.transpose(1, 0, 3, 2, 5, 4)
-
-        cov_sb_4d = sl.cov_6D_to_4D_blocks(
-            cov_sb_dict_8d[split_g_ix, twoprobe_ab_ix, twoprobe_cd_ix],
-            nbt_coarse,
-            zpairs_ab,
-            zpairs_cd,
-            ind_ab,
-            ind_cd,
-        )
-        cov_oc_4d = sl.cov_6D_to_4D_blocks(
-            cov_oc_6d,
-            nbt_coarse,
-            zpairs_ab,
-            zpairs_cd,
-            ind_ab,
-            ind_cd,
-        )
-=======
             setattr(self, f'cov_{term}_rs_6d', cov_rs_6d_binned)
->>>>>>> 502ef26a
 
         self.cov_rs_8d[split_g_ix, twoprobe_ab_ix, twoprobe_cd_ix, ...] = getattr(
             self, f'cov_{term}_rs_6d'
         )
-<<<<<<< HEAD
-        cov_oc_2d_dict[probe] = sl.cov_4D_to_2D(
-            cov_oc_4d, block_index='zpair', optimize=True
-        )
-
-    cov_sb_full_2d.append(stack_cov_blocks(cov_sb_2d_dict))
-
-cov_sb_full_2d = np.sum(np.array(cov_sb_full_2d), axis=0)
-cov_oc_list_2d = stack_cov_blocks(cov_oc_2d_dict)
-
-corr_sb_full_2d = sl.cov2corr(cov_sb_full_2d)
-corr_oc_full_2d = sl.cov2corr(cov_oc_list_2d)
-
-# sl.plot_correlation_matrix(sl.cov2corr(corr_sb_full_2d))
-# sl.plot_correlation_matrix(sl.cov2corr(corr_oc_full_2d))
-sl.compare_arrays(
-    cov_sb_full_2d,
-    cov_oc_list_2d,
-    'cov SB',
-    'cov OC',
-    log_diff=True,
-    plot_diff_threshold=10,
-)
-
-# ! this file has been overwritten with the ellspace cov
-# compare G tot against OC
-if term == 'ssc':
-    string = 'SSC'
-elif term == 'cng':
-    string = 'NG'
-elif term in ['gauss_ell', 'sva', 'mix']:
-    string = 'gauss'
-    warnings.warn(
-        'Comparin against the whole Gauss .mat file. You requested', stacklevel=2
-    )
-
-cov_oc_mat = np.genfromtxt(
-    '/home/davide/Documenti/Lavoro/Programmi/Spaceborne/tests'
-    f'/realspace_test/covariance_matrix_3x2_rcf_v2_{string}.mat'
-)
-
-sl.compare_arrays(
-    cov_sb_full_2d, cov_oc_mat, 'SB', 'OC mat', log_diff=False, plot_diff_threshold=10
-)
-
-
-sl.compare_funcs(
-    None,
-    {'cov_sb_full_2d': np.diag(cov_sb_full_2d), 'cov_oc_mat': np.diag(cov_oc_mat)},
-    logscale_y=[True, False],
-)
-plt.suptitle(f'{term}, {integration_method} - total cov diag')
-plt.xlabel('cov idx')
-# plt.ylabel('diag cov')
-# TODO study funcs below and adapt to real space,
-# current solution (see above) is a bit messy
-# cov_3x2pt_10D_to_4D cov_3x2pt_8D_dict_to_4D
-
-
-eig_sb = np.linalg.eigvals(cov_sb_full_2d)
-eig_oc_list = np.linalg.eigvals(cov_oc_list_2d)
-eig_oc_mat = np.linalg.eigvals(cov_oc_mat)
-
-eig_threshold = 4e-15
-regularise = True
-
-
-plt.figure()
-plt.semilogy(eig_sb, label='SB')
-# plt.semilogy(eig_oc_list, label='OC list')
-plt.semilogy(eig_oc_mat, label='OC mat')
-plt.axhline(eig_threshold, c='k', ls='--', label='threshold')
-plt.legend()
-plt.xlabel('eigenvalue index')
-plt.title('eigenvalues')
-
-# perform a chi2 test
-print('Computing 2PCF...')
-
-xip_3d = np.zeros((nbt, zbins, zbins))
-xim_3d = np.zeros((nbt, zbins, zbins))
-w_3d = np.zeros((nbt, zbins, zbins))
-gammat_3d = np.zeros((nbt, zbins, zbins))
-
-zij_comb = itertools.product(range(zbins), repeat=2)
-for zi, zj in zij_comb:
-    xip_3d[:, zi, zj] = twopcf_wrapper(
-        zi, zj, ell_values, theta_centers, cl_ll_3d, 'GG+', tpcf_ingr_method
-    )
-    xim_3d[:, zi, zj] = twopcf_wrapper(
-        zi, zj, ell_values, theta_centers, cl_ll_3d, 'GG-', tpcf_ingr_method
-    )
-    w_3d[:, zi, zj] = twopcf_wrapper(
-        zi, zj, ell_values, theta_centers, cl_gg_3d, 'NN', tpcf_ingr_method
-    )
-    gammat_3d[:, zi, zj] = twopcf_wrapper(
-        zi, zj, ell_values, theta_centers, cl_gl_3d, 'NG', tpcf_ingr_method
-    )
-
-# flatten to construct datavector
-xip_2d = sl.Cl_3D_to_2D_symmetric(xip_3d, nbt, zpairs_auto, zbins)
-xim_2d = sl.Cl_3D_to_2D_symmetric(xim_3d, nbt, zpairs_auto, zbins)
-w_2d = sl.Cl_3D_to_2D_symmetric(w_3d, nbt, zpairs_auto, zbins)
-gammat_2d = sl.Cl_3D_to_2D_asymmetric(gammat_3d)
-
-# the order we are using is zpair_ell, so I need to transpose
-xip_1d = xip_2d.T.flatten()
-xim_1d = xim_2d.T.flatten()
-w_1d = w_2d.T.flatten()
-gammat_1d = gammat_2d.T.flatten()
-
-# invert covs
-cov_sb_inv = np.linalg.inv(cov_sb_full_2d)
-# cov_oc_list_inv = np.linalg.inv(cov_oc_list_2d)
-cov_oc_mat_inv = np.linalg.inv(cov_oc_mat)
-
-if regularise:
-    # ! regularize opt. A: add small value to the diagonal of the cov
-    # reg = 0.09e-14
-    # cov_sb_reg_inv = np.linalg.inv(cov_sb_full_2d + reg * np.eye(cov_sb_full_2d.shape[0]))
-    # cov_oc_mat_inv = np.linalg.inv(cov_oc_mat + reg * np.eye(cov_oc_mat.shape[0]))
-
-    # ! regularize opt. B: eigenvalue cutoff
-    cov_sb_inv = regularize_by_eigenvalue_cutoff(cov_sb_full_2d, eig_threshold)
-    cov_oc_mat_inv = regularize_by_eigenvalue_cutoff(cov_oc_mat, eig_threshold)
-    # cov_oc_mat = np.linalg.inv(cov_oc_mat_inv)
-
-# generate samples
-nreal = 5_000
-dv_fid = np.hstack([w_1d, gammat_1d, xip_1d, xim_1d])
-dv_sampled = np.random.multivariate_normal(dv_fid, cov_oc_mat, size=nreal)
-delta_dv = dv_sampled - dv_fid  # Shape: (nreal, data_dim)
-
-# check that the dv and cov follow the same ordering
-# plt.figure()
-# plt.semilogy(dv_fid, label='dv_fid')
-# plt.semilogy(dv_sampled[0], label='dv_sampled', ls='--')
-# plt.semilogy(np.diag(cov_oc_mat), label='cov diagonal')
-# plt.semilogy(np.var(dv_sampled, axis=0), label='sample variance', ls='--')
-# plt.legend()
-# plt.show()
-
-# this is another check: re-compute covariance from the samples and plot corr matrix
-# cov_sampled = np.cov(dv_sampled, rowvar=False)
-# sl.compare_arrays(
-#     cov_sampled,
-#     cov_oc_mat,
-#     'cov sampled (ordering check)',
-#     'cov oc mat',
-#     plot_diff=False,
-# )
-
-
-# Check the effective dof again
-dof_sb = np.trace(cov_sb_full_2d @ cov_sb_inv)
-dof_oc = np.trace(cov_oc_mat @ cov_oc_mat_inv)
-# dof_oc = dv_fid.shape[0]
-print(f'Effective dof (SB, reg): {dof_sb}, Effective dof (OC, reg): {dof_oc}')
-
-
-# compute the chi2
-chi2_sb = np.einsum('ij,jk,ik->i', delta_dv, cov_sb_inv, delta_dv)
-# chi2_oc_list = np.einsum('ij,jk,ik->i', delta_dv, cov_oc_list_inv, delta_dv)
-chi2_oc_mat = np.einsum('ij,jk,ik->i', delta_dv, cov_oc_mat_inv, delta_dv)
-
-# theoretical chi2 distribution
-# Define the range of chi-squared values for the theoretical curve
-
-plt.figure()
-# plt.hist(chi2_oc_list, bins=20, density=True, histtype='step', label='oc_list cov')
-plt.hist(chi2_oc_mat, bins=30, density=True, histtype='step', label='oc_mat cov')
-plt.hist(chi2_sb, bins=30, density=True, histtype='step', label='sb cov')
-
-x = np.linspace(dof_oc - dof_oc * 0.4, dof_oc + dof_oc * 0.4, 1000)
-
-chi2_dist = chi2.pdf(x, df=dof_oc)
-plt.plot(
-    x,
-    chi2_dist,
-    label=f'th $\chi^2$ (eff. dof={dof_oc:.2f})',
-    linestyle='--',
-    c='k',
-)
-plt.legend()
-plt.xlabel('$\chi^2$')
-plt.ylabel('$p(\chi^2)$')
-plt.title('Gaussian cov, regularised covs')
-
-=======
->>>>>>> 502ef26a
 
         return