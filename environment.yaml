# This is the environment file for the `spaceborne` conda environment to be used on Linux machines

name: spaceborne
channels:
  - conda-forge
  - defaults
dependencies:
  - python>=3.12
<<<<<<< HEAD
=======
  - pip
>>>>>>> f7116018
  - matplotlib
  - numpy
  - scipy
  - tqdm
  - pyyaml
  - joblib
  - healpy

  # PyCCL depenedencies - mandatory
  - swig
  - cmake

  # pymaster dependencies - optional
  - cfitsio
  - fftw
  - namaster
  
  # pylevin dependencies - optional
  # - gsl=2.5
  - gsl
  - gxx_linux-64
  - gfortran
  - pybind11
  - boost

  - pip:
    # pathos is needed to parallelize the computations involving non-pickleable objects.
    # It can be ignored, in which case some functions will run serially
    - pathos
    - camb
    # - pymaster
    - pyccl>=3.2.1
    - pylevin
    - pyfiglet # for the fancy ascii art, not strictly necessary<|MERGE_RESOLUTION|>--- conflicted
+++ resolved
@@ -6,10 +6,7 @@
   - defaults
 dependencies:
   - python>=3.12
-<<<<<<< HEAD
-=======
   - pip
->>>>>>> f7116018
   - matplotlib
   - numpy
   - scipy
