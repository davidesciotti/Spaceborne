import contextlib
import inspect
import itertools
import json
import os
import pickle
import subprocess
import time
import warnings
from copy import deepcopy
from pathlib import Path

import matplotlib.lines as mlines
import matplotlib.pyplot as plt
import numpy as np
import scipy
import yaml
from matplotlib.colors import ListedColormap, LogNorm
from matplotlib.gridspec import GridSpec
from scipy.integrate import simpson as simps
from scipy.interpolate import CubicSpline, RectBivariateSpline, interp1d
from scipy.special import jv

<<<<<<< HEAD
import spaceborne.constants as const
=======
symmetrize_output_dict = {
    ('L', 'L'): True,
    ('G', 'L'): False,
    ('L', 'G'): False,
    ('G', 'G'): True,
}


mpl_rcParams_dict = {
    'lines.linewidth': 1.5,
    'font.size': 17,
    'axes.labelsize': 'large',
    'axes.titlesize': 'large',
    'xtick.labelsize': 'large',
    'ytick.labelsize': 'large',
    #  'mathtext.fontset': 'stix',
    #  'font.family': 'STIXGeneral',
    'figure.figsize': (15, 10),
    'lines.markersize': 8,
    # 'axes.grid': True,
    # 'figure.constrained_layout.use': False,
    # 'axes.axisbelow': True
}

mpl_other_dict = {
    'cosmo_labels_TeX': [
        '$\\Omega_{{\\rm m},0}$',
        '$\\Omega_{{\\rm b},0}$',
        '$w_0$',
        '$w_a$',
        '$h$',
        '$n_{\\rm s}$',
        '$\\sigma_8$',
        '${\\rm log}_{10}(T_{\\rm AGN}/{\\rm K})$',
    ],
    'IA_labels_TeX': ['$A_{\\rm IA}$', '$\\eta_{\\rm IA}$', '$\\beta_{\\rm IA}$'],
    # 'galaxy_bias_labels_TeX': build_labels_TeX(zbins)[0],
    # 'shear_bias_labels_TeX': build_labels_TeX(zbins)[1],
    # 'zmean_shift_labels_TeX': build_labels_TeX(zbins)[2],
    'cosmo_labels': ['Om', 'Ob', 'wz', 'wa', 'h', 'ns', 's8', 'logT'],
    'IA_labels': ['AIA', 'etaIA', 'betaIA'],
    # 'galaxy_bias_labels': build_labels(zbins)[0],
    # 'shear_bias_labels': build_labels(zbins)[1],
    # 'zmean_shift_labels': build_labels(zbins)[2],
    'ylabel_perc_diff_wrt_mean': '$ \\bar{\\sigma}_\\alpha^i / \\bar{\\sigma}^{\\; m}_\\alpha -1 $ [%]',
    'ylabel_sigma_relative_fid': '$ \\sigma_\\alpha/ \\theta^{fid}_\\alpha $ [%]',
    'dpi': 500,
    'pic_format': 'pdf',
    'h_over_mpc_tex': '$h\\,{\\rm Mpc}^{-1}$',
    'kmax_tex': '$k_{\\rm max}$',
    'kmax_star_tex': '$k_{\\rm max}^\\star$',
}


def compare_2d_covs(cov_a, cov_b, name_a, name_b, title, diff_threshold):
    # compare covariance
    compare_arrays(
        cov_a,
        cov_b,
        name_a,
        name_b,
        log_array=True,
        log_diff=False,
        abs_val=True,
        plot_diff_threshold=diff_threshold,
        title=title,
    )

    # compare correlation
    corr_a = cov2corr(cov_a)
    corr_b = cov2corr(cov_b)
    matshow_arr_kw = dict(cmap='RdBu_r', vmin=-1, vmax=1)
    compare_arrays(
        corr_a,
        corr_b,
        name_a,
        name_b,
        log_array=False,
        log_diff=False,
        matshow_arr_kw=matshow_arr_kw,
        plot_diff_hist=False,
        plot_diff_threshold=diff_threshold,
        title=title,
    )

    # compare cov diag
    compare_funcs(
        x=None,
        y={
            f'abs diag {name_a}': np.diag(np.abs(cov_a)),
            f'abs diag {name_b}': np.diag(np.abs(cov_b)),
        },
        logscale_y=[True, False],
        title=title,
    )

    # compare cov flat
    compare_funcs(
        x=None,
        y={
            f'abs flat {name_a}': np.abs(cov_a).flatten(),
            f'abs flat {name_b}': np.abs(cov_b).flatten(),
        },
        logscale_y=[True, False],
        ylim_diff=[-100, 100],
        title=title,
    )

    # compare SB against mat - cov spectrum
    eig_a = np.linalg.eigvals(cov_a)
    eig_b = np.linalg.eigvals(cov_b)
    compare_funcs(
        x=None,
        y={f'eig {name_a}': eig_a, f'eig {name_b}': eig_b},
        logscale_y=[True, False],
        ylim_diff=[-100, 100],
        title=title,
    )


def cov_sb_10d_to_heracles_dict(cov_10d, squeeze):
    """
    SB = 'Spaceborne'
    HC = 'Heracles'


    this dictionary specifies, within the 2 axes assigned to SHE, which ones
    correspond to the E and B modes. This is not used since the analytical covariance
    has no B modes.
    This is also the reason why, regardless of probe and spin, the values are
    stored in the 0-th index, i.e. arr_out[0, 0, 0, 0, :, :]
    she_spin_dict = {
        'E': 0,
        'B': 1,
    }
    """

    # this dictionary maps the SB probe indices to the HC probe names (keys)
    probe_name_dict = {
        0: 'POS',
        1: 'SHE',
    }

    # this dictionary specifies the dimension of the corresponding axes in the output
    # arrays. The dimensions correspond to the spin, except POS (spin-0) still needs 1
    # dimension (not 0!)
    probe_dims_dict = {
        'POS': 1,
        'SHE': 2,
    }

    # just a check
    print('Translating covariance from Spaceborne to Heracles format...')

    assert cov_10d.ndim == 10, 'input covariance is not 10-dimensional'
    assert (
        cov_10d.shape[0] == cov_10d.shape[1] == cov_10d.shape[2] == cov_10d.shape[3]
    ), "The dimensions of the first 4 axes don't match"
    assert cov_10d.shape[4] == cov_10d.shape[5], (
        "The dimensions of the first 5th and 6th axes don't match"
    )
    assert (
        cov_10d.shape[6] == cov_10d.shape[7] == cov_10d.shape[8] == cov_10d.shape[9]
    ), "The dimensions of the last 4 axes don't match"

    n_probes = cov_10d.shape[0]
    zbins = cov_10d.shape[-1]
    nbl = cov_10d.shape[4]

    print(f'cov_10d shape = {cov_10d.shape}')
    print(f'{n_probes = }')
    print(f'{nbl = }')
    print(f'{zbins = }')

    cov_dict = {}

    for probe_a_ix, probe_b_ix, probe_c_ix, probe_d_ix in itertools.product(
        range(n_probes), repeat=4
    ):
        for zi, zj, zk, zl in itertools.product(range(zbins), repeat=4):
            # get probe names and spins
            probe_a_str = probe_name_dict[probe_a_ix]
            probe_b_str = probe_name_dict[probe_b_ix]
            probe_c_str = probe_name_dict[probe_c_ix]
            probe_d_str = probe_name_dict[probe_d_ix]

            probe_a_dims = probe_dims_dict[probe_a_str]
            probe_b_dims = probe_dims_dict[probe_b_str]
            probe_c_dims = probe_dims_dict[probe_c_str]
            probe_d_dims = probe_dims_dict[probe_d_str]

            arr_out = np.zeros(
                shape=(
                    probe_a_dims,
                    probe_b_dims,
                    probe_c_dims,
                    probe_d_dims,
                    nbl,
                    nbl,
                )
            )

            arr_out[0, 0, 0, 0, :, :] = cov_10d[  # fmt: skip
                probe_a_ix, probe_b_ix, probe_c_ix, probe_d_ix,
                :, :, zi, zj, zk, zl,
            ]  # fmt: skip

            if squeeze:
                arr_out = np.squeeze(arr_out)

            # fmt: off
            cov_dict[
                (probe_a_str, probe_b_str,
                probe_c_str, probe_d_str,
                zi, zj, zk, zl)
            ] = arr_out

    print('done')

    return cov_dict
>>>>>>> 502ef26a


# # Gaussian covariance binning
# def bin_cov_gauss(cov, ell_values, theta_edges, fsky):
#     binned_cov = np.zeros((len(theta_edges) - 1, len(theta_edges) - 1))
#     for i in range(len(theta_edges) - 1):
#         for j in range(len(theta_edges) - 1):
#             ell_min_1, ell_max_1 = theta_edges[i], theta_edges[i + 1]
#             ell_min_2, ell_max_2 = theta_edges[j], theta_edges[j + 1]
#             overlapping_ells = np.intersect1d(
#                 np.arange(ell_min_1, ell_max_1),
#                 np.arange(ell_min_2, ell_max_2)
#             )
#             if len(overlapping_ells) == 0:
#                 continue
#             spline = UnivariateSpline(ell_values, np.diag(cov), k=1, s=0)
#             binned_cov[i, j] = 1 / fsky / np.sum((2 * overlapping_ells + 1) / spline(overlapping_ells))
#     return binned_cov

# # Non-Gaussian covariance binning
# def bin_cov_nongauss(cov, ell_values, theta_edges, area):
#     binned_cov = np.zeros((len(theta_edges) - 1, len(theta_edges) - 1))
#     spline = RegularGridInterpolator((ell_values, ell_values), np.log(cov), bounds_error=False, fill_value=None)
#     for i in range(len(theta_edges) - 1):
#         ell_min_1, ell_max_1 = theta_edges[i], theta_edges[i + 1]
#         area1 = np.pi * (ell_max_1**2 - ell_min_1**2)
#         ell_grid_1 = np.geomspace(ell_min_1, ell_max_1, 10)
#         for j in range(len(theta_edges) - 1):
#             ell_min_2, ell_max_2 = theta_edges[j], theta_edges[j + 1]
#             area2 = np.pi * (ell_max_2**2 - ell_min_2**2)
#             ell_grid_2 = np.geomspace(ell_min_2, ell_max_2, 10)
#             ell1, ell2 = np.meshgrid(ell_grid_1, ell_grid_2, indexing='ij')
#             result = simps(simps(np.exp(spline((ell1, ell2)) * ell1 * ell2, ell_grid_2), ell_grid_1))
#             result /= (area1 * area2)
#             result *= 4 * np.pi**2 / area
#             binned_cov[i, j] = result
#     return binned_cov


def build_probe_list(probes, include_cross_terms=False):
    """Return the list of probe combinations to compute.

    Parameters
    ----------
    probes : list[str]
        List of individual probes to include, e.g. ['LL', 'GL', 'GG'].
    include_cross_terms : bool
        If True, include cross-combinations between different probes.

    Returns
    -------
    list[str]
        List of probe combinations, e.g. ['LLLL', 'LLGL', ...]

    """
    if not include_cross_terms:
        return [p + p for p in probes]

    # Sort to ensure consistent ordering
    # probes = sorted(probes)
    return [p1 + p2 for p1, p2 in itertools.combinations_with_replacement(probes, 2)]


def get_probe_combs(unique_probe_combs):
    """Given the desired probe combinations, builds a list the ones to be filled by
    symmetry and the ones fo be skipped"""

    # sanity checks
    for probe in unique_probe_combs:
        if probe not in const.ALL_PROBE_COMBS:
            raise ValueError(f'Probe {probe} not found in {const.ALL_PROBE_COMBS}')
        if len(probe) != 4:
            raise ValueError(f'Probe {probe} must have length 4')

    # take the requested probes which are not diagonal
    _symm_probe_combs = set(unique_probe_combs) - set(const.DIAG_PROBE_COMBS)

    # invert probe_a, probe_b <-> probe_c, probe_d
    symm_probe_combs = []
    for probe in _symm_probe_combs:
        symm_probe_combs.append(probe[2:] + probe[:2])

    # lastly, find the remaining (non required) probe combinations
    nonreq_probe_combs = (
        set(const.ALL_PROBE_COMBS) - set(unique_probe_combs) - set(symm_probe_combs)
    )

    return symm_probe_combs, nonreq_probe_combs


def is_main_branch():
    """Check if the current Git branch is 'main'"""
    try:
        # Get the current branch name
        result = subprocess.run(
            ['git', 'rev-parse', '--abbrev-ref', 'HEAD'],
            capture_output=True,
            text=True,
            check=True,
        )
        current_branch = result.stdout.strip()

        # Return True if branch is 'main', False otherwise
        return current_branch == 'main'
    except subprocess.SubprocessError:
        # If there's an error (e.g., not in a git repo), default to False
        print('Warning: Could not determine Git branch. Assuming not main branch.')
        return False


@contextlib.contextmanager
def timer(msg):
    start = time.perf_counter()
    try:
        yield
    finally:
        stop = time.perf_counter()
        print(f'{msg} done in {stop - start:.2f} s', flush=True)


def bin_2d_array(  # fmt: skip
    cov, ells_in, ells_out, ells_out_edges, weights_in, which_binning='sum',
    interpolate = True
):  # fmt: skip
    assert cov.shape[0] == cov.shape[1] == len(ells_in), (
        'ells_in must be the same length as the covariance matrix'
    )
    assert len(ells_out) == len(ells_out_edges) - 1, (
        'ells_out must be the same length as the number of edges - 1'
    )
    assert which_binning in ['sum', 'integral'], (
        'which_binning must be either "sum" or "integral"'
    )

    binned_cov = np.zeros((len(ells_out), len(ells_out)))
    cov_interp_func = RectBivariateSpline(ells_in, ells_in, cov)

    ells_edges_low = ells_out_edges[:-1]
    ells_edges_high = ells_out_edges[1:]

    if weights_in is None:
        weights_in = np.ones_like(ells_in)

    assert len(weights_in) == len(ells_in), (
        'weights_in must be the same length as ells_in'
    )

    assert type(interpolate) is bool, 'interpolate must be a boolean'

    # Loop over the output bins
    for ell1_idx, _ in enumerate(ells_out):
        for ell2_idx, _ in enumerate(ells_out):
            # Get ell min/max for the current bins
            ell1_min = ells_edges_low[ell1_idx]
            ell1_max = ells_edges_high[ell1_idx]
            ell2_min = ells_edges_low[ell2_idx]
            ell2_max = ells_edges_high[ell2_idx]

            # isolate the relevant ranges of ell values from the original ells_in grid
            ell1_in_ix = np.where((ell1_min <= ells_in) & (ells_in < ell1_max))[0]
            ell2_in_ix = np.where((ell2_min <= ells_in) & (ells_in < ell2_max))[0]
            ell1_in = ells_in[ell1_in_ix]
            ell2_in = ells_in[ell2_in_ix]

            # mask the covariance to the relevant block
            cov_masked = cov[np.ix_(ell1_in_ix, ell2_in_ix)]

            # this equals the number of ell values within a bin in the unweighted case,
            # and delta_ell in the unweighted, unbinned case
            weights1_in = weights_in[ell1_in_ix]
            weights2_in = weights_in[ell2_in_ix]

            weights1_in_xx, weights2_in_yy = np.meshgrid(
                weights1_in, weights2_in, indexing='ij'
            )
            if which_binning == 'sum':
                partial_sum = np.sum(
                    cov_masked * weights1_in_xx * weights2_in_yy, axis=1
                )
                total = np.sum(partial_sum, axis=0)
                norm1 = np.sum(weights1_in)
                norm2 = np.sum(weights2_in)

            elif which_binning == 'integral' and not interpolate:
                partial_integral = simps(
                    y=cov_masked * weights1_in_xx * weights2_in_yy, x=ell2_in, axis=1
                )
                total = simps(y=partial_integral, x=ell1_in, axis=0)
                norm1 = simps(y=weights1_in, x=ell1_in)
                norm2 = simps(y=weights2_in, x=ell2_in)

            elif which_binning == 'integral' and interpolate:
                # Interpolate the covariance matrix to a finer grid if necessary
                ell1_fine = np.linspace(ell1_min, ell1_max, num=100)
                ell2_fine = np.linspace(ell2_min, ell2_max, num=100)
                cov_interp = cov_interp_func(ell1_fine, ell2_fine)

                # Create fine grids for weights if necessary
                weights1_fine = np.interp(ell1_fine, ell1_in, weights1_in)
                weights2_fine = np.interp(ell2_fine, ell2_in, weights2_in)

                # Perform the double integral
                partial_integral = simps(
                    y=cov_interp * weights1_fine[:, None] * weights2_fine[None, :],
                    x=ell2_fine,
                    axis=1,
                )
                total = simps(y=partial_integral, x=ell1_fine, axis=0)
                norm1 = simps(y=weights1_fine, x=ell1_fine)
                norm2 = simps(y=weights2_fine, x=ell2_fine)

            binned_cov[ell1_idx, ell2_idx] = total / (norm1 * norm2)

    return binned_cov


def bin_1d_array(
    ells_in, ells_out, ells_out_edges, cls_in, weights, which_binning, ells_eff=None
):
    """Bin the input power spectrum into the output bins.

    :param ells_in: array of input ells
    :param ells_out: array of output ells
    :param cls_in: array of input power spectrum
    :param weights: array of weights for the input power spectrum
    :return: array of binned power spectrum
    """
    weights_was_none = False
    if weights is None:
        weights = np.ones_like(ells_in)
        weights_was_none = True
    if len(ells_in) != len(cls_in):
        raise ValueError('ells_in and cls_in must have the same length')
    if len(ells_in) != len(weights):
        raise ValueError('ells_in and weights must have the same length')
    if np.any(ells_out < ells_in[0]) or np.any(ells_out > ells_in[-1]):
        raise ValueError('ells_out must be within the range of ells_in')
    if np.any(ells_out[1:] < ells_out[:-1]):
        raise ValueError('ells_out must be monotonically increasing')

    assert len(cls_in) == len(ells_in), (
        'ells_in must be the same length as the covariance matrix'
    )
    assert len(ells_out) == len(ells_out_edges) - 1, (
        'ells_out must be the same length as the number of edges - 1'
    )

    binned_cls = np.zeros(len(ells_out))
    _spline = CubicSpline(ells_in, cls_in)

    ells_edges_low = ells_out_edges[:-1]
    ells_edges_high = ells_out_edges[1:]

    # Loop over the output bins
    for ell_idx in range(len(ells_out)):
        # Get ell min/max for the current bins
        ell_min = ells_edges_low[ell_idx]
        ell_max = ells_edges_high[ell_idx]

        # this mask returns a bool array True at the ells_in indices satisfying the condition
        ell_bool_mask = (ell_min <= ells_in) & (ells_in < ell_max)
        ell_masked_idxs = np.nonzero(ell_bool_mask)[0]

        # isolate the relevant ranges of ell values from the original ells_in grid, weights and cov
        ells_in_masked = ells_in[ell_masked_idxs]
        cls_masked = cls_in[ell_masked_idxs]

        if weights.shape == (len(ells_eff), len(ells_in)):
            ells_eff_idx = np.argmin(np.abs(ells_eff - ells_out[ell_idx]))
            weights_masked = weights[ells_eff_idx, ell_masked_idxs]
        elif weights.shape == (len(ells_in),):
            weights_masked = weights[ell_masked_idxs]

        # Calculate the bin widths
        if weights_was_none:
            delta_ell = ell_max - ell_min
            assert delta_ell == np.sum(weights_masked), (
                'The weights must sum to the bin width'
            )

        # Option 1: use the original grid for integration and no weights
        if which_binning == 'integral':
            integral = simps(y=cls_masked * weights_masked, x=ells_in_masked)
            binned_cls[ell_idx] = integral / np.sum(weights_masked)

        elif which_binning == 'sum':
            binned_cls[ell_idx] = np.sum(cls_masked * weights_masked) / np.sum(
                weights_masked
            )

        else:
            raise ValueError('which_binning should be "sum" or "integral"')

        # # Option 2: create fine grids for integration over the ell ranges (GIVES GOOD RESULTS ONLY FOR nsteps=delta_ell!)
        # ell_fine = np.linspace(ell_min, ell_max, 50)
        # cls_interp = spline(ell_fine)

        # # Perform simps integration over the ell ranges
        # integral = simps(y=cls_interp * ell_fine, x=ell_fine)
        # binned_cls[ell_idx] = integral / (np.sum(ell_fine))

    return binned_cls


def matshow_vcenter(matrix, vcenter=0):
    """Plots a matrix with a 0-centered, asymmetric colorbar."""
    from matplotlib.colors import TwoSlopeNorm

    plt.matshow(matrix, cmap='RdBu_r', norm=TwoSlopeNorm(vcenter=vcenter))
    plt.colorbar()
    plt.show()


def j0(x):
    return jv(0, x)


def j1(x):
    return jv(1, x)


def j2(x):
    return jv(2, x)


def savetxt_aligned(filename, array_2d, header_list, col_width=25, decimals=8):
    header = ''
    for i in range(len(header_list)):
        offset = 2 if i == 0 else 0
        string = f'{header_list[i]:<{col_width - offset}}'
        header += string

    # header = ''.join(
    # [f'{header_list[i]:<{col_width - 2}}' for i in range(len(header_list))]
    # )
    fmt = [f'%-{col_width}.{decimals}f'] * len(array_2d[0])
    np.savetxt(filename, array_2d, header=header, fmt=fmt, delimiter='')


def nz_fits_to_txt(fits_filename):
    """Converts the official SGS-like fits file to the usual (z, nz) format.

    Parameters
    ----------
    fits_filename : str
        The full path and filename of the fits file to be converted.

    """
    import euclidlib as el

    z, nz = el.photo.redshift_distributions(fits_filename)

    nz_arr = np.zeros((len(z), len(nz) + 1))
    nz_arr[:, 0] = z

    plt.figure()
    for bin in nz:
        plt.plot(z, nz[bin])
        nz_arr[:, bin] = nz[bin]

    return nz_arr


def compare_funcs(
    x,
    y: dict,
    logscale_y=(False, False),
    logscale_x=False,
    title=None,
    ylim_diff=None,
    plt_kw=None,
    ax=None,
):
    plt_kw = {} if plt_kw is None else plt_kw

    names = list(y.keys())
    y_tuple = list(y.values())
    colors = plt.get_cmap('tab10').colors  # Get tab colors

    if x is None:
        x = np.arange(len(y_tuple[0]))

    if ax is None:
        fig, ax = plt.subplots(2, 1, sharex=True, height_ratios=[2, 1])
        fig.subplots_adjust(hspace=0)
    else:
        fig = ax[0].figure

    for i, _y in enumerate(y_tuple):
        ls = '--' if i > 0 else '-'
        # alpha = 0.8 if i > 0 else 1
        ax[0].plot(x, _y, label=names[i], c=colors[i], ls=ls, **plt_kw)
    ax[0].legend()

    for i in range(1, len(y_tuple)):
        ax[1].plot(
            x, percent_diff(y_tuple[i], y_tuple[0]), c=colors[i], ls='-', **plt_kw
        )
    ax[1].set_ylabel('A/B - 1 [%]')
    ax[1].axhspan(-10, 10, alpha=0.2, color='gray')

    for i in range(2):
        if logscale_y[i]:
            ax[i].set_yscale('log')

    if logscale_x:
        for i in range(2):
            ax[i].set_xscale('log')

    if ylim_diff is not None:
        ax[1].set_ylim(ylim_diff)

    if title is not None:
        fig.suptitle(title)


def get_git_info():
    try:
        branch = (
            subprocess.check_output(
                ['git', 'rev-parse', '--abbrev-ref', 'HEAD'],
                stderr=subprocess.DEVNULL,
            )
            .strip()
            .decode('utf-8')
        )

        commit = (
            subprocess.check_output(
                ['git', 'rev-parse', 'HEAD'],
                stderr=subprocess.DEVNULL,
            )
            .strip()
            .decode('utf-8')
        )

        return branch, commit
    except subprocess.CalledProcessError:
        return None, None


def mirror_upper_to_lower_vectorized(A):
    # Check if A is square
    if A.shape[0] != A.shape[1]:
        raise ValueError('Input must be a square matrix')

    # Create a copy of the original matrix
    result = A.copy()

    # Use numpy's triu_indices to get the indices of the upper triangle
    triu_indices = np.triu_indices_from(A, k=1)

    # Mirror the upper triangular elements to the lower triangle
    result[(triu_indices[1], triu_indices[0])] = A[triu_indices]

    return result


def check_interpolate_input_tab(
    input_tab: np.ndarray, z_grid_out: np.ndarray, zbins: int
) -> tuple:
    """Interpolates the input table over the 0th dimension using a cubic spline
    and returns the interpolated values on the specified grid.

    Parameters
    ----------
    - input_tab (numpy.ndarray): The input table with shape (z_points, zbins + 1).
    - z_grid_out (numpy.ndarray): The output grid for interpolation.
    - zbins (int): The number of redshift bins.

    Returns
    -------
    - output_tab (numpy.ndarray): The interpolated table with shape
    (len(z_grid_out), zbins).

    """
    assert input_tab.shape[1] == zbins + 1, (
        'The input table should have shape (z_points, zbins + 1)'
        f', but has shape {input_tab.shape} and zbins = {zbins}'
    )

    # Perform cubic spline interpolation
    spline = CubicSpline(x=input_tab[:, 0], y=input_tab[:, 1:], axis=0)
    output_tab = spline(z_grid_out)

    return output_tab, spline


def interp_2d_arr(x_in, y_in, z2d_in, x_out, y_out, output_masks):
    """Interpolate a 2D array onto a new grid using bicubic spline
    interpolation.

    Parameters
    ----------
    - x_in (numpy.ndarray): The x-coordinates of the input 2D array.
    - y_in (numpy.ndarray): The y-coordinates of the input 2D array.
    - z2d_in (numpy.ndarray): The 2D input array to be interpolated.
    - x_out (numpy.ndarray): The x-coordinates of the output grid.
    - y_out (numpy.ndarray): The y-coordinates of the output grid.
    - output_masks (bool): A boolean flag indicating whether to mask the output array.

    Returns
    -------
    - x_out_masked (numpy.ndarray): The x-coordinates of the output grid,
    clipped to avoid interpolation errors.
    - y_out_masked (numpy.ndarray): The y-coordinates of the output grid,
    clipped to avoid interpolation errors.
    - z2d_interp (numpy.ndarray): The interpolated 2D array.
    - x_mask (numpy.ndarray): A boolean mask indicating which elements of the
    original x_out array were used.
    - y_mask (numpy.ndarray): A boolean mask indicating which elements of the
    original y_out array were used.

    """
    z2d_func = RectBivariateSpline(x=x_in, y=y_in, z=z2d_in)

    # clip x and y grids to avoid interpolation errors
    x_mask = np.logical_and(x_in.min() <= x_out, x_out < x_in.max())
    y_mask = np.logical_and(y_in.min() <= y_out, y_out < y_in.max())
    x_out_masked = x_out[x_mask]
    y_out_masked = y_out[y_mask]

    if len(x_out_masked) < len(x_out):
        print(
            f'x array trimmed: old range [{x_out.min():.2e}, {x_out.max():.2e}], '
            f'new range [{x_out_masked.min():.2e}, {x_out_masked.max():.2e}]'
        )
    if len(y_out_masked) < len(y_out):
        print(
            f'y array trimmed: old range [{y_out.min():.2e}, {y_out.max():.2e}], '
            f'new range [{y_out_masked.min():.2e}, {y_out_masked.max():.2e}]'
        )

    # with RegularGridInterpolator:
    # TODO untested
    # z2d_func = RegularGridInterpolator((x_in, y_in), z2d_in, method='linear')
    # xx, yy = np.meshgrid(x_out_masked, y_out_masked)
    # z2d_interp = z2d_interp((xx, yy)).T

    z2d_interp = z2d_func(x_out_masked, y_out_masked)

    if output_masks:
        return x_out_masked, y_out_masked, z2d_interp, x_mask, y_mask
    else:
        return x_out_masked, y_out_masked, z2d_interp


def regularize_covariance(cov_matrix, lambda_reg=1e-5):
    """Regularizes the covariance matrix by adding lambda * I.

    Parameters
    ----------
    - cov_matrix: Original covariance matrix (numpy.ndarray)
    - lambda_reg: Regularization parameter

    Returns
    -------
    - Regularized covariance matrix

    """
    n = cov_matrix.shape[0]
    identity_matrix = np.eye(n)
    cov_matrix_reg = cov_matrix + lambda_reg * identity_matrix
    return cov_matrix_reg


def get_simpson_weights(n):
    """Function written by Marco Bonici."""
    number_intervals = (n - 1) // 2
    weight_array = np.zeros(n)
    if n == number_intervals * 2 + 1:
        for i in range(number_intervals):
            weight_array[2 * i] += 1 / 3
            weight_array[2 * i + 1] += 4 / 3
            weight_array[2 * i + 2] += 1 / 3
    else:
        weight_array[0] += 0.5
        weight_array[1] += 0.5
        for i in range(number_intervals):
            weight_array[2 * i + 1] += 1 / 3
            weight_array[2 * i + 2] += 4 / 3
            weight_array[2 * i + 3] += 1 / 3
        weight_array[-1] += 0.5
        weight_array[-2] += 0.5
        for i in range(number_intervals):
            weight_array[2 * i] += 1 / 3
            weight_array[2 * i + 1] += 4 / 3
            weight_array[2 * i + 2] += 1 / 3
        weight_array /= 2
    return weight_array


def zpair_from_zidx(zidx, ind):
    """Return the zpair corresponding to the zidx for a given ind array.

    To be thoroughly tested, but quite straightforward
    """
    assert ind.shape[1] == 2, (
        'ind array must have shape (n, 2), maybe you are passing the full '
        'ind file instead of ind_auto/ind_cross'
    )
    return np.where((ind == [zidx, zidx]).all(axis=1))[0][0]


def plot_dominant_array_element(
    arrays_dict, tab_colors, elements_auto, elements_cross, elements_3x2pt
):
    """Plot 2D arrays from a dictionary, highlighting the dominant component in
    each element.

    Colors are assigned based on the array with the dominant component
    at each position. If no component is dominant (all are zero), the
    color will be white.
    """
    centers = [
        elements_auto // 2,
        elements_auto + elements_cross // 2,
        elements_auto + elements_cross + elements_auto // 2,
    ]
    labels = ['WL', 'GGL', 'GCph']

    # Stack arrays along a new dimension and calculate the absolute values
    stacked_abs_arrays = np.abs(np.stack(list(arrays_dict.values()), axis=-1))

    # Find indices of the dominant array at each position
    dominant_indices = np.argmax(stacked_abs_arrays, axis=-1)

    # Add an extra category for non-dominant cases (where all arrays are zero)
    non_dominant_value = (
        -1
    )  # Choose a value that doesn't conflict with existing indices
    dominant_indices[np.all(stacked_abs_arrays == 0, axis=-1)] = non_dominant_value

    # Prepare the colormap, including an extra color for non-dominant cases
    selected_colors = ['white'] + tab_colors[
        : len(arrays_dict)
    ]  # 'white' is for non-dominant cases
    cmap = ListedColormap(selected_colors)

    # Plot the dominant indices with the custom colormap
    plt.figure(figsize=(10, 8))
    im = plt.imshow(
        dominant_indices, cmap=cmap, vmin=non_dominant_value, vmax=len(arrays_dict) - 1
    )

    # Create a colorbar with labels
    # Set the ticks so they are at the center of each color segment
    cbar_ticks = np.linspace(
        non_dominant_value, len(arrays_dict) - 1, len(selected_colors)
    )
    cbar_labels = ['0'] + list(
        arrays_dict.keys()
    )  # 'None' corresponds to the non-dominant case
    cbar = plt.colorbar(im, ticks=cbar_ticks)
    cbar.set_ticklabels(cbar_labels)

    lw = 2
    plt.axvline(elements_auto, c='k', lw=lw)
    plt.axvline(elements_auto + elements_cross, c='k', lw=lw)
    plt.axhline(elements_auto, c='k', lw=lw)
    plt.axhline(elements_auto + elements_cross, c='k', lw=lw)
    plt.xticks([])
    plt.yticks([])

    for idx, label in enumerate(labels):
        x = centers[idx]
        plt.text(x, -1.5, label, va='bottom', ha='center')
        plt.text(-1.5, x, label, va='center', ha='right', rotation='vertical')

    plt.show()


def cov_3x2pt_dict_8d_to_10d(
    cov_3x2pt_dict_8D: dict,
    nbl: int,
    zbins: int,
    ind_dict: dict,
    unique_probe_combs: list[str],
    symmetrize_output_dict: bool = const.SYMMETRIZE_OUTPUT_DICT,
) -> dict:
    """Expands a 3x2pt covariance dictionary from 8D to 10D.

    8D:  (probe_A, probe_B, probe_C, probe_D) -> np.ndarray(nbl, nbl, zpairs, zpairs)
    10D: (probe_A, probe_B, probe_C, probe_D) -> np.ndarray(nbl, nbl, zbins, zbins, zbins, zbins)
    """
    # jsut a check
    for _probe_str in unique_probe_combs:
        assert len(_probe_str) == 4, '_probe_str must have length 4'

    # get probes to fill by symmetry and probes to exclude (i.e., set to 0)
    symm_probe_combs, nonreq_probe_combs = get_probe_combs(unique_probe_combs)

    cov_3x2pt_dict_10D = {}

    # * First pass: compute only the requested blocks
    # the requested probes are also unique, e.g. if unique_probe_combs contains 'LLGL'
    # it will not include 'GLLL'. These blocks can be filled by simmetry, transposing
    # - (A, B, C, D) -> (C, D, A, B),
    # - (ell1, ell2) -> (ell2, ell1),
    # - (zi, zj, zk, zl) <-> (zk, zl, zi, zj)
    # be careful, the latter is *not*
    # (zi, zj, zk, zl) <-> (zj, zi, zl, zk)!!
    for probe_str in unique_probe_combs:
        probe_a, probe_b, probe_c, probe_d = probe_str
        key = (probe_a, probe_b, probe_c, probe_d)
        cov_3x2pt_dict_10D[key] = cov_4D_to_6D_blocks(
            cov_3x2pt_dict_8D[key],
            nbl,
            zbins,
            ind_dict[probe_a, probe_b],
            ind_dict[probe_c, probe_d],
            symmetrize_output_dict[probe_a, probe_b],
            symmetrize_output_dict[probe_c, probe_d],
        )

    # * Second pass: fill symmetric counterparts
    for probe_str in symm_probe_combs:
        probe_a, probe_b, probe_c, probe_d = probe_str
        key_orig = (probe_a, probe_b, probe_c, probe_d)
        key_symm = (probe_c, probe_d, probe_a, probe_b)
        cov_3x2pt_dict_10D[key_orig] = (
            cov_3x2pt_dict_10D[key_symm].transpose(1, 0, 4, 5, 2, 3).copy()
        )

    # * Third pass: zero for non-requested combinations
    # [BOOKM ] nonreq_probe_combs is the issue!
    for probe_a, probe_b, probe_c, probe_d in nonreq_probe_combs:
        key = (probe_a, probe_b, probe_c, probe_d)
        cov_3x2pt_dict_10D[key] = np.zeros((nbl, nbl, zbins, zbins, zbins, zbins))

    return cov_3x2pt_dict_10D


def write_cl_ascii(ascii_folder, ascii_filename, cl_3d, ells, zbins):
    with open(f'{ascii_folder}/{ascii_filename}.ascii', 'w') as file:
        # Write header
        file.write(f'#ell\ttomo_i\ttomo_j\t{ascii_filename}\n')

        # Iterate over the array and write the data
        for ell_idx, ell_val in enumerate(ells):
            for zi in range(zbins):
                for zj in range(zbins):
                    value = cl_3d[ell_idx, zi, zj]
                    # Format the line with appropriate spacing
                    file.write(f'{ell_val:.3f}\t{zi + 1}\t{zj + 1}\t{value:.10e}\n')


def write_cl_tab(folder, filename, cl_3d, ells, zbins):
    """Write the Cls in the SB txt format."""
    with open(f'{folder}/{filename}.txt', 'w') as file:
        file.write(f'#ell\t\tzi\tzj\t{filename}\n')
        for ell_idx, ell_val in enumerate(ells):
            for zi in range(zbins):
                for zj in range(zbins):
                    value = cl_3d[ell_idx, zi, zj]
                    file.write(f'{ell_val:.3f}\t\t{zi}\t{zj}\t{value:.10e}\n')


def compare_fm_constraints(
    *fm_dict_list,
    labels,
    keys_toplot_in,
    normalize_by_gauss,
    which_uncertainty,
    reference,
    colors,
    abs_FoM,
    nparams_toplot_in=8,
    save_fig=False,
    fig_path=None,
):
    masked_fm_dict_list = []
    masked_fid_pars_dict_list = []
    uncertainties_dict = {}
    fom_dict = {}
    legend_x_anchor = 1.4

    assert keys_toplot_in == 'all' or type(keys_toplot_in) is list, (
        'keys_toplot must be a list or "all"'
    )
    assert colors is None or type(colors) is list, 'colors must be a list or "all"'

    colors = (
        plt.rcParams['axes.prop_cycle'].by_key()['color'] if colors is None else colors
    )

    # maks fm and fid pars dict
    for fm_dict in fm_dict_list:
        masked_fm_dict, masked_fid_pars_dict = {}, {}

        # define keys and remove unused ones
        keys_toplot = list(fm_dict.keys())
        if 'fiducial_values_dict' in keys_toplot:
            keys_toplot.remove('fiducial_values_dict')
        keys_toplot = [key for key in keys_toplot if not key.startswith('FM_WA_')]
        keys_toplot = [key for key in keys_toplot if not key.startswith('FM_2x2pt_')]

        for key in keys_toplot:
            masked_fm_dict[key], masked_fid_pars_dict[key] = mask_fisher(
                fm_dict[key],
                fm_dict['fiducial_values_dict'],
                names_params_to_fix=[],
                remove_null_rows_cols=True,
            )
        masked_fm_dict_list.append(masked_fm_dict)
        masked_fid_pars_dict_list.append(masked_fid_pars_dict)

    # compute reference uncertainties
    print(key, masked_fid_pars_dict_list[0].keys())
    for key in keys_toplot:
        nparams_toplot = nparams_toplot_in
        param_names = list(masked_fid_pars_dict_list[0][key].keys())[:nparams_toplot]
        uncertainties_dict[key] = np.array(
            [
                uncertainties_fm_v2(
                    masked_fm_dict[key],
                    fiducials_dict=masked_fid_pars_dict[key],
                    which_uncertainty=which_uncertainty,
                    normalize=True,
                )[:nparams_toplot]
                for masked_fm_dict, masked_fid_pars_dict in zip(
                    masked_fm_dict_list, masked_fid_pars_dict_list
                )
            ]
        )
        w0wa_idxs = (param_names.index('wz'), param_names.index('wa'))
        fom_dict[key] = np.array(
            [
                compute_FoM(masked_fm_dict[key], w0wa_idxs=w0wa_idxs)
                for masked_fm_dict in masked_fm_dict_list
            ]
        )
        uncertainties_dict[key] = np.column_stack(
            (uncertainties_dict[key], fom_dict[key])
        )
    param_names.append('FoM')

    keys_toplot = keys_toplot if keys_toplot_in == 'all' else keys_toplot_in

    # plot, and if necessary normalize by the G-only uncertainty
    for key in keys_toplot:
        probe = key.split('_')[1]

        ylabel = 'rel. unc. [%]'
        if normalize_by_gauss and not key.endswith('_G'):
            probe = key.split('_')[1]
            ng_cov = key.split('_')[2]
            uncertainties_dict[key] = (
                uncertainties_dict[key] / uncertainties_dict[f'FM_{probe}_G'] - 1
            ) * 100
            ylabel = f'{ng_cov}/G - 1 [%]'

            if abs_FoM:
                uncertainties_dict[key][:, -1] = np.fabs(uncertainties_dict[key][:, -1])

        n_rows = 2 if len(fm_dict_list) > 1 else 1
        fig, ax = plt.subplots(n_rows, 1, figsize=(10, 5), sharex=True)
        plt.tight_layout()
        fig.subplots_adjust(hspace=0)

        ax[0].set_title(f'{which_uncertainty} uncertainties, {key}')
        for i, uncert in enumerate(uncertainties_dict[key]):
            ax[0].scatter(
                param_names,
                uncert,
                label=f'{labels[i]}',
                marker='o',
                c=colors[i],
                alpha=0.6,
            )
        ax[0].axhline(0, c='k', ls='--')
        ax[0].set_ylabel(ylabel)
        ax[0].legend(ncol=1, loc='center right', bbox_to_anchor=(legend_x_anchor, 0.0))
        ax[0].grid()

        start_idx = 0
        title_str = reference
        if reference == 'first_key':
            ref = uncertainties_dict[key][0]
            start_idx = 1
            title_str = labels[0]
        elif reference == 'median':
            ref = np.median(uncertainties_dict[key], axis=0)
        elif reference == 'mean':
            ref = np.mean(uncertainties_dict[key], axis=0)
        else:
            raise ValueError(
                'reference must be one of "first_key", "median", or "mean"'
            )

        if len(uncertainties_dict[key]) > 1:
            diffs = [
                percent_diff(uncert, ref)
                for uncert in uncertainties_dict[key][start_idx:]
            ]

            for i, diff in enumerate(diffs):
                ax[1].scatter(
                    param_names, diff, marker='o', c=colors[i + start_idx], alpha=0.6
                )
            ax[1].fill_between(
                (0, nparams_toplot), -10, 10, color='k', alpha=0.1, label='$\\pm 10\\%$'
            )

        ax[1].set_ylabel(f'% diff wrt\n{title_str}\n')
        ax[1].legend(ncol=1, loc='center right', bbox_to_anchor=(legend_x_anchor, 0.5))
        ax[1].grid()

        if save_fig:
            plt.savefig(f'{fig_path}/{key}.png', dpi=400, bbox_inches='tight')


def block_diag(array_3d):
    """Useful for visualizing nbl, zbins, zbins arrays at a glance."""
    nbl = array_3d.shape[0]
    return scipy.linalg.block_diag(*[array_3d[ell, :, :] for ell in range(nbl)])


def compare_df_keys(dataframe, key_to_compare, value_a, value_b, num_string_columns):
    """This function compares two rows of a dataframe and returns a new row
    with the percentage difference between the two :param dataframe:

    :param key_to_compare:
    :param value_a:
    :param value_b:
    :param num_string_columns: number of columns containing only strings or
    various options, such as whether to fix a certain prior or not...
    :return:
    """
    import pandas as pd

    df_A = dataframe[dataframe[key_to_compare] == value_a]
    df_B = dataframe[dataframe[key_to_compare] == value_b]
    arr_A = df_A.iloc[:, num_string_columns:].select_dtypes('number').values
    arr_B = df_B.iloc[:, num_string_columns:].select_dtypes('number').values

    if arr_A.shape[0] != arr_B.shape[0]:
        raise ValueError(
            'Cannot compare groups with different sizes: '
            f'{arr_A.shape[0]} vs {arr_B.shape[0]}'
        )

    perc_diff_df = df_A.copy()
    # ! the reference is G, this might change to G + SSC + cNG
    perc_diff_df.iloc[:, num_string_columns:] = percent_diff(arr_B, arr_A)
    perc_diff_df[key_to_compare] = f'perc_diff_{value_b}'
    perc_diff_df['FoM'] = -perc_diff_df['FoM']  # ! abs? minus??
    dataframe = pd.concat([dataframe, perc_diff_df], axis=0, ignore_index=True)

    # dataframe = dataframe.drop_duplicates()
    columns_to_consider = [
        col for col in dataframe.columns if col not in ['fm', 'fiducials_dict']
    ]
    dataframe = dataframe.drop_duplicates(subset=columns_to_consider)

    return dataframe


def contour_FoM_calculator(sample, param1, param2, sigma_level=1):
    """This function has been written by Santiago Casas.

    Computes  the FoM from getDist samples. add()sample is a getDist
    sample object, you need as well the shapely package to compute
    polygons. The function returns the 1sigma FoM, but in principle you
    could compute 2-, or 3-sigma "FoMs"
    """
    from shapely.geometry import Polygon

    contour_coords = {}
    density = sample.get2DDensityGridData(j=param1, j2=param2, num_plot_contours=3)
    contour_levels = density.contours
    contours = plt.contour(density.x, density.y, density.P, sorted(contour_levels))
    for ii, contour in enumerate(contours.collections):
        paths = contour.get_paths()
        for path in paths:
            xy = path.vertices
            x = xy[:, 0]
            y = xy[:, 1]
            contour_coords[ii] = list(zip(x, y))
    sigma_lvls = {3: 0, 2: 1, 1: 2}
    poly = Polygon(
        contour_coords[sigma_lvls[sigma_level]]
    )  # 0:3sigma, 1:2sigma, 2:1sigma
    area = poly.area
    FoM_area = (2.3 * np.pi) / area
    return FoM_area, density


def can_be_pickled(obj):
    try:
        pickle.dumps(obj)
        return True
    except (pickle.PicklingError, TypeError):
        return False


def load_cov_from_probe_blocks(path, filename, unique_probe_combs):
    """Load the covariance matrix from the probe blocks in 4D. The blocks are
    stored in a dictionary with keys corresponding to the probes in the order
    specified in probe_ordering. The symmetrization of the blocks is done while
    loading, so only 6 blocks need to be actually stored. :param path: Path to
    the folder containing the covariance blocks. :param filename: Filename of
    the covariance blocks. The filename should contain the placeholders
    {probe_A}, {probe_B}, {probe_C}, {probe_D} which will be replaced with the
    actual probe names. :param probe_ordering: Probe ordering tuple :return:

    YOU SHOULD USE deepcopy, otherwise the different blocks become
    correlated (and you e.g. divide twice by fsky)
    """
    cov_ssc_dict_8D = {}
    for comb_str in unique_probe_combs:
        probe_a, probe_b, probe_c, probe_d = list(comb_str)

        formatted_filename = filename.format(
            probe_a=probe_a, probe_b=probe_b, probe_c=probe_c, probe_d=probe_d
        )
        cov_ssc_dict_8D[probe_a, probe_b, probe_c, probe_d] = np.load(
            f'{path}/{formatted_filename}'
        )

        if formatted_filename.endswith('.npz'):
            cov_ssc_dict_8D[probe_a, probe_b, probe_c, probe_d] = cov_ssc_dict_8D[
                probe_a, probe_b, probe_c, probe_d
            ]['arr_0']

        # Lower triangle, set using symmetry
        cov_ssc_dict_8D[probe_c, probe_d, probe_a, probe_b] = deepcopy(
            cov_ssc_dict_8D[probe_a, probe_b, probe_c, probe_d].transpose(1, 0, 3, 2)
        )

    for key, cov in cov_ssc_dict_8D.items():
        assert cov.ndim == 4, (
            f'covariance matrix {key} has ndim={cov.ndim} instead of 4'
        )

    return cov_ssc_dict_8D


def save_dict_to_file(dict_data, file_path, indent=4):
    """Save a dictionary to a text file in a nicely formatted way.

    Parameters
    ----------
    dict_data (dict): The dictionary to be saved.
    file_path (str): The path of the file where the dictionary will be saved.
    indent (int, optional): The number of spaces for indentation. Default is 4.

    """
    with open(file_path, 'w') as f:
        json.dump(dict_data, f, indent=indent)


def figure_of_correlation(correl_matrix):
    """Compute the Figure of Correlation (FoC) from the correlation matrix
    correl_matrix.

    Parameters
    ----------
    - correl_matrix (2D numpy array): The correlation matrix.

    Returns
    -------
    - FoC (float): The Figure of Correlation.

    """
    # Invert the correlation matrix
    correl_matrix_inv = np.linalg.inv(correl_matrix)
    # Compute the FoC
    foc = np.sqrt(np.linalg.det(correl_matrix_inv))

    return foc


def plot_correlation_matrix(correlation_matrix):
    plt.matshow(correlation_matrix, cmap='RdBu_r', vmin=-1, vmax=1)
    plt.colorbar()


def find_inverse_from_array(input_x, input_y, desired_y, interpolation_kind='linear'):
    from pynverse import inversefunc

    input_y_func = interp1d(input_x, input_y, kind=interpolation_kind)
    desired_y = inversefunc(
        input_y_func, y_values=desired_y, domain=(input_x[0], input_x[-1])
    )
    return desired_y


def add_ls_legend(ls_dict):
    """Add a legend for line styles.

    Parameters
    ----------
    ls_dict : dict
        A dictionary mapping line styles to labels.
        E.g. {'-': 'delta', '--': 'gamma'}

    """
    handles = []
    for ls, label in ls_dict.items():
        handles.append(mlines.Line2D([], [], color='black', linestyle=ls, label=label))
    plt.legend(handles=handles, loc='best')


def save_correlation_matrix_plot(matrix1, matrix2, labels):
    """Yet to be fully tested.

    Plot the positive and negative values with different colorbars TODO
    make it only for one matrix!
    """
    _fig = plt.figure(figsize=(16, 6))
    gs = GridSpec(1, 5, width_ratios=[6, 0.3, 6, 0.3, 0.3])

    ax1 = plt.subplot(gs[0])
    ax2 = plt.subplot(gs[2])
    _cbar_ax_pos = plt.subplot(gs[3])
    _cbar_ax_neg = plt.subplot(gs[4])

    # Define the colormap
    cmap_pos = plt.get_cmap('Reds')
    cmap_neg = plt.get_cmap('Blues_r')

    # Divide positive and negative parts for each matrix
    matrix1_pos = np.ma.masked_less_equal(matrix1, 0)
    matrix1_neg = -np.ma.masked_greater_equal(matrix1, 0)

    _matrix2_pos = np.ma.masked_less_equal(matrix2, 0)
    _matrix2_neg = -np.ma.masked_greater_equal(matrix2, 0)

    # Plot Gaussian matrix
    ax1.imshow(matrix1_pos, cmap=cmap_pos, norm=LogNorm())
    ax1.imshow(matrix1_neg, cmap=cmap_neg, norm=LogNorm())

    ax1.set_title('Gaussian')
    ax1.set_xticks(np.arange(len(labels)))
    ax1.set_yticks(np.arange(len(labels)))
    ax1.set_xticklabels(labels)
    ax1.set_yticklabels(labels)

    # Plot Gaussian + SSC matrix
    # im2a = ax2.imshow(matrix2_pos, cmap=cmap_pos, norm=LogNorm())
    # im2b = ax2.imshow(matrix2_neg, cmap=cmap_neg, norm=LogNorm())

    ax2.set_title('Gaussian + SSC')
    ax2.set_xticks(np.arange(len(labels)))
    ax2.set_yticks(np.arange(len(labels)))
    ax2.set_xticklabels(labels)
    ax2.set_yticklabels(labels)

    # Add colorbars
    # cbar_pos = fig.colorbar(im2a, cax=cbar_ax_pos, orientation='vertical')
    # cbar_neg = fig.colorbar(im2b, cax=cbar_ax_neg, orientation='vertical')

    plt.tight_layout()
    plt.show()


def table_to_3d_array(file_path, is_auto_spectrum):
    """Convert CLOE .dat files format to 3d arrays, following the indexing in
    the header.
    """
    # Read the header and data from the file
    with open(file_path) as f:
        header = f.readline().strip().split('\t')

    cl_2d = np.genfromtxt(file_path)
    ells = cl_2d[:, 0]
    cl_2d = cl_2d[:, 1:]
    nbl = len(ells)

    ind = zpairs_header_to_ind_array(header[1:]) - 1  # -1 to revert to 0-based counting
    zbins = np.max(ind) + 1

    cl_3d = np.zeros((nbl, zbins, zbins))
    for ell_idx in range(nbl):
        for zpair_idx, (zi, zj) in enumerate(zip(ind[:, 0], ind[:, 1])):
            cl_3d[ell_idx, zi, zj] = cl_2d[ell_idx, zpair_idx]

    if is_auto_spectrum:
        for ell in range(nbl):
            cl_3d[ell, ...] = symmetrize_2d_array(cl_3d[ell, ...])

    return ells, cl_3d


def zpairs_header_to_ind_array(header):
    # Initialize an empty list to store the pairs of integers
    ind = []

    # Loop through each element in the list
    for zpairs_str_list in header:
        # Split the element by the '-' character
        _zpairs_str_list = zpairs_str_list.split('-')

        # Remove the 'E'mand 'P' from each part and convert to integer
        zpairs = [
            int(zpair_str.replace('E', '').replace('P', ''))
            for zpair_str in _zpairs_str_list
        ]

        # Append the pair of integers to the list
        ind.append(zpairs)

    # Convert the list of pairs into a numpy array
    ind = np.array(ind)

    return ind


def find_nearest_idx(array, value):
    idx = np.abs(array - value).argmin()
    return idx


def flatten_dict(nested_dict):
    """Flatten a nested dictionary."""
    flattened = {}
    for key, value in nested_dict.items():
        if isinstance(value, dict):
            flattened.update(value)
        else:
            flattened[key] = value
    return flattened


def get_filenames_in_folder(folder_path):
    filenames = []
    for filename in os.listdir(folder_path):
        if os.path.isfile(os.path.join(folder_path, filename)):
            filenames.append(filename)
    return filenames


def test_folder_content(
    output_path, benchmarks_path, extension, verbose=False, rtol=1e-10
):
    """Test if the files in the output folder are equal to the benchmark files
    and list the discrepancies.

    Parameters
    ----------
    output_path (str): The path to the folder containing the output files.
    benchmarks_path (str): The path to the folder containing the benchmark files.
    extension (str): The extension of the files to be tested.

    Returns
    -------
    dict: A dictionary containing the comparison results and discrepancies.

    """
    old_files = os.listdir(benchmarks_path)
    new_files = os.listdir(output_path)

    # Ignore hidden files and filter by extension
    old_files = [
        file
        for file in old_files
        if not file.startswith('.') and file.endswith(extension)
    ]
    new_files = [
        file
        for file in new_files
        if not file.startswith('.') and file.endswith(extension)
    ]

    discrepancies = {
        'missing_in_benchmark': set(new_files) - set(old_files),
        'missing_in_output': set(old_files) - set(new_files),
        'comparison_results': [],
    }

    max_length_benchmark = max(
        (len(file) for file in discrepancies['missing_in_benchmark']), default=0
    )
    max_length_output = max(
        (len(file) for file in discrepancies['missing_in_output']), default=0
    )

    # Use the maximum length from either set for alignment
    max_length = max(max_length_benchmark, max_length_output)

    for file in discrepancies['missing_in_benchmark']:
        print(f'{file:<{max_length}} \t output ✅ \t benchmark ❌')

    for file in discrepancies['missing_in_output']:
        print(f'{file:<{max_length}} \t output ❌ \t benchmark ✅')
        print(f'{file} \t output ❌ \t benchmark ✅')

    for file_name in set(old_files).intersection(new_files):
        old_file_path = os.path.join(benchmarks_path, file_name)
        new_file_path = os.path.join(output_path, file_name)

        try:
            if extension == 'npz':
                np.testing.assert_allclose(
                    np.load(old_file_path)['arr_0'],
                    np.load(new_file_path)['arr_0'],
                    verbose=verbose,
                    rtol=rtol,
                    atol=0,
                )
            elif extension == 'npy':
                np.testing.assert_allclose(
                    np.load(old_file_path),
                    np.load(new_file_path),
                    verbose=verbose,
                    rtol=rtol,
                    atol=0,
                )
            elif extension in ['txt', 'dat']:
                np.testing.assert_allclose(
                    np.genfromtxt(old_file_path),
                    np.genfromtxt(new_file_path),
                    verbose=verbose,
                    rtol=rtol,
                    atol=0,
                )
            else:
                raise ValueError(f'Unknown extension: {extension}')
        except AssertionError as exc:
            discrepancies['comparison_results'].append((file_name, str(exc)))
            print(f'\nFile {file_name} does not match: {exc}')
        else:
            discrepancies['comparison_results'].append((file_name, 'Match'))
            print(f'{file_name:<{max_length}} \t matches to within {rtol * 100}% ✅')

    # Provide a summary of the results
    num_comparisons = len(discrepancies['comparison_results'])
    num_matches = sum(
        1 for _, result in discrepancies['comparison_results'] if result == 'Match'
    )
    num_discrepancies = num_comparisons - num_matches

    print(
        f'\nSummary: {num_comparisons} files compared, {num_matches} '
        f'matches, {num_discrepancies} discrepancies.\n'
    )

    return discrepancies


def import_files(folder_path, extension):
    """Imports all files with a specific extension from a folder and stores
    their contents in a dictionary.

    Parameters
    ----------
    folder_path (str): The path to the folder from which to import files.
    extension (str): The file extension to look for.

    Returns
    -------
    dict: A dictionary with filenames as keys and file contents as values.

    """
    files_dict = {}
    # Get the list of relevant file names using the get_filenames_in_folder function
    filenames = get_filenames_in_folder(folder_path)

    for filename in filenames:
        file_path = os.path.join(folder_path, filename)
        # Determine how to load the file based on the extension
        if extension in ['.txt', '.csv']:
            file_content = np.genfromtxt(
                file_path, delimiter=','
            )  # Adjust delimiter if necessary
        elif extension == '.npy':
            file_content = np.load(file_path)
        elif extension == '.npz':
            file_content = np.load(file_path)['arr_0']
        else:
            raise ValueError(f'Unsupported file extension: {extension}')

        # Use the file name without an extension as the key
        key = os.path.splitext(filename)[0]
        files_dict[key] = file_content

    return files_dict


def is_increasing(arr):
    return np.all(np.diff(arr) > 0)


def save_pickle(filename, obj):
    with open(f'{filename}', 'wb') as handle:
        pickle.dump(obj, handle)


def load_pickle(filename):
    with open(f'{filename}', 'rb') as handle:
        obj = pickle.load(handle)
    return obj


def save_compressed_pickle(title, data):
    import bz2

    with bz2.BZ2File(title + '.pbz2', 'wb') as handle:
        pickle.dump(data, handle)


def load_compressed_pickle(file):
    import bz2

    data = bz2.BZ2File(file, 'rb')
    data = pickle.load(data)
    return data


def read_yaml(filename):
    """A function to read YAML file.

    filename must include the path and the extension
    """
    with open(filename) as f:
        config = yaml.safe_load(f)
    return config


# @njit
def percent_diff(array_1, array_2, abs_value=False):
    array_1 = np.atleast_1d(array_1)  # Ensure array-like behavior
    array_2 = np.atleast_1d(array_2)

    diff = (array_1 / array_2 - 1) * 100

    # avoid nans
    both_zeros = np.logical_and(array_1 == 0, array_2 == 0)

    diff[both_zeros] = 0

    if abs_value:
        return np.abs(diff)
    else:
        # Convert back to scalar if necessary
        return diff.item() if diff.size == 1 else diff


# @njit
def percent_diff_mean(array_1, array_2):
    """Result is in "percent" units."""
    mean = (array_1 + array_2) / 2.0
    diff = (array_1 / mean - 1) * 100
    return diff


# @njit
def _percent_diff_nan(array_1, array_2, eraseNaN=True, log=False, abs_val=False):
    if eraseNaN:
        diff = np.where(array_1 == array_2, 0, percent_diff(array_1, array_2))
    else:
        diff = percent_diff(array_1, array_2)
    if log:
        diff = np.log10(diff)
    if abs_val:
        diff = np.abs(diff)
    return diff


def percent_diff_nan(array_1, array_2, eraseNaN=True, log=False, abs_val=False):
    """Calculate the percent difference between two arrays, handling NaN
    values.
    """
    # Handle NaN values
    if eraseNaN:
        # Mask where NaN values are present
        diff = np.ma.masked_where(
            np.isnan(array_1) | np.isnan(array_2), percent_diff(array_1, array_2)
        )
    else:
        diff = percent_diff(array_1, array_2)

    # Handle log transformation
    if log:
        # Mask zero differences before taking the log
        diff = np.ma.masked_where(diff == 0, diff)
        diff = np.log10(np.ma.abs(diff))  # Masked values will be ignored in the log

    # Handle absolute values
    if abs_val:
        diff = np.ma.abs(diff)

    return diff


def diff_threshold_check(diff, threshold):
    boolean = np.any(np.abs(diff) > threshold)
    print(f'has any element of the arrays a disagreement > {threshold}%? ', boolean)


def compute_smape(vec_true, vec_test, cov_mat=None):
    """Computes the SMAPE (Symmetric Mean Absolute Percentage Error) for a
    given 1D array with weighted elements.

    Args:
        vec_true (np.array): array of true values
        vec_test (np.array): array of predicted/approximated values
        cov_mat (np.array): covariance matrix for vec_true

    Returns:
        float: SMAPE value

    """
    if isinstance(vec_true, np.ndarray) and isinstance(vec_test, np.ndarray):
        assert len(vec_true) == len(vec_test), 'Arrays must have the same length'
        assert vec_true.ndim == 1 and vec_test.ndim == 1, 'arrays must be 1D'

    if cov_mat is not None:
        assert cov_mat.shape[0] == cov_mat.shape[1] == len(vec_true), (
            'cov_mat must be a square matrix with the same length as the input vectors'
        )
        weights = vec_true / np.sqrt(np.diag(cov_mat))
    else:
        weights = np.ones_like(vec_true)  # uniform weights

    numerator = weights * np.abs(vec_true - vec_test)
    denominator = np.abs(vec_true) + np.abs(vec_test)

    return 100 * np.mean(numerator / denominator)  # the output is already a precentage


def smape(y_true, y_pred):
    """Compute the point-by-point Symmetric Mean Absolute Percentage Error (SMAPE)
    between two arrays of the same shape.

    Parameters
    ----------
    y_true : array_like
        Reference or true values.
    y_pred : array_like
        Predicted or test values.

    Returns
    -------
    smape : ndarray
        Array of SMAPE values in percentage (same shape as inputs).

    """
    y_true = np.asarray(y_true)
    y_pred = np.asarray(y_pred)

    numerator = np.abs(y_true - y_pred)
    denominator = 0.5 * (np.abs(y_true) + np.abs(y_pred))

    with np.errstate(divide='ignore', invalid='ignore'):
        smape = 100 * numerator / denominator
        smape[denominator == 0] = 0.0  # Define SMAPE as 0 if denominator is 0

    return smape


def compute_diff_sigma(vec_true, vec_test, sigma):
    """Compute the element-wise difference between two vectors vec_true and
    vec_test, and divide it by sigma.

    Args:
    - vec_true (numpy.ndarray): A numpy array representing the first vector.
    - vec_test (numpy.ndarray): A numpy array representing the second vector.
    - sigma (numpy.ndarray): A numpy array representing the
    vector of standard deviations.

    Returns:
    - A numpy array representing the element-wise difference between vec_true and
    vec_test,
      divided by sigma.

    """
    diff = np.abs(vec_true - vec_test)
    return 100 * diff / sigma


def get_var_name(var):
    callers_local_vars = inspect.currentframe().f_back.f_locals.items()
    return [var_name for var_name, var_val in callers_local_vars if var_val is var]


def compare_arrays(
    A,
    B,
    name_A='A',
    name_B='B',
    plot_diff=True,
    plot_array=True,
    log_array=True,
    log_diff=False,
    abs_val=False,
    plot_diff_threshold=None,
    white_where_zero=True,
    plot_diff_hist=False,
    matshow_arr_kw={},
    title='',
):
    fontsize = 25

    if np.array_equal(A, B):
        print(f'{name_A} and {name_B} are equal ✅')
        return

    for rtol in [1e-3, 1e-2, 5e-2]:  # these are NOT percent units
        if np.allclose(A, B, rtol=rtol, atol=0):
            print(
                f'{name_A} and {name_B} are close within relative tolerance '
                f'of {rtol * 100}%) ✅'
            )
            return

    diff_AB = percent_diff_nan(A, B, eraseNaN=True, abs_val=abs_val)
    higher_rtol = plot_diff_threshold or 5.0
    max_diff = np.max(diff_AB)
    result_emoji = '❌' if max_diff > higher_rtol or np.isnan(max_diff) else '✅'
    no_outliers = np.sum(diff_AB > higher_rtol)
    additional_info = (
        f'\nMax discrepancy: {max_diff:.2f}%;'
        f'\nNumber of elements with discrepancy > {higher_rtol}%: {no_outliers}'
        f'\nFraction of elements with discrepancy > {higher_rtol}%: '
        f'{no_outliers / diff_AB.size:.5f}'
    )
    print(
        f'Are {name_A} and {name_B} different by less than {higher_rtol}%? '
        f'{result_emoji} {additional_info}'
    )

    # Check that arrays are 2D if any plotting is requested.
    if plot_diff or plot_array:
        assert A.ndim == 2 and B.ndim == 2, 'Plotting is only implemented for 2D arrays'

    # Determine number of rows:
    nrows = (1 if plot_array else 0) + (1 if plot_diff else 0)
    ncols = 2  # Always show 2 panels per row

    fig, ax = plt.subplots(
        nrows, ncols, figsize=(17, 7 * nrows), constrained_layout=True
    )

    # Ensure ax is always 2D
    if nrows == 1:
        ax = np.expand_dims(ax, axis=0)  # Convert row array to 2D
    if ncols == 1:
        ax = np.expand_dims(ax, axis=1)  # Convert column array to 2D

    # If plotting arrays, prepare data and plot in first row.
    if plot_array:
        A_toplot, B_toplot = A.copy(), B.copy()
        if abs_val:
            A_toplot, B_toplot = np.abs(A_toplot), np.abs(B_toplot)
        if log_array:
            A_toplot, B_toplot = np.log10(A_toplot), np.log10(B_toplot)

        im = ax[0, 0].matshow(A_toplot, **matshow_arr_kw)
        ax[0, 0].set_title(f'{name_A}', fontsize=fontsize)
        fig.colorbar(im, ax=ax[0, 0])

        im = ax[0, 1].matshow(B_toplot, **matshow_arr_kw)
        ax[0, 1].set_title(f'{name_B}', fontsize=fontsize)
        fig.colorbar(im, ax=ax[0, 1])

    # If plotting differences, prepare diff data and plot in next row.
    if plot_diff:
        diff_AB = percent_diff_nan(A, B, eraseNaN=True, log=False, abs_val=abs_val)
        diff_BA = percent_diff_nan(B, A, eraseNaN=True, log=False, abs_val=abs_val)

        if plot_diff_threshold is not None:
            # Mask out small differences (set them to white via the colormap's
            # "bad" color)
            diff_AB = np.ma.masked_where(np.abs(diff_AB) < plot_diff_threshold, diff_AB)
            diff_BA = np.ma.masked_where(np.abs(diff_BA) < plot_diff_threshold, diff_BA)

        if log_diff:
            # Replace nonpositive with nan to avoid -inf
            diff_AB = np.log10(np.abs(diff_AB))
            diff_BA = np.log10(np.abs(diff_BA))

        im = ax[1, 0].matshow(diff_AB)
        ax[1, 0].set_title('(A/B - 1) * 100', fontsize=fontsize)
        fig.colorbar(im, ax=ax[1, 0])

        im = ax[1, 1].matshow(diff_BA)
        ax[1, 1].set_title('(B/A - 1) * 100', fontsize=fontsize)
        fig.colorbar(im, ax=ax[1, 1])

    fig.suptitle(
        f'log_array={log_array}, abs_val={abs_val}, log_diff={log_diff}\n'
        f'plot_diff_threshold={plot_diff_threshold}%\n{title}',
        fontsize=fontsize,
    )
    plt.show()

    if plot_diff_hist:
        diff_AB = percent_diff_nan(A, B, eraseNaN=True, log=False, abs_val=False)
        plt.figure()
        plt.hist(diff_AB.flatten(), bins=30, log=True, density=True)
        plt.xlabel('% difference')
        plt.ylabel('frequency')
        plt.show()


def compare_folder_content(path_A: str, path_B: str, filetype: str):
    """Compare the content of 2 folders.

    The files in folder A should be a subset of the files in folder B.
    """
    dict_A = dict(get_kv_pairs(path_A, filetype))
    dict_B = dict(get_kv_pairs(path_B, filetype))

    for key in dict_A:  # noqa: PLC0206
        result_emoji = '✅' if np.array_equal(dict_A[key], dict_B[key]) else '❌'
        print(f'is {key} equal in both folders? {result_emoji}')


def namestr(obj, namespace):
    """Does not work with slices!!!

    (why?)
    """
    return [name for name in namespace if namespace[name] is obj][0]


def find_null_rows_cols_2D(array):
    """:param array:

    :return null_rows_idxs: list
        array of null rows/columns indices
    """
    assert array.ndim == 2, (
        'ndim should be <= 2; higher-dimensional case not yet implemented'
    )
    null_rows_idxs = np.where(np.all(array == 0, axis=0))[0]
    null_cols_idxs = np.where(np.all(array == 0, axis=1))[0]

    assert np.array_equal(null_rows_idxs, null_cols_idxs), (
        'null rows and columns indices should be the same for Fisher matrices'
    )

    if null_rows_idxs.shape[0] == 0:
        # print('The input array has no null rows/columns')
        return None
    else:
        # print(f'The input array had null rows and columns '
        # f'at indices {null_rows_idxs}')
        return null_rows_idxs


def remove_rows_cols_array2D(array, rows_idxs_to_remove):
    """Removes the *same* rows and columns from an array :param array:
    numpy.ndarray.

    input 2D array
    :param rows_idxs_to_remove: list. rows (and columns) to delete
    :return: array without null rows and columns
    """
    if rows_idxs_to_remove is None:
        warnings.warn('null_rows_idxs is None, returning the input array', stacklevel=2)
        return array

    if len(rows_idxs_to_remove) == 0:
        warnings.warn(
            'null_rows_idxs is empty, returning the input array', stacklevel=2
        )
        return array

    assert array.ndim == 2, (
        'ndim should be <= 2; higher-dimensional case not yet implemented'
    )
    array = np.delete(array, rows_idxs_to_remove, axis=0)
    array = np.delete(array, rows_idxs_to_remove, axis=1)
    return array


def remove_null_rows_cols_2D(array_2d: np.ndarray):
    """Remove null rows and columns from a 2D numpy array.

    Args:
        array_2d (numpy.ndarray): The 2D numpy array to remove null rows and columns
        from.

    Returns:
        numpy.ndarray: The 2D numpy array with null rows and columns removed.

    """
    assert array_2d.ndim == 2, (
        'ndim should be <= 2; higher-dimensional case not yet implemented'
    )
    array_2d = array_2d[~np.all(array_2d == 0, axis=1)]
    array_2d = array_2d[:, ~np.all(array_2d == 0, axis=0)]
    return array_2d


def mask_FM_null_rowscols(FM, params, fid):
    """Mask the Fisher matrix, fiducial values and parameter list deleting the
    null rows and columns :param FM: Fisher Matrix, 2D numpy array :return:
    masked FM, fiducial values and parameter list.
    """
    null_idx = find_null_rows_cols_2D(FM)

    if null_idx is None:
        return FM, params, fid

    FM = remove_rows_cols_array2D(FM, null_idx)
    params = np.delete(params, obj=null_idx, axis=0)
    fid = np.delete(fid, obj=null_idx, axis=0)
    assert len(fid) == len(params), (
        'the fiducial values and parameter lists should have the same length'
    )
    return FM, list(params), list(fid)


def mask_fm_null_rowscols_v2(fm, fiducials_dict):
    """Mask the Fisher matrix, fiducial values and parameter list deleting the
    null rows and columns :param FM: Fisher Matrix, 2D numpy array :return:
    masked FM, fiducial values and parameter list.
    """
    param_names = list(fiducials_dict.keys())
    param_values = list(fiducials_dict.values())

    null_idxs = find_null_rows_cols_2D(fm)

    if null_idxs is None:
        return fm, fiducials_dict

    # remove null rows and columns
    fm = remove_rows_cols_array2D(fm, null_idxs)
    # update fiducials dict
    fiducials_dict = {
        param_names[i]: param_values[i]
        for i in range(len(param_names))
        if i not in null_idxs
    }

    return fm, fiducials_dict


def mask_fisher(
    fm: np.ndarray,
    fiducials_dict: dict,
    names_params_to_fix: list,
    remove_null_rows_cols: bool,
):
    """Trim the Fisher matrix to remove null rows/columns and/or fix nuisance
    parameters.
    """
    fm = deepcopy(fm)
    fiducials_dict = deepcopy(fiducials_dict)

    assert len(list(fiducials_dict.keys())) == fm.shape[0] == fm.shape[1], (
        'Wrong shape of FM matrix!'
    )

    if names_params_to_fix is not None:
        fm = fix_params_in_fm(fm, names_params_to_fix, fiducials_dict)  # cut fm entries
        # update fiducials_dict
        fiducials_dict = {
            key: fiducials_dict[key]
            for key in fiducials_dict
            if key not in names_params_to_fix
        }

    # remove remaining null rows_cols
    if remove_null_rows_cols:
        fm, fiducials_dict = mask_fm_null_rowscols_v2(fm, fiducials_dict)

    return fm, fiducials_dict


def fix_params_in_fm(fm, names_params_to_fix, fiducials_dict):
    param_names = list(fiducials_dict.keys())
    fm = deepcopy(fm)
    fiducials_dict = deepcopy(fiducials_dict)

    # check the correctness of the parameters' names
    for param_to_fix in names_params_to_fix:
        assert param_to_fix in param_names, (
            f'Parameter {param_to_fix} not found in param_names!'
        )

    rows_idxs_to_remove = [
        param_names.index(param_to_fix) for param_to_fix in names_params_to_fix
    ]
    fm = remove_rows_cols_array2D(fm, rows_idxs_to_remove)
    # print(f'Removing rows and columns from FM:\n{rows_idxs_to_remove}')

    return fm


def add_prior_to_fm(fm, fiducials_dict, prior_param_names, prior_param_values):
    """Adds a FM of priors (with elements 1/sigma in the correct positions) to
    the input FM.
    """
    fm = deepcopy(fm)
    fiducials_dict = deepcopy(fiducials_dict)

    assert len(list(fiducials_dict.keys())) == fm.shape[0] == fm.shape[1], (
        'Wrong shape of FM matrix!'
    )
    fid_param_names = list(fiducials_dict.keys())

    for prior_param_name in prior_param_names:
        if prior_param_name not in fid_param_names:
            warnings.warn(
                f'Prior parameter {prior_param_names} not found in fiducial parameters'
                ' dict!',
                stacklevel=2,
            )
            return fm

    prior_param_idxs = [
        fid_param_names.index(prior_param_name)
        for prior_param_name in prior_param_names
    ]

    prior_fm = np.zeros(fm.shape)
    prior_fm[prior_param_idxs, prior_param_idxs] = 1 / np.array(prior_param_values)
    return fm + prior_fm


def uncertainties_fm_v2(
    fm, fiducials_dict, which_uncertainty='marginal', normalize=True, percent_units=True
):
    """Returns relative 1-sigma error."""
    param_names = list(fiducials_dict.keys())
    param_values = np.array(list(fiducials_dict.values()))

    assert len(param_names) == param_values.shape[0] == fm.shape[0] == fm.shape[1], (
        'param_names and param_values must have the same length and be equal to the '
        'number of rows and columns of fm'
    )

    if which_uncertainty == 'marginal':
        fm_inv = np.linalg.inv(fm)
        sigma_fm = np.sqrt(np.diag(fm_inv))
    elif which_uncertainty == 'conditional':
        sigma_fm = np.sqrt(1 / np.diag(fm))
    else:
        raise ValueError('which_uncertainty must be either "marginal" or "conditional"')

    if normalize:
        # if the fiducial for is 0, substitute with 1 to avoid division by zero;
        # if it's -1, take the absolute value
        param_values = np.where(param_values == 0, 1, param_values)
        param_values = np.where(param_values < 0, np.abs(param_values), param_values)
        # normalize to get the relative uncertainties
        sigma_fm /= param_values

    if percent_units:
        return sigma_fm * 100

    return sigma_fm


def build_labels_TeX(zbins):
    galaxy_bias_label = [f'$b_{{{i + 1}}}$' for i in range(zbins)]
    shear_bias_label = [f'$m_{{{i + 1}}}$' for i in range(zbins)]
    zmean_shift_label = [f'$dz_{{{i + 1}}}$' for i in range(zbins)]
    return [galaxy_bias_label, shear_bias_label, zmean_shift_label]


def build_labels(zbins):
    galaxy_bias_label = [f'b{(i + 1):02d}' for i in range(zbins)]
    shear_bias_label = [f'm{(i + 1):02d}' for i in range(zbins)]
    zmean_shift_label = [f'dz{(i + 1):02d}' for i in range(zbins)]
    return [galaxy_bias_label, shear_bias_label, zmean_shift_label]


def matshow(
    array,
    title='title',
    log=True,
    abs_val=False,
    threshold=None,
    only_show_nans=False,
    matshow_kwargs: dict = None,
):
    """:param array:
    :param title:
    :param log:
    :param abs_val:
    :param threshold: if None, do not mask the values; otherwise,
    keep only the elements above the threshold (i.e., mask the ones below the threshold)
    :return:
    """
    if matshow_kwargs is None:
        matshow_kwargs = {}
    if only_show_nans:
        warnings.warn(
            'only_show_nans is True, better switch off log and abs_val for the moment',
            stacklevel=2,
        )
        # Set non-NaN elements to 0 and NaN elements to 1
        array = np.where(np.isnan(array), 1, 0)
        title += ' (only NaNs shown)'

    # the ordering of these is important: I want the log(abs), not abs(log)
    if abs_val:  # take the absolute value
        array = np.abs(array)
        title = 'abs ' + title
    if log:  # take the log
        with np.errstate(divide='ignore', invalid='ignore'):
            array = np.log10(array)
        title = 'log10 ' + title

    if threshold is not None:
        array = np.ma.masked_where(array < threshold, array)
        title += f' \n(masked below {threshold} %)'

    plt.matshow(array, **matshow_kwargs)
    plt.colorbar()
    plt.title(title)
    plt.show()


def get_kv_pairs(path_import, extension='npy'):
    """Load txt or dat files in dictionary.

    To use it, wrap it in "dict(), e.g.:     loaded_dict =
    dict(get_kv_pairs(path_import, filetype="dat"))
    """
    if extension in ('npy', 'npz'):
        load_function = np.load
    elif extension in ('txt', 'dat'):
        load_function = np.genfromtxt
    else:
        raise NotImplementedError(
            "extension must be either 'npy', 'npz', 'txt' or 'dat'"
        )

    for path in Path(path_import).glob(f'*.{extension}'):
        yield path.stem, load_function(str(path))


def get_kv_pairs_v2(path_import, extension='npy'):
    """Load npy, npz, txt, or dat files in dictionary.

    To use it, wrap it in "dict(), e.g.:     loaded_dict =
    dict(get_kv_pairs(path_import, filetype="dat"))
    """
    if extension in ('npy', 'npz'):
        load_function = np.load
    elif extension in ('txt', 'dat'):

        def load_function(p):
            return np.genfromtxt(p, encoding='latin1')  # Handle non-UTF-8 encoding
    else:
        raise NotImplementedError(
            "extension must be either 'npy', 'npz', 'txt' or 'dat'"
        )

    for path in Path(path_import).glob(f'*.{extension}'):
        if path.is_file():  # Ensure it's a file, not a directory
            try:
                yield path.stem, load_function(str(path))
            except UnicodeDecodeError as e:
                print(f'Error decoding file {path}: {e}')
            except Exception as e:
                print(f'Error loading file {path}: {e}')


# to display the names (keys) more tidily
def show_keys(arrays_dict):
    for key in arrays_dict:
        print(key)


# @njit
def symmetrize_Cl(Cl, nbl, zbins):
    for ell in range(nbl):
        for i in range(zbins):
            for j in range(zbins):
                Cl[ell, j, i] = Cl[ell, i, j]
    return Cl


def generate_ind(triu_tril_square, row_col_major, size):
    """Generates a list of indices for the upper triangular part of a matrix
    :param triu_tril_square: str.

    if 'triu', returns the indices for the upper triangular part of the
    matrix. If 'tril', returns the indices for the lower triangular part
    of the matrix If 'full_square', returns the indices for the whole
    matrix
    :param row_col_major: str. if True, the indices are returned in row-
        major order; otherwise, in column-major order
    :param size: int. size of the matrix to take the indices of
    :return: list of indices
    """
    assert row_col_major in ['row-major', 'col-major'], (
        'row_col_major must be either "row-major" or "col-major"'
    )
    assert triu_tril_square in ['triu', 'tril', 'full_square'], (
        'triu_tril_square must be either "triu", "tril" or "full_square"'
    )

    if triu_tril_square == 'triu':
        if row_col_major == 'row-major':
            ind = [(i, j) for i in range(size) for j in range(i, size)]
        elif row_col_major == 'col-major':
            ind = [(j, i) for i in range(size) for j in range(i + 1)]
    elif triu_tril_square == 'tril':
        if row_col_major == 'row-major':
            ind = [(i, j) for i in range(size) for j in range(i + 1)]
        elif row_col_major == 'col-major':
            ind = [(j, i) for i in range(size) for j in range(i, size)]
    elif triu_tril_square == 'full_square':
        if row_col_major == 'row-major':
            ind = [(i, j) for i in range(size) for j in range(size)]
        elif row_col_major == 'col-major':
            ind = [(j, i) for i in range(size) for j in range(size)]

    return np.asarray(ind)


def build_full_ind(triu_tril, row_col_major, size):
    """Builds the good old ind file."""
    assert triu_tril in ['triu', 'tril'], 'triu_tril must be either "triu" or "tril"'
    assert row_col_major in ['row-major', 'col-major'], (
        'row_col_major must be either "row-major" or "col-major"'
    )

    zpairs_auto, zpairs_cross, zpairs_3x2pt = get_zpairs(size)

    LL_columns = np.zeros((zpairs_auto, 2))
    GL_columns = np.hstack((np.ones((zpairs_cross, 1)), np.zeros((zpairs_cross, 1))))
    GG_columns = np.ones((zpairs_auto, 2))

    LL_columns = np.hstack(
        (LL_columns, generate_ind(triu_tril, row_col_major, size))
    ).astype(int)
    GL_columns = np.hstack(
        (GL_columns, generate_ind('full_square', row_col_major, size))
    ).astype(int)
    GG_columns = np.hstack(
        (GG_columns, generate_ind(triu_tril, row_col_major, size))
    ).astype(int)

    ind = np.vstack((LL_columns, GL_columns, GG_columns))

    assert ind.shape[0] == zpairs_3x2pt, 'ind has the wrong number of rows'

    return ind


def build_ind_dict(triu_tril, row_col_major, size, GL_OR_LG):
    ind = build_full_ind(triu_tril, row_col_major, size)
    zpairs_auto, zpairs_cross, zpairs_3x2pt = get_zpairs(size)

    ind_dict = {}
    ind_dict['L', 'L'] = ind[:zpairs_auto, :]
    ind_dict['G', 'G'] = ind[(zpairs_auto + zpairs_cross) :, :]

    if GL_OR_LG == 'LG':
        ind_dict['L', 'G'] = ind[zpairs_auto : (zpairs_auto + zpairs_cross), :]
        ind_dict['G', 'L'] = ind_dict['L', 'G'].copy()  # copy and switch columns
        ind_dict['G', 'L'][:, [2, 3]] = ind_dict['G', 'L'][:, [3, 2]]
    elif GL_OR_LG == 'GL':
        ind_dict['G', 'L'] = ind[zpairs_auto : (zpairs_auto + zpairs_cross), :]
        ind_dict['L', 'G'] = ind_dict['G', 'L'].copy()  # copy and switch columns
        ind_dict['L', 'G'][:, [2, 3]] = ind_dict['L', 'G'][:, [3, 2]]

    return ind_dict


# CHECK FOR DUPLICATES
def cl_2D_to_3D_symmetric(Cl_2D, nbl, zpairs, zbins):
    """Reshape from (nbl, zpairs) to (nbl, zbins, zbins) according to upper
    traigular ordering 0-th rows filled first, then second from i to 10...
    """
    assert Cl_2D.shape == (nbl, zpairs), (
        f'cl_2d must have shape (nbl, zpairs) = ({nbl}, {zpairs})'
    )

    triu_idx = np.triu_indices(zbins)
    Cl_3D = np.zeros((nbl, zbins, zbins))
    for ell in range(nbl):
        for zpair_idx in range(zpairs):
            i, j = triu_idx[0][zpair_idx], triu_idx[1][zpair_idx]
            Cl_3D[ell, i, j] = Cl_2D[ell, zpair_idx]
    # fill lower diagonal (the matrix is symmetric!)
    Cl_3D = fill_3D_symmetric_array(Cl_3D, nbl, zbins)
    return Cl_3D


def cl_2D_to_3D_asymmetric(Cl_2D, nbl, zbins, order):
    """Reshape from (nbl, npairs) to (nbl, zbins, zbins), rows first (valid for
    asymmetric Cij, i.e. C_XC)
    """
    assert order in ['row-major', 'col-major', 'C', 'F'], (
        'order must be either "row-major", "C" (equivalently), or'
        '"col-major", "F" (equivalently)'
    )
    if order == 'row-major':
        order = 'C'
    elif order == 'col-major':
        order = 'F'

    Cl_3D = np.zeros((nbl, zbins, zbins))
    Cl_3D = np.reshape(Cl_2D, Cl_3D.shape, order=order)
    return Cl_3D


def Cl_3D_to_2D_symmetric(Cl_3D, nbl, npairs, zbins=10):
    """Reshape from (nbl, zbins, zbins) to (nbl, npairs)  according to upper
    traigular ordering 0-th rows filled first, then second from i to 10...
    """
    triu_idx = np.triu_indices(zbins)
    Cl_2D = np.zeros((nbl, npairs))
    for ell in range(nbl):
        for i in range(npairs):
            Cl_2D[ell, i] = Cl_3D[ell, triu_idx[0][i], triu_idx[1][i]]
    return Cl_2D


def Cl_3D_to_2D_asymmetric(Cl_3D):
    """Reshape from (nbl, zbins, zbins) to (nbl, npairs), rows first (valid for
    asymmetric Cij, i.e. C_XC)
    """
    assert Cl_3D.ndim == 3, 'Cl_3D must be a 3D array'

    nbl = Cl_3D.shape[0]
    zbins = Cl_3D.shape[1]
    zpairs_cross = zbins**2

    Cl_2D = np.reshape(Cl_3D, (nbl, zpairs_cross))

    # Cl_2D = np.zeros((nbl, zpairs_cross))
    # for ell in range(nbl):
    #     Cl_2D[ell, :] = Cl_3D[ell, :].flatten(order='C')
    return Cl_2D


def cl_3D_to_2D_or_1D(
    cl_3D, ind, is_auto_spectrum, use_triu_row_major, convert_to_2D, block_index
):
    """Reshape from (nbl, zbins, zbins) to (nbl, zpairs), according to the
    ordering given in the ind file (valid for asymmetric Cij, i.e. C_XC)
    """
    # warnings.warn('finish this function!! (old warning, I dont remember
    # exactly what is missing...)')
    assert cl_3D.ndim == 3, 'cl_3D must be a 3D array'
    assert cl_3D.shape[1] == cl_3D.shape[2], (
        'cl_3D must be a square array of shape (nbl, zbins, zbins)'
    )

    zbins = cl_3D.shape[1]
    zpairs_auto, zpairs_cross, zpairs_3x2pt = get_zpairs(zbins)

    if use_triu_row_major:
        ind = build_full_ind('triu', 'row-major', zbins)

    # Select appropriate indices based on whether the spectrum is auto or cross
    zpairs = zpairs_auto if is_auto_spectrum else zpairs_cross
    selected_ind = (
        ind[:zpairs, 2:]
        if is_auto_spectrum
        else ind[zpairs_auto : zpairs_auto + zpairs_cross, 2:]
    )

    # Vectorize the selection of elements based on the indices
    cl_2D = cl_3D[:, selected_ind[:, 0], selected_ind[:, 1]]

    if convert_to_2D:
        return cl_2D

    # Flatten the array based on the 'block_index' parameter
    order = 'C' if block_index == 'ell' else 'F' if block_index == 'zpair' else None
    if order is None:
        raise ValueError('block_index must be either "ell" or "zpair"')

    return cl_2D.flatten(order=order)


# @njit
def cl_1D_to_3D(cl_1d, nbl: int, zbins: int, is_symmetric: bool):
    """This is used to unpack Vincenzo's files for SPV3 Still to be thoroughly
    checked.
    """
    cl_3d = np.zeros((nbl, zbins, zbins))
    p = 0
    if is_symmetric:
        for ell in range(nbl):
            for iz in range(zbins):
                for jz in range(iz, zbins):
                    cl_3d[ell, iz, jz] = cl_1d[p]
                    p += 1

    else:  # take all elements, not just the upper triangle
        for ell in range(nbl):
            for iz in range(zbins):
                for jz in range(zbins):
                    cl_3d[ell, iz, jz] = cl_1d[p]
                    p += 1
    return cl_3d


# @njit
def symmetrize_2d_array(array_2d):
    """Mirror the lower/upper triangle."""
    # if already symmetric, do nothing
    if check_symmetric(array_2d, exact=True):
        return array_2d

    # there is an implicit "else" here, since the function returns array_2d if
    # the array is symmetric
    assert array_2d.ndim == 2, 'array must be square'
    size = array_2d.shape[0]

    # check that either the upper or lower triangle (not including the diagonal) is null
    triu_elements = array_2d[np.triu_indices(size, k=+1)]
    tril_elements = array_2d[np.tril_indices(size, k=-1)]
    assert np.all(triu_elements) == 0 or np.all(tril_elements) == 0, (
        'neither the upper nor the lower triangle (excluding the diagonal) are null'
    )

    # if np.any(np.diag(array_2d)) != 0:
    # warnings.warn('the diagonal elements are all null', stacklevel=2)

    # symmetrize
    array_2d = np.where(array_2d, array_2d, array_2d.T)
    # check
    if not check_symmetric(array_2d, exact=False):
        warnings.warn('check failed: the array is not symmetric', stacklevel=2)

    return array_2d


def fill_3D_symmetric_array(array_3D, nbl, zbins):
    """Mirror the lower/upper triangle."""
    assert array_3D.shape == (nbl, zbins, zbins), (
        'shape of input array must be (nbl, zbins, zbins)'
    )

    array_diag_3D = np.zeros((nbl, zbins, zbins))
    for ell in range(nbl):
        array_diag_3D[ell, :, :] = np.diag(np.diagonal(array_3D, 0, 1, 2)[ell, :])
    array_3D = array_3D + np.transpose(array_3D, (0, 2, 1)) - array_diag_3D
    return array_3D


def array_2D_to_1D_ind(array_2D, zpairs, ind):
    """Unpack according to "ind" ordering, same as for the Cls."""
    assert ind.shape[0] == zpairs, 'ind must have lenght zpairs'

    array_1D = np.zeros(zpairs)
    for p in range(zpairs):
        i, j = ind[p, 2], ind[p, 3]
        array_1D[p] = array_2D[i, j]
    return array_1D


def dC_4D_to_3D(dC_4D, nbl, zpairs, nparams_tot, ind):
    """Expand the zpair indices into zi, zj, according to the ind ordering as usual"""
    dC_3D = np.zeros((nbl, zpairs, nparams_tot))
    for ell in range(nbl):
        for alf in range(nparams_tot):
            dC_3D[ell, :, alf] = array_2D_to_1D_ind(dC_4D[ell, :, :, alf], zpairs, ind)
    return dC_3D


def dcl_dict_to_4D_array(
    dcl_dict_3d, param_names, nbl, zbins, derivatives_prefix, is_3x2pt=False, n_probes=2
):
    """:param param_names: filename of the parameter, e.g. 'Om'; dCldOm = d(C(l))/d(Om)
    :param dC_dict_3D:
    :param nbl:
    :param zbins:
    :param obs_name: filename of the observable, e.g. 'Cl'; dCldOm = d(C(l))/d(Om)
    :param is_3x2pt: whether to will the 5D derivatives vector
    :param n_probes:
    :return:
    """
    # param_names should be params_tot in all cases, because when the derivative dows not exist
    # in dC_dict_3D the output array will remain null
    if is_3x2pt:
        dC_4D = np.zeros((n_probes, n_probes, nbl, zbins, zbins, len(param_names)))
    else:
        dC_4D = np.zeros((nbl, zbins, zbins, len(param_names)))

    if not dcl_dict_3d:
        warnings.warn('The input dictionary is empty', stacklevel=2)

    no_derivative_counter = 0
    for idx, param_name in enumerate(param_names):
        for key, value in dcl_dict_3d.items():
            if f'{derivatives_prefix}{param_name}' in key:
                dC_4D[..., idx] = value

        # a check, if the derivative wrt the param is not in the folder at all
        if all(f'{derivatives_prefix}{param_name}' not in key for key in dcl_dict_3d):
            print(
                f'Derivative {derivatives_prefix}{param_name} not found; setting the corresponding FM entry to zero'
            )
            no_derivative_counter += 1
        if no_derivative_counter == len(param_names):
            raise ImportError(
                'No derivative found for any of the parameters in the input dictionary'
            )
    return dC_4D


def compute_FoM(FM, w0wa_idxs):
    cov_param = np.linalg.inv(FM)
    # cov_param_reduced = cov_param[start:stop, start:stop]
    cov_param_reduced = cov_param[np.ix_(w0wa_idxs, w0wa_idxs)]

    FM_reduced = np.linalg.inv(cov_param_reduced)
    FoM = np.sqrt(np.linalg.det(FM_reduced))
    return FoM


def get_zpairs(zbins):
    zpairs_auto = int((zbins * (zbins + 1)) / 2)  # = 55 for zbins = 10, cast it as int
    zpairs_cross = zbins**2
    zpairs_3x2pt = 2 * zpairs_auto + zpairs_cross
    return zpairs_auto, zpairs_cross, zpairs_3x2pt


def cov_g_terms_helper(a, b, mix: bool, prefactor, return_only_diagonal_ells):
    """Helper function to compute covariance terms."""
    if return_only_diagonal_ells:
        if mix:
            term_1 = np.einsum('ACLik, BDLjl -> ABCDLijkl', a, b)
            term_2 = np.einsum('ACLik, BDLjl -> ABCDLijkl', b, a)
            term_3 = np.einsum('ADLil, BCLjk -> ABCDLijkl', a, b)
            term_4 = np.einsum('ADLil, BCLjk -> ABCDLijkl', b, a)

        else:
            term_1 = np.einsum('ACLik, BDLjl -> ABCDLijkl', a, b)
            term_2 = np.einsum('ADLil, BCLjk -> ABCDLijkl', a, b)
            term_3 = 0
            term_4 = 0

        cov = np.einsum(
            'ABCDLijkl, L -> ABCDLijkl', term_1 + term_2 + term_3 + term_4, prefactor
        )

    else:
        if mix:
            term_1 = np.einsum('ACLik, BDMjl -> ABCDLMijkl', a, b)
            term_2 = np.einsum('ACLik, BDMjl -> ABCDLMijkl', b, a)
            term_3 = np.einsum('ADLil, BCMjk -> ABCDLMijkl', a, b)
            term_4 = np.einsum('ADLil, BCMjk -> ABCDLMijkl', b, a)

        else:
            term_1 = np.einsum('ACLik, BDMjl -> ABCDLMijkl', a, b)
            term_2 = np.einsum('ADLil, BCMjk -> ABCDLMijkl', a, b)
            term_3 = 0
            term_4 = 0

        cov = np.einsum(
            'ABCDLMijkl, LM -> ABCDLMijkl', term_1 + term_2 + term_3 + term_4, prefactor
        )
    return cov


def covariance_einsum(
    cl_5d,
    noise_5d,
    fsky,
    ell_values,
    delta_ell,
    split_terms,
    return_only_diagonal_ells=False,
):
    """Optimized version to avoid repeated code in the covariance
    calculation.
    """
    assert cl_5d.shape[0] in [1, 2], 'This function only works with 1 or 2 probes'
    assert cl_5d.shape[0] == cl_5d.shape[1], (
        'cl_5d must have shape (n_probes, n_probes, nbl, zbins, zbins)'
    )
    assert cl_5d.shape[-1] == cl_5d.shape[-2], (
        'cl_5d must have shape (n_probes, n_probes, nbl, zbins, zbins)'
    )
    assert noise_5d.shape == cl_5d.shape, 'noise_5d must have the same shape as cl_5d'

    # Prefactor setup
    prefactor = 1 / ((2 * ell_values + 1) * fsky * delta_ell)
    if not return_only_diagonal_ells:
        prefactor = np.diag(prefactor)

    clplusn_5d = cl_5d + noise_5d

    # Compute total covariance without splitting terms
    if not split_terms:
        cov = cov_g_terms_helper(
            clplusn_5d, clplusn_5d, False, prefactor, return_only_diagonal_ells
        )
        return cov

    # Split terms
    cov_sva = cov_g_terms_helper(
        cl_5d, cl_5d, False, prefactor, return_only_diagonal_ells
    )
    cov_sn = cov_g_terms_helper(
        noise_5d, noise_5d, False, prefactor, return_only_diagonal_ells
    )
    cov_mix = cov_g_terms_helper(
        cl_5d, noise_5d, True, prefactor, return_only_diagonal_ells
    )

    return cov_sva, cov_sn, cov_mix


def cov_10D_dict_to_array(cov_10D_dict, nbl, zbins, n_probes=2):
    """Transforms a dictionary of "shape" [(A, B, C, D)][ nbl, nbl, zbins,
    zbins, zbins, zbins] (where A, B, C, D is a tuple of strings, each one
    being either 'L' or 'G') to a numpy array of shape (n_probes, n_probes,
    n_probes, n_probes, nbl, nbl, zbins, zbins, zbins, zbins)
    """
    assert n_probes == 2, (
        'if more than 2 probes are used, the probe_dict must be changed '
        '(promote it to an argument of the function!)'
    )
    cov_10D_array = np.zeros(
        (n_probes, n_probes, n_probes, n_probes, nbl, nbl, zbins, zbins, zbins, zbins)
    )
    for A, B, C, D in cov_10D_dict:
        cov_10D_array[
            const.PROBE_DICT[A],
            const.PROBE_DICT[B],
            const.PROBE_DICT[C],
            const.PROBE_DICT[D],
            ...,
        ] = cov_10D_dict[A, B, C, D]

    return cov_10D_array


def cov_10D_array_to_dict(cov_10D_array, probe_ordering):
    """Transforms a dictionary of "shape" [(A, B, C, D)][ nbl, nbl, zbins,
    zbins, zbins, zbins] (where A, B, C, D is a tuple of strings, each one
    being either 'L' or 'G') to a numpy array of shape (n_probes, n_probes,
    n_probes, n_probes, nbl, nbl, zbins, zbins, zbins, zbins)
    """
    cov_10D_dict = {}
    for A_str, B_str in probe_ordering:
        for C_str, D_str in probe_ordering:
            A_idx, B_idx, C_idx, D_idx = (
                const.PROBE_DICT[A_str],
                const.PROBE_DICT[B_str],
                const.PROBE_DICT[C_str],
                const.PROBE_DICT[D_str],
            )
            cov_10D_dict[A_str, B_str, C_str, D_str] = cov_10D_array[
                A_idx, B_idx, C_idx, D_idx, ...
            ]

    return cov_10D_dict


# @njit
def build_3x2pt_dict(array_3x2pt):
    dict_3x2pt = {}
    if array_3x2pt.ndim == 5:
        dict_3x2pt['L', 'L'] = array_3x2pt[0, 0, :, :, :]
        dict_3x2pt['L', 'G'] = array_3x2pt[0, 1, :, :, :]
        dict_3x2pt['G', 'L'] = array_3x2pt[1, 0, :, :, :]
        dict_3x2pt['G', 'G'] = array_3x2pt[1, 1, :, :, :]
    elif array_3x2pt.ndim == 4:
        dict_3x2pt['L', 'L'] = array_3x2pt[0, 0, :, :]
        dict_3x2pt['L', 'G'] = array_3x2pt[0, 1, :, :]
        dict_3x2pt['G', 'L'] = array_3x2pt[1, 0, :, :]
        dict_3x2pt['G', 'G'] = array_3x2pt[1, 1, :, :]
    return dict_3x2pt


def build_3x2pt_array(cl_LL_3D, cl_GG_3D, cl_GL_3D, n_probes, nbl, zbins):
    warnings.warn(
        'shape is (n_probes, n_probes, nbl, zbins, zbins), NOT '
        '(nbl, n_probes, n_probes, zbins, zbins)',
        stacklevel=2,
    )
    assert cl_LL_3D.shape == (nbl, zbins, zbins), (
        f'cl_LL_3D.shape = {cl_LL_3D.shape}, should be (nbl, zbins, zbins)'
    )
    assert cl_GL_3D.shape == (nbl, zbins, zbins), (
        f'cl_GL_3D.shape = {cl_GL_3D.shape}, should be (nbl, zbins, zbins)'
    )
    assert cl_GG_3D.shape == (nbl, zbins, zbins), (
        f'cl_GG_3D.shape = {cl_GG_3D.shape}, should be (nbl, zbins, zbins)'
    )
    cl_3x2pt_5D = np.zeros((n_probes, n_probes, nbl, zbins, zbins))
    cl_3x2pt_5D[0, 0, :, :, :] = cl_LL_3D
    cl_3x2pt_5D[0, 1, :, :, :] = cl_GL_3D.transpose(0, 2, 1)
    cl_3x2pt_5D[1, 0, :, :, :] = cl_GL_3D
    cl_3x2pt_5D[1, 1, :, :, :] = cl_GG_3D
    return cl_3x2pt_5D


def cov_3x2pt_10D_to_4D(
    cov_3x2pt_10D, probe_ordering, nbl, zbins, ind_copy, GL_OR_LG, req_probe_combs_2d
):
    """Takes the cov_3x2pt_10D dictionary, reshapes each A, B, C, D block
    separately in 4D, then stacks the blocks in the right order to output
    cov_3x2pt_4D (which is not a dictionary but a numpy array)

    probe_ordering: e.g. ['L', 'L'], ['G', 'L'], ['G', 'G']]
    """
    # if it's an array, convert to dictionary for the function to work
    if isinstance(cov_3x2pt_10D, np.ndarray):
        cov_3x2pt_dict_10D = cov_10D_array_to_dict(cov_3x2pt_10D, probe_ordering)
    elif isinstance(cov_3x2pt_10D, dict):
        cov_3x2pt_dict_10D = cov_3x2pt_10D
    else:
        raise ValueError('cov_3x2pt_10D must be either a dictionary or an array')

    ind_copy = ind_copy.copy()  # just to ensure the input ind file is not changed

    # Check that the cross-correlation is coherent with the probe_ordering list
    # this is a weak check, since I'm assuming that GL or LG will be the second
    # element of the datavector
    if GL_OR_LG == 'GL':
        assert probe_ordering[1][0] == 'G' and probe_ordering[1][1] == 'L', (
            'probe_ordering[1] should be "GL", e.g. [LL, GL, GG]'
        )
    elif GL_OR_LG == 'LG':
        assert probe_ordering[1][0] == 'L' and probe_ordering[1][1] == 'G', (
            'probe_ordering[1] should be "LG", e.g. [LL, LG, GG]'
        )

    # get npairs
    npairs_auto, npairs_cross, npairs_3x2pt = get_zpairs(zbins)

    # construct the ind dict
    ind_dict = {}
    ind_dict['L', 'L'] = ind_copy[:npairs_auto, :]
    ind_dict['G', 'G'] = ind_copy[(npairs_auto + npairs_cross) :, :]
    if GL_OR_LG == 'LG':
        ind_dict['L', 'G'] = ind_copy[npairs_auto : (npairs_auto + npairs_cross), :]
        ind_dict['G', 'L'] = ind_dict['L', 'G'].copy()  # copy and switch columns
        ind_dict['G', 'L'][:, [2, 3]] = ind_dict['G', 'L'][:, [3, 2]]
    elif GL_OR_LG == 'GL':
        ind_dict['G', 'L'] = ind_copy[npairs_auto : (npairs_auto + npairs_cross), :]
        ind_dict['L', 'G'] = ind_dict['G', 'L'].copy()  # copy and switch columns
        ind_dict['L', 'G'][:, [2, 3]] = ind_dict['L', 'G'][:, [3, 2]]

    # construct the npairs dict
    npairs_dict = {}
    npairs_dict['L', 'L'] = npairs_auto
    npairs_dict['L', 'G'] = npairs_cross
    npairs_dict['G', 'L'] = npairs_cross
    npairs_dict['G', 'G'] = npairs_auto

    # initialize the 4D dictionary and list of probe combinations
    cov_3x2pt_dict_4D = {}

    # make each block 4D and store it with the right 'A', 'B', 'C, 'D' key
    for A, B, C, D in req_probe_combs_2d:
        cov_3x2pt_dict_4D[A, B, C, D] = cov_6D_to_4D_blocks(
            cov_3x2pt_dict_10D[A, B, C, D],
            nbl,
            npairs_dict[A, B],
            npairs_dict[C, D],
            ind_dict[A, B],
            ind_dict[C, D],
        )

    # concatenate the rows to construct the final matrix
    cov_3x2pt_4D = cov_3x2pt_8D_dict_to_4D(cov_3x2pt_dict_4D, req_probe_combs_2d)

    return cov_3x2pt_4D


def cov_3x2pt_8D_dict_to_4D(cov_3x2pt_8D_dict, req_probe_combs_2d):
    """Convert a dictionary of 4D blocks into a single 4D array.

    This is the same code as
    in the last part of the function above.
    :param cov_3x2pt_8D_dict: Dictionary of 4D covariance blocks
    :param req_probe_combs_2d: List of probe combinations to use
    :return: 4D covariance array
    """

    # sanity check
    for key in cov_3x2pt_8D_dict:
        assert cov_3x2pt_8D_dict[key].ndim == 4, (
            f'covariance matrix {key} has ndim={cov_3x2pt_8D_dict[key].ndim} instead '
            f'of 4'
        )

    # check that the req_probe_combs_2d  are correct
    for a, b, c, d in req_probe_combs_2d:
        assert (a, b, c, d) in cov_3x2pt_8D_dict.keys(), (
            f'Probe combination {a, b, c, d} not found in the input dictionary'
        )

    row_ll_list, row_gl_list, row_gg_list = [], [], []
    for a, b, c, d in req_probe_combs_2d:
        if (a, b) == ('L', 'L'):
            row_ll_list.append(cov_3x2pt_8D_dict[a, b, c, d])
        elif (a, b) == ('G', 'L'):
            row_gl_list.append(cov_3x2pt_8D_dict[a, b, c, d])
        elif (a, b) == ('G', 'G'):
            row_gg_list.append(cov_3x2pt_8D_dict[a, b, c, d])
        else:
            raise ValueError(
                f'Probe combination {a, b, c, d} does not start with '
                '("L", "L") or ("G", "L") or ("G", "G") '
            )

    # concatenate the lists to make rows
    # o(nly concatenate and include rows that have content)
    final_rows = []

    if row_ll_list:
        row_ll = np.concatenate(row_ll_list, axis=3)
        final_rows.append(row_ll)

    if row_gl_list:
        row_gl = np.concatenate(row_gl_list, axis=3)
        final_rows.append(row_gl)

    if row_gg_list:
        row_gg = np.concatenate(row_gg_list, axis=3)
        final_rows.append(row_gg)

    # concatenate the rows to construct the final matrix
    if final_rows:
        cov_3x2pt_4D = np.concatenate(final_rows, axis=2)
    else:
        # If no rows at all, return empty array with appropriate shape
        raise ValueError('No valid probe combinations found!')

    return cov_3x2pt_4D


def cov_3x2pt_4d_to_10d_dict(
    cov_3x2pt_4d, zbins, probe_ordering, nbl, ind_copy, optimize=False
):
    zpairs_auto, zpairs_cross, _ = get_zpairs(zbins)

    ind_copy = ind_copy.copy()  # just to ensure the input ind file is not changed

    ind_auto = ind_copy[:zpairs_auto, :]
    ind_cross = ind_copy[zpairs_auto : zpairs_cross + zpairs_auto, :]
    ind_dict = {('L', 'L'): ind_auto, ('G', 'L'): ind_cross, ('G', 'G'): ind_auto}

    assert probe_ordering == (('L', 'L'), ('G', 'L'), ('G', 'G')), (
        'more elaborate probe_ordering not implemented yet'
    )

    # slice the 4d cov to be able to use cov_4D_to_6D_blocks on the nine separate blocks
    zpairs_sum = zpairs_auto + zpairs_cross
    cov_3x2pt_8d_dict = {}
    cov_3x2pt_8d_dict['L', 'L', 'L', 'L'] = cov_3x2pt_4d[
        :, :, :zpairs_auto, :zpairs_auto
    ]
    cov_3x2pt_8d_dict['L', 'L', 'G', 'L'] = cov_3x2pt_4d[
        :, :, :zpairs_auto, zpairs_auto:zpairs_sum
    ]
    cov_3x2pt_8d_dict['L', 'L', 'G', 'G'] = cov_3x2pt_4d[
        :, :, :zpairs_auto, zpairs_sum:
    ]

    cov_3x2pt_8d_dict['G', 'L', 'L', 'L'] = cov_3x2pt_4d[
        :, :, zpairs_auto:zpairs_sum, :zpairs_auto
    ]
    cov_3x2pt_8d_dict['G', 'L', 'G', 'L'] = cov_3x2pt_4d[
        :, :, zpairs_auto:zpairs_sum, zpairs_auto:zpairs_sum
    ]
    cov_3x2pt_8d_dict['G', 'L', 'G', 'G'] = cov_3x2pt_4d[
        :, :, zpairs_auto:zpairs_sum, zpairs_sum:
    ]

    cov_3x2pt_8d_dict['G', 'G', 'L', 'L'] = cov_3x2pt_4d[
        :, :, zpairs_sum:, :zpairs_auto
    ]
    cov_3x2pt_8d_dict['G', 'G', 'G', 'L'] = cov_3x2pt_4d[
        :, :, zpairs_sum:, zpairs_auto:zpairs_sum
    ]
    cov_3x2pt_8d_dict['G', 'G', 'G', 'G'] = cov_3x2pt_4d[:, :, zpairs_sum:, zpairs_sum:]

    if optimize:
        # this version is only marginally faster, it seems
        cov_4D_to_6D_blocks_func = cov_4D_to_6D_blocks_opt
    else:
        # safer, default value
        cov_4D_to_6D_blocks_func = cov_4D_to_6D_blocks

    cov_3x2pt_10d_dict = {}
    for key, cov in cov_3x2pt_8d_dict.items():
        cov_3x2pt_10d_dict[key] = cov_4D_to_6D_blocks_func(
            cov,
            nbl,
            zbins,
            ind_dict[key[0], key[1]],
            ind_dict[key[2], key[3]],
            const.SYMMETRIZE_OUTPUT_DICT[key[0], key[1]],
            const.SYMMETRIZE_OUTPUT_DICT[key[2], key[3]],
        )

    return cov_3x2pt_10d_dict


# @njit
def cov_4D_to_6D(cov_4D, nbl, zbins, probe, ind):
    """Transform the cov from shape (nbl, nbl, npairs, npairs) to (nbl, nbl,
    zbins, zbins, zbins, zbins).

    Not valid for 3x2pt, the total shape of the matrix is (nbl, nbl,
    zbins, zbins, zbins, zbins), not big enough to store 3 probes. Use
    cov_4D functions or cov_6D as a dictionary instead,
    """
    # TODO deprecate this in favor of cov_4D_to_6D_blocks

    npairs_auto, npairs_cross, _ = get_zpairs(zbins)
    if probe in ['LL', 'GG']:
        npairs = npairs_auto
    elif probe in ['GL', 'LG']:
        npairs = npairs_cross
    else:
        raise ValueError(
            'probe must be "LL", "LG", "GL" or "GG". 3x2pt is not supported'
        )

    assert ind.shape[0] == npairs, (
        "ind.shape[0] != npairs: maybe you're passing the whole ind file "
        'instead of ind[:npairs, :] - or similia'
    )

    # TODO use jit
    cov_6D = np.zeros((nbl, nbl, zbins, zbins, zbins, zbins))
    for ij in range(npairs):
        for kl in range(npairs):
            i, j, k, l = ind[ij, 2], ind[ij, 3], ind[kl, 2], ind[kl, 3]
            cov_6D[:, :, i, j, k, l] = cov_4D[:, :, ij, kl]

    # GL is not symmetric
    # ! this part makes this function very slow
    if probe in ['LL', 'GG']:
        for ell1 in range(nbl):
            for ell2 in range(nbl):
                for i in range(zbins):
                    for j in range(zbins):
                        cov_6D[ell1, ell2, :, :, i, j] = symmetrize_2d_array(
                            cov_6D[ell1, ell2, :, :, i, j]
                        )
                        cov_6D[ell1, ell2, i, j, :, :] = symmetrize_2d_array(
                            cov_6D[ell1, ell2, i, j, :, :]
                        )

    return cov_6D


# @njit
def cov_6D_to_4D(cov_6D, nbl, zpairs, ind):
    """Transform the cov from shape (nbl, nbl, zbins, zbins, zbins, zbins) to
    (nbl, nbl, zpairs, zpairs)
    """
    assert ind.shape[0] == zpairs, (
        "ind.shape[0] != zpairs: maybe you're passing the whole ind file "
        'instead of ind[:zpairs, :] - or similia'
    )
    cov_4D = np.zeros((nbl, nbl, zpairs, zpairs))

    for ell2 in range(
        nbl
    ):  # added this loop in the latest version, before it was vectorized
        for ij in range(zpairs):
            for kl in range(zpairs):
                # rename for better readability
                i, j, k, l = ind[ij, -2], ind[ij, -1], ind[kl, -2], ind[kl, -1]
                cov_4D[:, ell2, ij, kl] = cov_6D[:, ell2, i, j, k, l]

    return cov_4D


# TODO finish this
def cov_6D_to_4D_optim(cov_6D, nbl, zpairs, ind):
    """Transform the cov from shape (nbl, nbl, zbins, zbins, zbins, zbins) to
    (nbl, nbl, zpairs, zpairs)
    """
    assert ind.shape[0] == zpairs, (
        "ind.shape[0] != zpairs: maybe you're passing the whole ind file "
        'instead of ind[:zpairs, :] - or similia'
    )

    i_indices = ind[:, -2]
    j_indices = ind[:, -1]
    k_indices = ind[:, -2]
    l_indices = ind[:, -1]

    cov_4D = cov_6D[:, :, i_indices, j_indices, k_indices, l_indices]
    cov_4D = cov_4D.reshape((nbl, nbl, zpairs, zpairs))

    return cov_4D


# @njit
def cov_6D_to_4D_blocks(cov_6D, nbl, npairs_AB, npairs_CD, ind_AB, ind_CD):
    """Reshapes the covariance even for the non-diagonal (hence, non-square)
    blocks needed to build the 3x2pt.

    Use npairs_AB = npairs_CD and ind_AB = ind_CD for the normal routine
    (valid for auto-covariance LL-LL, GG-GG, GL-GL and LG-LG). n_columns
    is used to determine whether the ind array has 2 or 4 columns (if
    it's given in the form of a dictionary or not)
    """
    assert ind_AB.shape[0] == npairs_AB, 'ind_AB.shape[0] != npairs_AB'
    assert ind_CD.shape[0] == npairs_CD, 'ind_CD.shape[0] != npairs_CD'
    assert (cov_6D.shape[0] == cov_6D.shape[1] == nbl) or (cov_6D.shape[0] == nbl), (
        'number of angular bins does not match first two cov axes or the first axis'
    )

    # this is to ensure compatibility with both 4-columns and 2-columns ind arrays
    # (dictionary)the penultimante element is the first index, the last one the
    # second index (see s - 1, s - 2 below)
    # number of columns: this is to understand the format of the file
    n_columns_AB = ind_AB.shape[1]
    n_columns_CD = ind_CD.shape[1]

    # check
    assert n_columns_AB == n_columns_CD, (
        'ind_AB and ind_CD must have the same number of columns'
    )
    ncol = n_columns_AB  # make the name shorter

    if cov_6D.shape[0] == cov_6D.shape[1] == nbl:
        cov_out = np.zeros((nbl, nbl, npairs_AB, npairs_CD))
        for ell1 in range(nbl):
            for ell2 in range(nbl):
                for ij in range(npairs_AB):
                    for kl in range(npairs_CD):
                        zi, zj, zk, zl = (
                            ind_AB[ij, ncol - 2],
                            ind_AB[ij, ncol - 1],
                            ind_CD[kl, ncol - 2],
                            ind_CD[kl, ncol - 1],
                        )
                        cov_out[ell1, ell2, ij, kl] = cov_6D[ell1, ell2, zi, zj, zk, zl]

    elif cov_6D.shape[0] != cov_6D.shape[1]:
        cov_out = np.zeros((nbl, npairs_AB, npairs_CD))
        for ij in range(npairs_AB):
            for kl in range(npairs_CD):
                zi, zj, zk, zl = (
                    ind_AB[ij, ncol - 2],
                    ind_AB[ij, ncol - 1],
                    ind_CD[kl, ncol - 2],
                    ind_CD[kl, ncol - 1],
                )
                cov_out[:, ij, kl] = cov_6D[:, zi, zj, zk, zl]

    return cov_out


# @njit
def cov_4D_to_6D_blocks(
    cov_4D,
    nbl,
    zbins,
    ind_ab,
    ind_cd,
    symmetrize_output_ab: bool,
    symmetrize_output_cd: bool,
):
    """Reshapes the 4D covariance matrix to a 6D covariance matrix, even for
    the cross-probe (non-square) blocks needed to build the 3x2pt covariance.

    This function can be used for the normal routine (valid for auto-covariance,
    i.e., LL-LL, GG-GG, GL-GL and LG-LG)
    where `zpairs_ab = zpairs_cd` and `ind_ab = ind_cd`.

    Args:
        cov_4D (np.ndarray): The 4D covariance matrix.
        nbl (int): The number of ell bins.
        zbins (int): The number of redshift bins.
        ind_ab (np.ndarray): The indices for the first pair of redshift bins.
        ind_cd (np.ndarray): The indices for the second pair of redshift bins.
        symmetrize_output_ab (bool): Whether to symmetrize the output cov block
        for the first pair of probes.
        symmetrize_output_cd (bool): Whether to symmetrize the output cov block
        for the second pair of probes.

    Returns:
        np.ndarray: The 6D covariance matrix.

    """
    assert ind_ab.shape[1] == ind_cd.shape[1], (
        'ind_ab and ind_cd must have the same number of columns'
    )
    assert ind_ab.shape[1] == 2 or ind_ab.shape[1] == 4, (
        'ind_ab and ind_cd must have 2 or 4 columns'
    )
    ncols = ind_ab.shape[1]

    zpairs_ab = ind_ab.shape[0]
    zpairs_cd = ind_cd.shape[0]

    cov_6D = np.zeros((nbl, nbl, zbins, zbins, zbins, zbins))
    for ell2 in range(nbl):
        for ij in range(zpairs_ab):
            for kl in range(zpairs_cd):
                i, j, k, l = (
                    ind_ab[ij, ncols - 2],
                    ind_ab[ij, ncols - 1],
                    ind_cd[kl, ncols - 2],
                    ind_cd[kl, ncols - 1],
                )
                cov_6D[:, ell2, i, j, k, l] = cov_4D[:, ell2, ij, kl]

    # GL blocks are not symmetric
    # ! this part makes this function quite slow
    if symmetrize_output_ab:
        for ell1 in range(nbl):
            for ell2 in range(nbl):
                for i in range(zbins):
                    for j in range(zbins):
                        cov_6D[ell1, ell2, :, :, i, j] = symmetrize_2d_array(
                            cov_6D[ell1, ell2, :, :, i, j]
                        )

    if symmetrize_output_cd:
        for ell1 in range(nbl):
            for ell2 in range(nbl):
                for i in range(zbins):
                    for j in range(zbins):
                        cov_6D[ell1, ell2, i, j, :, :] = symmetrize_2d_array(
                            cov_6D[ell1, ell2, i, j, :, :]
                        )

    return cov_6D


def cov_4D_to_6D_blocks_opt(
    cov_4D, nbl, zbins, ind_ab, ind_cd, symmetrize_output_ab, symmetrize_output_cd
):
    assert ind_ab.shape[1] == ind_cd.shape[1], (
        'ind_ab and ind_cd must have the same number of columns'
    )
    assert ind_ab.shape[1] in {2, 4}, 'ind_ab and ind_cd must have 2 or 4 columns'

    ncols = ind_ab.shape[1]
    zpairs_ab = ind_ab.shape[0]
    zpairs_cd = ind_cd.shape[0]

    cov_6D = np.zeros((nbl, nbl, zbins, zbins, zbins, zbins))

    ell2_indices, ij_indices, kl_indices = np.ogrid[:nbl, :zpairs_ab, :zpairs_cd]
    i_indices = ind_ab[ij_indices, ncols - 2]
    j_indices = ind_ab[ij_indices, ncols - 1]
    k_indices = ind_cd[kl_indices, ncols - 2]
    l_indices = ind_cd[kl_indices, ncols - 1]

    cov_6D[:, ell2_indices, i_indices, j_indices, k_indices, l_indices] = cov_4D[
        :, ell2_indices, ij_indices, kl_indices
    ]

    if symmetrize_output_ab or symmetrize_output_cd:
        for ell1 in range(nbl):
            for ell2 in range(nbl):
                if symmetrize_output_ab:
                    for i in range(zbins):
                        for j in range(zbins):
                            cov_6D[ell1, ell2, :, :, i, j] = symmetrize_2d_array(
                                cov_6D[ell1, ell2, :, :, i, j]
                            )
                if symmetrize_output_cd:
                    for i in range(zbins):
                        for j in range(zbins):
                            cov_6D[ell1, ell2, i, j, :, :] = symmetrize_2d_array(
                                cov_6D[ell1, ell2, i, j, :, :]
                            )

    return cov_6D


def return_combinations(A, B, C, D):
    print(
        f'C_{A}{C}, C_{B}{D}, C_{A}{D}, C_{B}{C}, N_{A}{C}, N_{B}{D}, N_{A}{D}, N_{B}{C}'
    )


###########################
# @njit
def check_symmetric(array_2d, exact, rtol=1e-05):
    """:param a: 2d array
    :param exact: bool
    :param rtol: relative tolerance
    :return: bool, whether the array is symmetric or not
    """
    # """check if the matrix is symmetric, either exactly or within a tolerance
    # """
    assert isinstance(exact, bool), 'parameter "exact" must be either True or False'
    assert array_2d.ndim == 2, 'the array is not square'
    if exact:
        return np.array_equal(array_2d, array_2d.T)
    else:
        return np.allclose(array_2d, array_2d.T, rtol=rtol, atol=0)


def slice_cov_3x2pt_2D_ell_probe_zpair(cov_2D_ell_probe_zpair, nbl, zbins, probe):
    """Slices the 2-dimensional 3x2pt covariance ordered as a block-diagonal
    matrix in ell, probe and zpair (unpacked in this order)
    """
    zpairs_auto, zpairs_cross, zpairs_3x2pt = get_zpairs(zbins)
    ell_block_size = zpairs_3x2pt

    if probe == 'WL':
        probe_start = 0
        probe_stop = zpairs_auto
    elif probe == 'GC':
        probe_start = zpairs_auto + zpairs_cross
        probe_stop = zpairs_3x2pt
    else:
        raise ValueError('probe must be WL or GC')

    cov_1D_ell_probe_zpair = [0] * nbl
    for ell_bin in range(nbl):
        # block_index * block_size + probe_starting index in each block
        start = ell_bin * ell_block_size + probe_start
        stop = start + probe_stop
        cov_1D_ell_probe_zpair[ell_bin] = cov_2D_ell_probe_zpair[start:stop, start:stop]

    cov_2D_ell_probe_zpair_sliced = scipy.linalg.block_diag(*cov_1D_ell_probe_zpair)

    return cov_2D_ell_probe_zpair_sliced


def slice_cl_3x2pt_1D_ell_probe_zpair(cl_3x2pt_1D_ell_probe_zpair, nbl, zbins, probe):
    """Slices the 2-dimensional 3x2pt covariance ordered as a block-diagonal
    matrix in ell, probe and zpair (unpacked in this order)
    """
    zpairs_auto, zpairs_cross, zpairs_3x2pt = get_zpairs(zbins)
    ell_block_size = zpairs_3x2pt

    if probe == 'WL':
        probe_start = 0
        probe_stop = zpairs_auto
    elif probe == 'GC':
        probe_start = zpairs_auto + zpairs_cross
        probe_stop = zpairs_3x2pt
    else:
        raise ValueError('probe must be WL or GC')

    cl_1D_ell_probe_zpair_list = [0] * nbl
    for ell_bin in range(nbl):
        # block_index * block_size + probe_starting index in each block
        start = ell_bin * ell_block_size + probe_start
        stop = start + probe_stop
        cl_1D_ell_probe_zpair_list[ell_bin] = cl_3x2pt_1D_ell_probe_zpair[start:stop]

    cl_1D_ell_probe_zpair = np.array(list(itertools.chain(*cl_1D_ell_probe_zpair_list)))

    return cl_1D_ell_probe_zpair


# @njit
def cov_2D_to_4D(cov_2D, nbl, block_index, optimize=True, symmetrize=False):
    """Reshapes the covariance from 2D to 4D. Also works for 3x2pt. The order
    of the for loops does not affect the result!

    Ordeting convention:
    - whether to use zpair or ell as the outermost index (determined by the
    ordering of the for loops)
      This is going to be the index of the blocks in the 2D covariance matrix.

    Note: this reshaping does not change the number of elements, we just go
    from [nbl, nbl, zpairs, zpairs] to
    [nbl*zpairs, nbl*zpairs]; hence no symmetrization or other methods to "fill in"
    the missing elements in the
    higher-dimensional array are needed.
    """
    assert block_index in ['ell', 'C-style'] + ['zpair', 'F-style'], (
        'block_index must be "ell", "C-style" or "zpair", "F-style"'
    )
    assert cov_2D.ndim == 2, 'the input covariance must be 2-dimensional'

    zpairs_AB = cov_2D.shape[0] // nbl
    zpairs_CD = cov_2D.shape[1] // nbl

    cov_4D = np.zeros((nbl, nbl, zpairs_AB, zpairs_CD))

    if optimize:
        if block_index in ['ell', 'C-style']:
            cov_4D = cov_2D.reshape((nbl, zpairs_AB, nbl, zpairs_CD)).transpose(
                (0, 2, 1, 3)
            )
        elif block_index in ['ij', 'sylvain', 'F-style']:
            cov_4D = cov_2D.reshape((zpairs_AB, nbl, zpairs_CD, nbl)).transpose(
                (1, 3, 0, 2)
            )

    elif block_index in ['ell', 'C-style']:
        for l1 in range(nbl):
            for l2 in range(nbl):
                for ipair in range(zpairs_AB):
                    for jpair in range(zpairs_CD):
                        # block_index * block_size + running_index
                        cov_4D[l1, l2, ipair, jpair] = cov_2D[
                            l1 * zpairs_AB + ipair, l2 * zpairs_CD + jpair
                        ]

    elif block_index in ['zpair', 'F-style']:
        for l1 in range(nbl):
            for l2 in range(nbl):
                for ipair in range(zpairs_AB):
                    for jpair in range(zpairs_CD):
                        # block_index * block_size + running_index
                        cov_4D[l1, l2, ipair, jpair] = cov_2D[
                            ipair * nbl + l1, jpair * nbl + l2
                        ]

    # mirror the upper triangle into the lower one
    if symmetrize:
        for l1 in range(nbl):
            for l2 in range(nbl):
                cov_4D[l1, l2, :, :] = symmetrize_2d_array(cov_4D[l1, l2, :, :])

    return cov_4D


# @njit
def cov_4D_to_2D(cov_4D, block_index, optimize=True):
    """Reshapes the covariance from 4D to 2D. Also works for 3x2pt. The order
    of the for loops does not affect the result!

    Ordeting convention:
    - whether to use ij or ell as the outermost index (determined by the ordering of
    the for loops).
      This is going to be the index of the blocks in the 2D covariance matrix.

    this function can also convert to 2D non-square blocks; this is needed to build
    the 3x2pt_2D according to CLOE's
    ordering (which is not actually Cloe's ordering...); it is sufficient to pass a
    zpairs_CD != zpairs_AB value
    (by default zpairs_CD == zpairs_AB). This is not necessary in the above function
     (unless you want to reshape the
    individual blocks) because also in the 3x2pt case I am reshaping a square matrix
     (of size [nbl*zpairs, nbl*zpairs])

    Note: this reshaping does not change the number of elements, we just go from
    [nbl, nbl, zpairs, zpairs] to
    [nbl*zpairs, nbl*zpairs]; hence no symmetrization or other methods to "fill in"
    the missing elements in the
    higher-dimensional array are needed.
    """
    assert block_index in ['ell', 'C-style'] + ['zpair', 'F-style'], (
        'block_index must be "ell", "C-style" or "zpair", "F-style"'
    )

    assert cov_4D.ndim == 4, 'the input covariance must be 4-dimensional'
    assert cov_4D.shape[0] == cov_4D.shape[1], (
        'the first two axes of the input covariance must have the same size'
    )
    # assert cov_4D.shape[2] == cov_4D.shape[3], 'the second two axes of the input covariance must have the same size'

    nbl = int(cov_4D.shape[0])
    zpairs_AB = int(cov_4D.shape[2])
    zpairs_CD = int(cov_4D.shape[3])

    cov_2D = np.zeros((nbl * zpairs_AB, nbl * zpairs_CD))

    if optimize:
        if block_index in ['ell', 'C-style']:
            cov_2D.reshape(nbl, zpairs_AB, nbl, zpairs_CD)[:, :, :, :] = (
                cov_4D.transpose(0, 2, 1, 3)
            )

        elif block_index in ['zpair', 'F-style']:
            cov_2D.reshape(zpairs_AB, nbl, zpairs_CD, nbl)[:, :, :, :] = (
                cov_4D.transpose(2, 0, 3, 1)
            )
        return cov_2D

    # I tested that the 2 methods give the same results.
    # This code is kept to remember the
    # block_index * block_size + running_index unpacking
    if block_index in ['ell', 'C-style']:
        for l1 in range(nbl):
            for l2 in range(nbl):
                for ipair in range(zpairs_AB):
                    for jpair in range(zpairs_CD):
                        # block_index * block_size + running_index
                        cov_2D[l1 * zpairs_AB + ipair, l2 * zpairs_CD + jpair] = cov_4D[
                            l1, l2, ipair, jpair
                        ]

    elif block_index in ['zpair', 'F-style']:
        for l1 in range(nbl):
            for l2 in range(nbl):
                for ipair in range(zpairs_AB):
                    for jpair in range(zpairs_CD):
                        # block_index * block_size + running_index
                        cov_2D[ipair * nbl + l1, jpair * nbl + l2] = cov_4D[
                            l1, l2, ipair, jpair
                        ]

    return cov_2D


def cov_4D_to_2DCLOE_3x2pt(cov_4D, zbins, req_probe_combs_2d, block_index='ell'):
    """Reshape according to the "multi-diagonal", non-square blocks 2D_CLOE
    ordering.

    Note that this is only necessary for the 3x2pt probe. TODO the probe
    ordering (LL, LG/GL, GG) is hardcoded, this function won't work with
    other combinations (but it TODO will work both for LG and GL) !
    Important note: block_index = 'ell' means that the overall ordering
    will ! be probe_ell_zpair. ! Setting it to 'zpair' will give you the
    ordering probe_zpair_ell. ! Bottom line: the probe is the outermost
    loop in any case. ! The ordering used by CLOE v2 is probe_ell_zpair,
    so block_index = 'ell' is ! the correct choice in this case.
    """
    zpairs_auto, zpairs_cross, zpairs_3x2pt = get_zpairs(zbins)
    kw = {'block_index': block_index, 'optimize': True}

    # check if any of the strings in req_probe_combs_2d starts with 'LL'
    has_llll = any(probe_str == 'LLLL' for probe_str in req_probe_combs_2d)
    has_glgl = any(probe_str == 'GLGL' for probe_str in req_probe_combs_2d)
    has_gggg = any(probe_str == 'GGGG' for probe_str in req_probe_combs_2d)

    if not has_llll and not has_glgl and not has_gggg:
        raise ValueError('Wrong probe combinations, no diagonal blocks found!')

    # ! one-block case
    # no need to slice things up like a french chef
    one_block = sum([has_llll, has_glgl, has_gggg]) == 1
    three_block = sum([has_llll, has_glgl, has_gggg]) == 3
    if one_block:
        return cov_4D_to_2D(cov_4D, **kw)

    # ! two-blocks case:
    cov_dict_2d = {}

    # these are the same every time, since LLLL is always the top-left block
    ll_stop = zpairs_auto

    # ! ['LLLL', 'GLGL']
    if has_llll and has_glgl and not has_gggg:
        gl_start = zpairs_auto
        gl_stop = zpairs_auto + zpairs_cross

        cov_dict_2d['L', 'L', 'L', 'L'] = cov_4D_to_2D(
            cov_4D[:, :, :ll_stop, :ll_stop], **kw
        )
        cov_dict_2d['L', 'L', 'G', 'L'] = cov_4D_to_2D(
            cov_4D[:, :, :ll_stop, gl_start:gl_stop], **kw
        )
        cov_dict_2d['G', 'L', 'L', 'L'] = cov_4D_to_2D(
            cov_4D[:, :, gl_start:gl_stop, :ll_stop], **kw
        )
        cov_dict_2d['G', 'L', 'G', 'L'] = cov_4D_to_2D(
            cov_4D[:, :, gl_start:gl_stop, gl_start:gl_stop], **kw
        )

    # ! ['LLLL', 'GGGG']
    if has_llll and has_gggg and not has_glgl:
        gg_start = zpairs_auto
        gg_stop = 2 * zpairs_auto

        cov_dict_2d['L', 'L', 'L', 'L'] = cov_4D_to_2D(
            cov_4D[:, :, :ll_stop, :ll_stop], **kw
        )
        cov_dict_2d['L', 'L', 'G', 'G'] = cov_4D_to_2D(
            cov_4D[:, :, :ll_stop, gg_start:gg_stop], **kw
        )
        cov_dict_2d['G', 'G', 'L', 'L'] = cov_4D_to_2D(
            cov_4D[:, :, gg_start:gg_stop, :ll_stop], **kw
        )
        cov_dict_2d['G', 'G', 'G', 'G'] = cov_4D_to_2D(
            cov_4D[:, :, gg_start:gg_stop, gg_start:gg_stop], **kw
        )

    # ! ['GLGL', 'GGGG']
    if has_glgl and has_gggg and not has_llll:
        gl_start = 0
        gl_stop = zpairs_cross
        gg_start = zpairs_cross
        gg_stop = zpairs_auto + zpairs_cross

        cov_dict_2d['G', 'L', 'G', 'L'] = cov_4D_to_2D(
            cov_4D[:, :, :gl_stop, :gl_stop], **kw
        )
        cov_dict_2d['G', 'L', 'G', 'G'] = cov_4D_to_2D(
            cov_4D[:, :, :gl_stop, gg_start:gg_stop], **kw
        )
        cov_dict_2d['G', 'G', 'G', 'L'] = cov_4D_to_2D(
            cov_4D[:, :, gg_start:gg_stop, :gl_stop], **kw
        )
        cov_dict_2d['G', 'G', 'G', 'G'] = cov_4D_to_2D(
            cov_4D[:, :, gg_start:gg_stop, gg_start:gg_stop], **kw
        )

    # ! three-block case (just one!)
    if three_block:
        gl_stop = zpairs_auto + zpairs_cross
        tx2pt_stop = zpairs_3x2pt

        # note: I'm writing cov_LG, but there should be no issue with GL; after all,
        # this function is not using the ind array
        cov_dict_2d['L', 'L', 'L', 'L'] = cov_4D_to_2D(
            cov_4D[:, :, :ll_stop, :ll_stop], **kw
        )
        cov_dict_2d['L', 'L', 'G', 'L'] = cov_4D_to_2D(
            cov_4D[:, :, :ll_stop, ll_stop:gl_stop], **kw
        )
        cov_dict_2d['L', 'L', 'G', 'G'] = cov_4D_to_2D(
            cov_4D[:, :, :ll_stop, gl_stop:tx2pt_stop], **kw
        )

        cov_dict_2d['G', 'L', 'L', 'L'] = cov_4D_to_2D(
            cov_4D[:, :, ll_stop:gl_stop, :ll_stop], **kw
        )
        cov_dict_2d['G', 'L', 'G', 'L'] = cov_4D_to_2D(
            cov_4D[:, :, ll_stop:gl_stop, ll_stop:gl_stop], **kw
        )
        cov_dict_2d['G', 'L', 'G', 'G'] = cov_4D_to_2D(
            cov_4D[:, :, ll_stop:gl_stop, gl_stop:tx2pt_stop], **kw
        )

        cov_dict_2d['G', 'G', 'L', 'L'] = cov_4D_to_2D(
            cov_4D[:, :, gl_stop:tx2pt_stop, :ll_stop], **kw
        )
        cov_dict_2d['G', 'G', 'G', 'L'] = cov_4D_to_2D(
            cov_4D[:, :, gl_stop:tx2pt_stop, ll_stop:gl_stop], **kw
        )
        cov_dict_2d['G', 'G', 'G', 'G'] = cov_4D_to_2D(
            cov_4D[:, :, gl_stop:tx2pt_stop, gl_stop:tx2pt_stop], **kw
        )

    row_ll_list, row_gl_list, row_gg_list = [], [], []
    for a, b, c, d in req_probe_combs_2d:
        if (a, b) == ('L', 'L'):
            row_ll_list.append(cov_dict_2d[a, b, c, d])
        elif (a, b) == ('G', 'L'):
            row_gl_list.append(cov_dict_2d[a, b, c, d])
        elif (a, b) == ('G', 'G'):
            row_gg_list.append(cov_dict_2d[a, b, c, d])
        else:
            raise ValueError(
                f'Probe combination {a, b, c, d} does not start with '
                '("L", "L") or ("G", "L") or ("G", "G") '
            )
            
    

    # concatenate the lists to make rows
    # (o(nly concatenate and include rows that have content)
    final_rows = []
    if row_ll_list:
        row_ll = np.hstack(row_ll_list)
        final_rows.append(row_ll)

    if row_gl_list:
        row_gl = np.hstack(row_gl_list)
        final_rows.append(row_gl)

    if row_gg_list:
        row_gg = np.hstack(row_gg_list)
        final_rows.append(row_gg)

    # make long rows and stack together
    if final_rows:
        array_2D = np.vstack(final_rows)
    else:
        # If no rows at all, return empty array with appropriate shape
        raise ValueError('No valid probe combinations found!')

    return array_2D


# @njit
def cov_2DCLOE_to_4D_3x2pt(cov_2D, nbl, zbins, block_index='ell'):
    """Reshape according to the "multi-diagonal", non-square blocks 2D_CLOE
    ordering.

    Note that this is only necessary for the 3x2pt probe. TODO the probe
    ordering (LL, LG/GL, GG) is hardcoded, this function won't work with
    other combinations (but it TODO will work both for LG and GL)
    """
    zpairs_auto, zpairs_cross, zpairs_3x2pt = get_zpairs(zbins)

    # now I'm reshaping the full block diagonal matrix, not just the sub-blocks
    # (cov_2D_to_4D works for both cases)
    lim_1 = zpairs_auto * nbl
    lim_2 = (zpairs_cross + zpairs_auto) * nbl
    lim_3 = zpairs_3x2pt * nbl

    # note: I'm writing cov_LG, but there should be no issue with GL; after all,
    # this function is not using the ind file
    cov_LL_LL = cov_2D_to_4D(cov_2D[:lim_1, :lim_1], nbl, block_index)
    cov_LL_LG = cov_2D_to_4D(cov_2D[:lim_1, lim_1:lim_2], nbl, block_index)
    cov_LL_GG = cov_2D_to_4D(cov_2D[:lim_1, lim_2:lim_3], nbl, block_index)

    cov_LG_LL = cov_2D_to_4D(cov_2D[lim_1:lim_2, :lim_1], nbl, block_index)
    cov_LG_LG = cov_2D_to_4D(cov_2D[lim_1:lim_2, lim_1:lim_2], nbl, block_index)
    cov_LG_GG = cov_2D_to_4D(cov_2D[lim_1:lim_2, lim_2:lim_3], nbl, block_index)

    cov_GG_LL = cov_2D_to_4D(cov_2D[lim_2:lim_3, :lim_1], nbl, block_index)
    cov_GG_LG = cov_2D_to_4D(cov_2D[lim_2:lim_3, lim_1:lim_2], nbl, block_index)
    cov_GG_GG = cov_2D_to_4D(cov_2D[lim_2:lim_3, lim_2:lim_3], nbl, block_index)

    # here it is a little more difficult to visualize the stacking,
    # but the probes are concatenated
    # along the 2 zpair_3x2pt-long axes
    cov_4D = np.zeros((nbl, nbl, zpairs_3x2pt, zpairs_3x2pt))

    zlim_1 = zpairs_auto
    zlim_2 = zpairs_cross + zpairs_auto
    zlim_3 = zpairs_3x2pt

    cov_4D[:, :, :zlim_1, :zlim_1] = cov_LL_LL
    cov_4D[:, :, :zlim_1, zlim_1:zlim_2] = cov_LL_LG
    cov_4D[:, :, :zlim_1, zlim_2:zlim_3] = cov_LL_GG

    cov_4D[:, :, zlim_1:zlim_2, :zlim_1] = cov_LG_LL
    cov_4D[:, :, zlim_1:zlim_2, zlim_1:zlim_2] = cov_LG_LG
    cov_4D[:, :, zlim_1:zlim_2, zlim_2:zlim_3] = cov_LG_GG

    cov_4D[:, :, zlim_2:zlim_3, :zlim_1] = cov_GG_LL
    cov_4D[:, :, zlim_2:zlim_3, zlim_1:zlim_2] = cov_GG_LG
    cov_4D[:, :, zlim_2:zlim_3, zlim_2:zlim_3] = cov_GG_GG

    return cov_4D


def cov_2d_dav_to_cloe(cov_2d_dav, nbl, zbins, block_index_in, block_index_out):
    """Convert a 2D covariance matrix from the davide convention to the CLOE
    convention, that is, from the probe being unraveled in the first for loop
    to the probe being unraveled in the second for loop.

    example: from ell_probe_zpair (my convention) to probe_ell_zpair (CLOE).
    The zpairs <-> ell ordering is decided by 'block_idex' (setting the first,
    or outermost, of the two)
    """
    cov_4D = cov_2D_to_4D(cov_2d_dav, nbl, block_index=block_index_in, optimize=True)
    cov_2d_cloe = cov_4D_to_2DCLOE_3x2pt(
        cov_4D, zbins=zbins, block_index=block_index_out
    )
    return cov_2d_cloe


def cov_2d_cloe_to_dav(cov_2d_cloe, nbl, zbins, block_index_in, block_index_out):
    """Convert a 2D covariance matrix from the CLOE convention to the davide
    convention, that is, from the probe being unraveled in the second for loop
    to the probe being unraveled in the first for loop.

    example: from probe_ell_zpair (CLOE) to ell_probe_zpair (my convention).
    The zpairs <-> ell ordering is decided by 'block_idex' (setting the first,
    or outermost, of the two)
    """
    cov_4D = cov_2DCLOE_to_4D_3x2pt(cov_2d_cloe, nbl, zbins, block_index=block_index_in)
    cov_2d_dav = cov_4D_to_2D(cov_4D, block_index=block_index_out, optimize=True)
    return cov_2d_dav


def cov2corr(covariance):
    """Convert a covariance matrix to a correlation matrix."""
    v = np.sqrt(np.diag(covariance))
    outer_v = np.outer(v, v)

    with np.errstate(divide='ignore', invalid='ignore'):
        correlation = np.divide(covariance, outer_v)
        # Ensure zero covariance entries are explicitly zero
        correlation[covariance == 0] = 0
        # correlation[~np.isfinite(correlation)] = 0  # Set any NaN or inf values to 0

    return correlation


def build_noise(
    zbins: int,
    n_probes: int,
    sigma_eps2,#: list | tuple | np.ndarray,
    ng_shear,#: list | tuple | np.ndarray,
    ng_clust,#: list | tuple | np.ndarray,
    is_noiseless: bool = False,
) -> np.ndarray:
    """Builds the noise power spectra.

    Parameters
    ----------
    zbins : int
        Number of redshift bins.
    n_probes : int
        Number of probes.
    sigma_eps2 : list | tuple | np.ndarray
        Square of the *total* ellipticity dispersion.
        sigma_eps2 = sigma_eps ** 2, with
        sigma_eps = sigma_eps_i * sqrt(2),
        sigma_eps_i being the ellipticity dispersion *per component*
    ng_shear : list | tuple | np.ndarray
        Galaxy density of sources, relevant for cosmic shear
        If a scalar, cumulative galaxy density number density, per arcmin^2.
        This will assume equipopulated bins.
        If an array, galaxy number density, per arcmin^2, per redshift bin.
        Must have length zbins.
    ng_clust : list | tuple | np.ndarray
        Galaxy density of lenses, relevant for galaxy clustering
        If a scalar, cumulative galaxy density number density, per arcmin^2.
        This will assume equipopulated bins.
        If an array, galaxy number density, per arcmin^2, per redshift bin.
        Must have length zbins.
    is_noiseless : bool, optional
        If True, returns array of zeros of the right shape.

    Returns
    -------
    noise_4d : np.ndarray
        Noise power spectra matrices of shape (n_probes, n_probes, zbins, zbins)

    Notes
    -----
    The noise N is defined as:
        N_LL = sigma_eps^2 / (2 * n_bar)
        N_GG = 1 / n_bar
        N_GL = N_LG = 0

    """
    # assert appropriate inputs are list, tuple or np.ndarray
    for var, name in zip(
        [
            ng_shear,
            ng_clust,
        ],
        [
            'ng_shear',
            'ng_clust',
        ],
    ):
        #     [ng_shear, ng_clust, sigma_eps2],
        #     ['ng_shear', 'ng_clust', 'sigma_eps2'],
        # ):
        assert isinstance(var, (list, tuple, np.ndarray)), (
            f'{name} should be a list, tuple or np.ndarray'
        )

    # convert to np arrays if needed
    if isinstance(ng_shear, (list, tuple)):
        ng_shear = np.array(ng_shear)
    if isinstance(ng_clust, (list, tuple)):
        ng_clust = np.array(ng_clust)
    # if isinstance(ng_clust, (list, tuple)):
    # sigma_eps2 = np.array(sigma_eps2)

    conversion_factor = (180 / np.pi * 60) ** 2  # deg^2 to arcmin^2

    assert np.all(ng_shear > 0), 'ng_shear should be positive'
    assert np.all(ng_clust > 0), 'ng_clust should be positive'

    # if ng is an array, n_bar == ng (this is a slight misnomer, since ng is the
    # cumulative galaxy density, while
    # n_bar the galaxy density in each bin). In this case, if the bins are
    # quipopulated, the n_bar array should
    # have all entries almost identical.

    n_bar_shear = ng_shear * conversion_factor
    n_bar_clust = ng_clust * conversion_factor

    # create and fill N
    noise_4d = np.zeros((n_probes, n_probes, zbins, zbins))

    if is_noiseless:
        return noise_4d

    np.fill_diagonal(noise_4d[0, 0, :, :], sigma_eps2 / (2 * n_bar_shear))
    np.fill_diagonal(noise_4d[1, 1, :, :], 1 / n_bar_clust)
    noise_4d[0, 1, :, :] = 0
    noise_4d[1, 0, :, :] = 0

    return noise_4d<|MERGE_RESOLUTION|>--- conflicted
+++ resolved
@@ -21,230 +21,7 @@
 from scipy.interpolate import CubicSpline, RectBivariateSpline, interp1d
 from scipy.special import jv
 
-<<<<<<< HEAD
 import spaceborne.constants as const
-=======
-symmetrize_output_dict = {
-    ('L', 'L'): True,
-    ('G', 'L'): False,
-    ('L', 'G'): False,
-    ('G', 'G'): True,
-}
-
-
-mpl_rcParams_dict = {
-    'lines.linewidth': 1.5,
-    'font.size': 17,
-    'axes.labelsize': 'large',
-    'axes.titlesize': 'large',
-    'xtick.labelsize': 'large',
-    'ytick.labelsize': 'large',
-    #  'mathtext.fontset': 'stix',
-    #  'font.family': 'STIXGeneral',
-    'figure.figsize': (15, 10),
-    'lines.markersize': 8,
-    # 'axes.grid': True,
-    # 'figure.constrained_layout.use': False,
-    # 'axes.axisbelow': True
-}
-
-mpl_other_dict = {
-    'cosmo_labels_TeX': [
-        '$\\Omega_{{\\rm m},0}$',
-        '$\\Omega_{{\\rm b},0}$',
-        '$w_0$',
-        '$w_a$',
-        '$h$',
-        '$n_{\\rm s}$',
-        '$\\sigma_8$',
-        '${\\rm log}_{10}(T_{\\rm AGN}/{\\rm K})$',
-    ],
-    'IA_labels_TeX': ['$A_{\\rm IA}$', '$\\eta_{\\rm IA}$', '$\\beta_{\\rm IA}$'],
-    # 'galaxy_bias_labels_TeX': build_labels_TeX(zbins)[0],
-    # 'shear_bias_labels_TeX': build_labels_TeX(zbins)[1],
-    # 'zmean_shift_labels_TeX': build_labels_TeX(zbins)[2],
-    'cosmo_labels': ['Om', 'Ob', 'wz', 'wa', 'h', 'ns', 's8', 'logT'],
-    'IA_labels': ['AIA', 'etaIA', 'betaIA'],
-    # 'galaxy_bias_labels': build_labels(zbins)[0],
-    # 'shear_bias_labels': build_labels(zbins)[1],
-    # 'zmean_shift_labels': build_labels(zbins)[2],
-    'ylabel_perc_diff_wrt_mean': '$ \\bar{\\sigma}_\\alpha^i / \\bar{\\sigma}^{\\; m}_\\alpha -1 $ [%]',
-    'ylabel_sigma_relative_fid': '$ \\sigma_\\alpha/ \\theta^{fid}_\\alpha $ [%]',
-    'dpi': 500,
-    'pic_format': 'pdf',
-    'h_over_mpc_tex': '$h\\,{\\rm Mpc}^{-1}$',
-    'kmax_tex': '$k_{\\rm max}$',
-    'kmax_star_tex': '$k_{\\rm max}^\\star$',
-}
-
-
-def compare_2d_covs(cov_a, cov_b, name_a, name_b, title, diff_threshold):
-    # compare covariance
-    compare_arrays(
-        cov_a,
-        cov_b,
-        name_a,
-        name_b,
-        log_array=True,
-        log_diff=False,
-        abs_val=True,
-        plot_diff_threshold=diff_threshold,
-        title=title,
-    )
-
-    # compare correlation
-    corr_a = cov2corr(cov_a)
-    corr_b = cov2corr(cov_b)
-    matshow_arr_kw = dict(cmap='RdBu_r', vmin=-1, vmax=1)
-    compare_arrays(
-        corr_a,
-        corr_b,
-        name_a,
-        name_b,
-        log_array=False,
-        log_diff=False,
-        matshow_arr_kw=matshow_arr_kw,
-        plot_diff_hist=False,
-        plot_diff_threshold=diff_threshold,
-        title=title,
-    )
-
-    # compare cov diag
-    compare_funcs(
-        x=None,
-        y={
-            f'abs diag {name_a}': np.diag(np.abs(cov_a)),
-            f'abs diag {name_b}': np.diag(np.abs(cov_b)),
-        },
-        logscale_y=[True, False],
-        title=title,
-    )
-
-    # compare cov flat
-    compare_funcs(
-        x=None,
-        y={
-            f'abs flat {name_a}': np.abs(cov_a).flatten(),
-            f'abs flat {name_b}': np.abs(cov_b).flatten(),
-        },
-        logscale_y=[True, False],
-        ylim_diff=[-100, 100],
-        title=title,
-    )
-
-    # compare SB against mat - cov spectrum
-    eig_a = np.linalg.eigvals(cov_a)
-    eig_b = np.linalg.eigvals(cov_b)
-    compare_funcs(
-        x=None,
-        y={f'eig {name_a}': eig_a, f'eig {name_b}': eig_b},
-        logscale_y=[True, False],
-        ylim_diff=[-100, 100],
-        title=title,
-    )
-
-
-def cov_sb_10d_to_heracles_dict(cov_10d, squeeze):
-    """
-    SB = 'Spaceborne'
-    HC = 'Heracles'
-
-
-    this dictionary specifies, within the 2 axes assigned to SHE, which ones
-    correspond to the E and B modes. This is not used since the analytical covariance
-    has no B modes.
-    This is also the reason why, regardless of probe and spin, the values are
-    stored in the 0-th index, i.e. arr_out[0, 0, 0, 0, :, :]
-    she_spin_dict = {
-        'E': 0,
-        'B': 1,
-    }
-    """
-
-    # this dictionary maps the SB probe indices to the HC probe names (keys)
-    probe_name_dict = {
-        0: 'POS',
-        1: 'SHE',
-    }
-
-    # this dictionary specifies the dimension of the corresponding axes in the output
-    # arrays. The dimensions correspond to the spin, except POS (spin-0) still needs 1
-    # dimension (not 0!)
-    probe_dims_dict = {
-        'POS': 1,
-        'SHE': 2,
-    }
-
-    # just a check
-    print('Translating covariance from Spaceborne to Heracles format...')
-
-    assert cov_10d.ndim == 10, 'input covariance is not 10-dimensional'
-    assert (
-        cov_10d.shape[0] == cov_10d.shape[1] == cov_10d.shape[2] == cov_10d.shape[3]
-    ), "The dimensions of the first 4 axes don't match"
-    assert cov_10d.shape[4] == cov_10d.shape[5], (
-        "The dimensions of the first 5th and 6th axes don't match"
-    )
-    assert (
-        cov_10d.shape[6] == cov_10d.shape[7] == cov_10d.shape[8] == cov_10d.shape[9]
-    ), "The dimensions of the last 4 axes don't match"
-
-    n_probes = cov_10d.shape[0]
-    zbins = cov_10d.shape[-1]
-    nbl = cov_10d.shape[4]
-
-    print(f'cov_10d shape = {cov_10d.shape}')
-    print(f'{n_probes = }')
-    print(f'{nbl = }')
-    print(f'{zbins = }')
-
-    cov_dict = {}
-
-    for probe_a_ix, probe_b_ix, probe_c_ix, probe_d_ix in itertools.product(
-        range(n_probes), repeat=4
-    ):
-        for zi, zj, zk, zl in itertools.product(range(zbins), repeat=4):
-            # get probe names and spins
-            probe_a_str = probe_name_dict[probe_a_ix]
-            probe_b_str = probe_name_dict[probe_b_ix]
-            probe_c_str = probe_name_dict[probe_c_ix]
-            probe_d_str = probe_name_dict[probe_d_ix]
-
-            probe_a_dims = probe_dims_dict[probe_a_str]
-            probe_b_dims = probe_dims_dict[probe_b_str]
-            probe_c_dims = probe_dims_dict[probe_c_str]
-            probe_d_dims = probe_dims_dict[probe_d_str]
-
-            arr_out = np.zeros(
-                shape=(
-                    probe_a_dims,
-                    probe_b_dims,
-                    probe_c_dims,
-                    probe_d_dims,
-                    nbl,
-                    nbl,
-                )
-            )
-
-            arr_out[0, 0, 0, 0, :, :] = cov_10d[  # fmt: skip
-                probe_a_ix, probe_b_ix, probe_c_ix, probe_d_ix,
-                :, :, zi, zj, zk, zl,
-            ]  # fmt: skip
-
-            if squeeze:
-                arr_out = np.squeeze(arr_out)
-
-            # fmt: off
-            cov_dict[
-                (probe_a_str, probe_b_str,
-                probe_c_str, probe_d_str,
-                zi, zj, zk, zl)
-            ] = arr_out
-
-    print('done')
-
-    return cov_dict
->>>>>>> 502ef26a
 
 
 # # Gaussian covariance binning
