import argparse
import contextlib
import gc
import itertools
import os
import pprint
import sys
import time
import warnings
from functools import partial
from importlib.util import find_spec

import matplotlib.pyplot as plt
import numpy as np
import yaml
from matplotlib import cm
from scipy.integrate import simpson as simps
from scipy.interpolate import CubicSpline, RectBivariateSpline
from scipy.ndimage import gaussian_filter1d

from spaceborne import (
    bnt,
    ccl_interface,
    cl_utils,
    config_checker,
    cosmo_lib,
    cov_harmonic_space,
    ell_utils,
    io_handler,
    mask_utils,
    oc_interface,
    responses,
    sigma2_ssc,
    wf_cl_lib,
)
from spaceborne import constants as const
from spaceborne import plot_lib as sb_plt
from spaceborne import sb_lib as sl

with contextlib.suppress(ImportError):
    import pyfiglet

    text = 'Spaceborne'
    ascii_art = pyfiglet.figlet_format(text=text, font='slant')
    print(ascii_art)


# Get the current script's directory
# current_dir = Path(__file__).resolve().parent
# parent_dir = current_dir.parent

warnings.filterwarnings(
    'ignore',
    message='.*FigureCanvasAgg is non-interactive, and thus cannot be shown.*',
    category=UserWarning,
)

pp = pprint.PrettyPrinter(indent=4)
script_start_time = time.perf_counter()


def load_config(_config_path):
    # Check if we're running in a Jupyter environment (or interactive mode)
    if 'ipykernel_launcher.py' in sys.argv[0]:
        # Running interactively, so use default config file
        config_path = _config_path

    else:
        parser = argparse.ArgumentParser(description='Spaceborne')
        parser.add_argument(
            '--config',
            type=str,
            help='Path to the configuration file',
            required=False,
            default=_config_path,
        )
        parser.add_argument(
            '--show-plots',
            action='store_true',
            help='Show plots if specified',
            required=False,
        )
        args = parser.parse_args()
        config_path = args.config

    # Only switch to Agg if not running interactively and --show-plots is not specified.
    if 'ipykernel_launcher.py' not in sys.argv[0] and '--show-plots' not in sys.argv:
        import matplotlib

        matplotlib.use('Agg')

    with open(config_path) as f:
        cfg = yaml.safe_load(f)

    return cfg


def plot_cls():
    _, ax = plt.subplots(1, 3, figsize=(15, 4))
    # plt.tight_layout()

    # cls are (for the moment) in the ccl obj, whether they are imported from input
    # files or not
    for zi in range(zbins):
        zj = zi
        kw = {'c': clr[zi], 'ls': '-', 'marker': '.'}
        ax[0].loglog(ell_obj.ells_WL, ccl_obj.cl_ll_3d[:, zi, zj], **kw)
        ax[1].loglog(ell_obj.ells_XC, ccl_obj.cl_gl_3d[:, zi, zj], **kw)
        ax[2].loglog(ell_obj.ells_GC, ccl_obj.cl_gg_3d[:, zi, zj], **kw)

    # if input cls are used, then overplot the sb predictions on top
    if cfg['C_ell']['use_input_cls']:
        for zi in range(zbins):
            zj = zi
            sb_kw = {'c': clr[zi], 'ls': '', 'marker': 'x'}
            ax[0].loglog(ell_obj.ells_WL, cl_ll_3d_sb[:, zi, zj], **sb_kw)
            ax[1].loglog(ell_obj.ells_XC, cl_gl_3d_sb[:, zi, zj], **sb_kw)
            ax[2].loglog(ell_obj.ells_GC, cl_gg_3d_sb[:, zi, zj], **sb_kw)
        # Add style legend only to middle plot
        style_legend = ax[1].legend(
            handles=[
                plt.Line2D([], [], label='input', **kw),
                plt.Line2D([], [], label='SB', **sb_kw),
            ],
            loc='upper right',
            fontsize=16,
            frameon=False,
        )
        ax[1].add_artist(style_legend)  # Preserve after adding z-bin legend

    ax[2].legend(
        [f'$z_{{{zi}}}$' for zi in range(zbins)],
        loc='upper right',
        fontsize=16,
        frameon=False,
    )

    ax[0].set_title('LL')
    ax[1].set_title('GL')
    ax[2].set_title('GG')
    ax[0].set_xlabel('$\\ell$')
    ax[1].set_xlabel('$\\ell$')
    ax[2].set_xlabel('$\\ell$')
    ax[0].set_ylabel('$C_{\\ell}$')
    # increase font size
    for axi in ax:
        for item in (
            [axi.title, axi.xaxis.label, axi.yaxis.label]
            + axi.get_xticklabels()
            + axi.get_yticklabels()
        ):
            item.set_fontsize(16)
    plt.show()


def check_ells_in(ells_in: np.ndarray, ells_out: np.ndarray) -> None:
    if len(ells_in) < len(ells_out) // 1.5:  # random fraction
        warnings.warn(
            f'The input cls are computed over {len(ells_in)} ell points in '
            f'[{ells_in[0]}, {ells_in[-1]}], but for the partial-sky covariance'
            'the unbinned cls are required. Because of this, the input cls will '
            f'be interpolated over the unbinned ell range [{ells_out[0]}, '
            f'{ells_out[-1]}]. Please make sure to provide finely sampled cls '
            'ell binning to make sure the interpolation is accurate.',
            stacklevel=2,
        )


# ! ====================================================================================
# ! ================================== PREPARATION =====================================
# ! ====================================================================================

cfg = load_config('config.yaml')

# ! set some convenence variables, just to make things more readable
h = cfg['cosmology']['h']
galaxy_bias_fit_fiducials = np.array(cfg['C_ell']['galaxy_bias_fit_coeff'])
magnification_bias_fit_fiducials = np.array(
    cfg['C_ell']['magnification_bias_fit_coeff']
)
# this has the same length as ngal_sources, as checked below
zbins = len(cfg['nz']['ngal_lenses'])
output_path = cfg['misc']['output_path']
clr = cm.rainbow(np.linspace(0, 1, zbins))  # pylint: disable=E1101
shift_nz = cfg['nz']['shift_nz']

obs_space = cfg['probe_selection']['space']

# ! check/create paths
if not os.path.exists(output_path):
    raise FileNotFoundError(
        f'Output path {output_path} does not exist. '
        'Please create it before running the script.'
    )
for subdir in ['cache', 'cache/trispectrum/SSC', 'cache/trispectrum/cNG']:
    os.makedirs(f'{output_path}/{subdir}', exist_ok=True)

# ! START HARDCODED OPTIONS/PARAMETERS
use_h_units = False  # whether or not to normalize Megaparsecs by little h

ell_max_max = max(cfg['binning']['ell_max_WL'], cfg['binning']['ell_max_GC'])
ell_min_unb_oc = 2
ell_max_unb_oc = 5000 if ell_max_max < 5000 else ell_max_max
nbl_3x2pt_oc = 500
# for the Gaussian covariance computation
k_steps_sigma2_simps = 20_000
k_steps_sigma2_levin = 300
shift_nz_interpolation_kind = 'linear'

# whether or not to symmetrize the covariance probe blocks when
# reshaping it from 4D to 6D.
# Useful if the 6D cov elements need to be accessed directly, whereas if
# the cov is again reduced to 4D or 2D.
# Can be set to False for a significant speedup
symmetrize_output_dict = {
    ('L', 'L'): False,
    ('G', 'L'): False,
    ('L', 'G'): False,
    ('G', 'G'): False,
}


# these are configs which should not be visible to the user
cfg['covariance']['n_probes'] = 2

if 'G_code' not in cfg['covariance']:
    cfg['covariance']['G_code'] = 'Spaceborne'
if 'SSC_code' not in cfg['covariance']:
    cfg['covariance']['SSC_code'] = 'Spaceborne'
if 'cNG_code' not in cfg['covariance']:
    cfg['covariance']['cNG_code'] = 'PyCCL'

if 'OneCovariance' not in cfg:
    cfg['OneCovariance'] = {}
    cfg['OneCovariance']['path_to_oc_executable'] = (
        '/home/cosmo/davide.sciotti/data/OneCovariance/covariance.py'
    )
    cfg['OneCovariance']['consistency_checks'] = False
    cfg['OneCovariance']['oc_output_filename'] = 'cov_rcf_mergetest_v2_'

if 'save_output_as_benchmark' not in cfg['misc'] or 'bench_filename' not in cfg['misc']:
    cfg['misc']['save_output_as_benchmark'] = False
    cfg['misc']['bench_filename'] = (
        '../Spaceborne_bench/output_G{g_code:s}_SSC{ssc_code:s}_cNG{cng_code:s}'
        '_KE{use_KE:s}_resp{which_pk_responses:s}_b1g{which_b1g_in_resp:s}'
        '_devmerge3_nmt'
    )


cfg['ell_cuts'] = {}
cfg['ell_cuts']['apply_ell_cuts'] = False  # Type: bool
# Type: str. Cut if the bin *center* or the bin *lower edge* is
# larger than ell_max[zi, zj]
cfg['ell_cuts']['center_or_min'] = 'center'
cfg['ell_cuts']['cl_ell_cuts'] = False  # Type: bool
cfg['ell_cuts']['cov_ell_cuts'] = False  # Type: bool
# Type: float. This is used when ell_cuts is False, also...?
cfg['ell_cuts']['kmax_h_over_Mpc_ref'] = 1.0
cfg['ell_cuts']['kmax_h_over_Mpc_list'] = [
    0.1, 0.16681005, 0.27825594, 0.46415888, 0.77426368, 1.29154967,
    2.15443469, 3.59381366, 5.9948425, 10.0,
]  # fmt: skip

# Sigma2_b settings, common to Spaceborne and PyCCL. Can be one of:
# - full_curved_sky: Use the full- (curved-) sky expression (for Spaceborne only).
#   In this case, the output covmat
# - from_input_mask: input a mask with path specified by mask_path
# - polar_cap_on_the_fly: generate a polar cap during the run, with nside
#   specified by nside
# - null (None): use the flat-sky expression (valid for PyCCL only)
# - flat_sky: use the flat-sky expression (valid for PyCCL only)
#   has to be rescaled by fsky
cfg['covariance']['which_sigma2_b'] = 'from_input_mask'  # Type: str | None
# Integration scheme used for the SSC survey covariance (sigma2_b) computation. Options:
# - 'simps': uses simpson integration. This is faster but less accurate
# - 'levin': uses levin integration. This is slower but more accurate
cfg['covariance']['sigma2_b_int_method'] = 'fft'  # Type: str.
# Whether to load the previously computed sigma2_b.
# No need anymore since it's quite fast
cfg['covariance']['load_cached_sigma2_b'] = False  # Type: bool.

# How many integrals to compute at once for the  numerical integration of
# the sigma^2_b(z_1, z_2) function with pylevin.
# IMPORTANT NOTE: in case of memory issues, (i.e., if you notice the code crashing
# while computing sigma2_b), decrease this or num_threads.
cfg['misc']['levin_batch_size'] = 1000  # Type: int.

# ordering of the different 3x2pt probes in the covariance matrix
cfg['covariance']['probe_ordering'] = [
    ['L', 'L'],
    ['G', 'L'],
    ['G', 'G'],
]  # Type: list[list[str]]

probe_ordering = cfg['covariance']['probe_ordering']  # TODO deprecate this
GL_OR_LG = probe_ordering[1][0] + probe_ordering[1][1]

# This has been deprecated since i am no longer using Levin integration.
# This variable used to control the number of bins over which to compute the Levin
# RS cov (*without* analytical bin averaging, i.e. using J_mu in place of K_mu).
# From then, the covariance was rebinned to cfg['binning']['theta_bins'].
# This works but is not ideal, as the proper bin averaging is more correct.
# Type: int. Number of theta bins used for the fine grid, after which the covariance is rebinned
cfg['precision']['theta_bins_fine'] = cfg['binning']['theta_bins']

# Integration method for the covariance projection to real space. Options:
# - 'simps': uses simpson integration. This is faster but less accurate
# - 'levin': uses levin integration. This is slower but more accurate
cfg['precision']['cov_rs_int_method'] = 'simps'  # Type: str.
# setting this to False makes the code resort to the less accurate bin averaging method
# mentioned above
cfg['precision']['levin_bin_avg'] = True  # Type: bool.
# ! END HARDCODED OPTIONS/PARAMETERS

# convenence settings that have been hardcoded
n_probes = cfg['covariance']['n_probes']
which_sigma2_b = cfg['covariance']['which_sigma2_b']

# ! probe selection

# * small naming guide for the confused developer:
# - unique_probe_combs: the probe combinations which are actually computed, meaning the
#                       elements of the diagonal and, if requested, the cross-terms.
# - symm_probe_combs: the lower triangle, (or an empty list if cross terms are not
#                     required), which are the blocks filled by symmetry
# - nonreq_probe_combs: the blocks which are not required at all, and are set to 0 in
#                       the 10D/6D matrix. This does *not* include the probes in
#                       symm_probe_combs! "Required" means I want that probe combination
#                       in the final covariance matrix, not that I want to explicitly
#                       compute it
# - req_probe_combs_2d: the probe combinations which need to appear in the final 2D
#                       format of the covmat. This includes the cross-probes whether
#                       they are required or not (aka, they need to be present in the 2D
#                       covmat, either as actual values or as zeros)

# example: I request LL and GL, no cross-terms
# unique_probe_combs = ['LLLL', 'GLGL']
# symm_probe_combs = []
# nonreq_probe_combs = {'GGGG', 'GGGL', 'GGLL', 'GLGG', 'GLLL', 'LLGG', 'LLGL'}
# req_probe_combs_2d = ['LLLL', 'LLGL', 'GLLL', 'GLGL']

unique_probe_names_hs = []
if cfg['probe_selection']['LL']:
    unique_probe_names_hs.append('LL')
if cfg['probe_selection']['GL']:
    unique_probe_names_hs.append('GL')
if cfg['probe_selection']['GG']:
    unique_probe_names_hs.append('GG')

unique_probe_names_rs = []
if cfg['probe_selection']['xip']:
    unique_probe_names_rs.append('xip')
if cfg['probe_selection']['xim']:
    unique_probe_names_rs.append('xim')
if cfg['probe_selection']['gt']:
    unique_probe_names_rs.append('gt')
if cfg['probe_selection']['w']:
    unique_probe_names_rs.append('gg')  # TODO CHANGE TO w!

# add cross terms if requested
unique_probe_combs_hs = sl.build_probe_list(
    unique_probe_names_hs, include_cross_terms=cfg['probe_selection']['cross_cov']
)
unique_probe_combs_rs = sl.build_probe_list(
    unique_probe_names_rs, include_cross_terms=cfg['probe_selection']['cross_cov']
)

# probe combinations to be filled by symmetry or to exclude altogether
symm_probe_combs_hs, nonreq_probe_combs_hs = sl.get_probe_combs(
    unique_probe_combs_hs, space='harmonic'
)
symm_probe_combs_rs, nonreq_probe_combs_rs = sl.get_probe_combs(
    unique_probe_combs_rs, space='real'
)

# required probe combinations to include in the 2d arrays (must include the
# cross-terms!)
_req_probe_combs_hs_2d = sl.build_probe_list(
    unique_probe_names_hs, include_cross_terms=True
)
_req_probe_combs_rs_2d = sl.build_probe_list(
    unique_probe_names_rs, include_cross_terms=True
)
# as req_probe_combs_2d still only contains the upper triangle,
# add the symemtric blocks
symm_probe_combs_hs_2d, _ = sl.get_probe_combs(_req_probe_combs_hs_2d, space='harmonic')
symm_probe_combs_rs_2d, _ = sl.get_probe_combs(_req_probe_combs_rs_2d, space='real')
_req_probe_combs_hs_2d += symm_probe_combs_hs_2d
_req_probe_combs_rs_2d += symm_probe_combs_rs_2d

# reorder!
req_probe_combs_hs_2d = []
for probe in const.HS_ALL_PROBE_COMBS:
    if probe in _req_probe_combs_hs_2d:
        req_probe_combs_hs_2d.append(probe)
req_probe_combs_rs_2d = []
for probe in const.RS_ALL_PROBE_COMBS:
    if probe in _req_probe_combs_rs_2d:
        req_probe_combs_rs_2d.append(probe)

unique_probe_combs_ix_hs = [
    [const.HS_PROBE_NAME_TO_IX_DICT[idx] for idx in comb]
    for comb in unique_probe_combs_hs
]
nonreq_probe_combs_ix_hs = [
    [const.HS_PROBE_NAME_TO_IX_DICT[idx] for idx in comb]
    for comb in nonreq_probe_combs_hs
]
req_probe_combs_2d_ix_hs = [
    [const.HS_PROBE_NAME_TO_IX_DICT[idx] for idx in comb]
    for comb in req_probe_combs_hs_2d
]

# ! set non-gaussian cov terms to compute
cov_terms_list = []
if cfg['covariance']['G']:
    cov_terms_list.append('G')
if cfg['covariance']['SSC']:
    cov_terms_list.append('SSC')
if cfg['covariance']['cNG']:
    cov_terms_list.append('cNG')
cov_terms_str = ''.join(cov_terms_list)

compute_oc_g, compute_oc_ssc, compute_oc_cng = False, False, False
compute_sb_ssc, compute_sb_cng = False, False
compute_ccl_ssc, compute_ccl_cng = False, False
if cfg['covariance']['G'] and cfg['covariance']['G_code'] == 'OneCovariance':
    compute_oc_g = True
if cfg['covariance']['SSC'] and cfg['covariance']['SSC_code'] == 'OneCovariance':
    compute_oc_ssc = True
if cfg['covariance']['cNG'] and cfg['covariance']['cNG_code'] == 'OneCovariance':
    compute_oc_cng = True

if cfg['covariance']['SSC'] and cfg['covariance']['SSC_code'] == 'Spaceborne':
    compute_sb_ssc = True
if cfg['covariance']['cNG'] and cfg['covariance']['cNG_code'] == 'Spaceborne':
    raise NotImplementedError('Spaceborne cNG not implemented yet')
    compute_sb_cng = True

if cfg['covariance']['SSC'] and cfg['covariance']['SSC_code'] == 'PyCCL':
    compute_ccl_ssc = True
if cfg['covariance']['cNG'] and cfg['covariance']['cNG_code'] == 'PyCCL':
    compute_ccl_cng = True

# ! set HS probes to compute depending on RS ones
# Set HS probes depending on RS ones
if obs_space != 'real':
    pass  # nothing to do

elif cfg['covariance']['SSC'] or cfg['covariance']['cNG']:
    # Otherwise switch on HS probes corresponding to selected RS probes
    cfg['probe_selection']['LL'] = (
        cfg['probe_selection']['xip'] or cfg['probe_selection']['xim']
    )
    cfg['probe_selection']['GL'] = cfg['probe_selection']['gt']
    cfg['probe_selection']['GG'] = cfg['probe_selection']['w']

else:
    # If neither SSC nor cNG are active → turn off all HS probes
    cfg['probe_selection']['LL'] = False
    cfg['probe_selection']['GL'] = False
    cfg['probe_selection']['GG'] = False


if cfg['covariance']['use_KE_approximation']:
    cl_integral_convention_ssc = 'Euclid_KE_approximation'
    ssc_integration_type = 'simps_KE_approximation'
else:
    cl_integral_convention_ssc = 'Euclid'
    ssc_integration_type = 'simps'

if use_h_units:
    k_txt_label = 'hoverMpc'
    pk_txt_label = 'Mpcoverh3'
else:
    k_txt_label = '1overMpc'
    pk_txt_label = 'Mpc3'

if not cfg['ell_cuts']['apply_ell_cuts']:
    kmax_h_over_Mpc = cfg['ell_cuts']['kmax_h_over_Mpc_ref']


# ! sanity checks on the configs
# TODO update this periodically
cfg_check_obj = config_checker.SpaceborneConfigChecker(cfg, zbins)
cfg_check_obj.run_all_checks()

# ! instantiate CCL object
ccl_obj = ccl_interface.CCLInterface(
    cfg['cosmology'],
    cfg['extra_parameters'],
    cfg['intrinsic_alignment'],
    cfg['halo_model'],
    cfg['PyCCL']['spline_params'],
    cfg['PyCCL']['gsl_params'],
)
# set other useful attributes
ccl_obj.p_of_k_a = 'delta_matter:delta_matter'
ccl_obj.zbins = zbins
ccl_obj.output_path = output_path
ccl_obj.which_b1g_in_resp = cfg['covariance']['which_b1g_in_resp']

# get ccl default a and k grids
a_default_grid_ccl = ccl_obj.cosmo_ccl.get_pk_spline_a()
z_default_grid_ccl = cosmo_lib.a_to_z(a_default_grid_ccl)[::-1]
lk_default_grid_ccl = ccl_obj.cosmo_ccl.get_pk_spline_lk()

if cfg['C_ell']['cl_CCL_kwargs'] is not None:
    cl_ccl_kwargs = cfg['C_ell']['cl_CCL_kwargs']
else:
    cl_ccl_kwargs = {}

if cfg['intrinsic_alignment']['lumin_ratio_filename'] is not None:
    ccl_obj.lumin_ratio_2d_arr = np.genfromtxt(
        cfg['intrinsic_alignment']['lumin_ratio_filename']
    )
else:
    ccl_obj.lumin_ratio_2d_arr = None

# define k_limber function
k_limber_func = partial(
    cosmo_lib.k_limber, cosmo_ccl=ccl_obj.cosmo_ccl, use_h_units=use_h_units
)

# ! define k and z grids used throughout the code (k is in 1/Mpc)
# TODO should zmin and zmax be inferred from the nz tables?
# TODO -> not necessarily true for all the different zsteps
z_grid = np.linspace(
    cfg['covariance']['z_min'],
    cfg['covariance']['z_max'],
    cfg['covariance']['z_steps']
)  # fmt: skip
z_grid_trisp = np.linspace(
    cfg['covariance']['z_min'],
    cfg['covariance']['z_max'],
    cfg['covariance']['z_steps_trisp'],
)
k_grid = np.logspace(
    cfg['covariance']['log10_k_min'],
    cfg['covariance']['log10_k_max'],
    cfg['covariance']['k_steps'],
)
# in this case we need finer k binning because of the bessel functions
k_grid_s2b_simps = np.logspace(
    cfg['covariance']['log10_k_min'],
    cfg['covariance']['log10_k_max'],
    k_steps_sigma2_simps
)  # fmt: skip

if len(z_grid) < 1000:
    warnings.warn(
        'the number of steps in the redshift grid is small, '
        'you may want to consider increasing it',
        stacklevel=2,
    )

zgrid_str = (
    f'zmin{cfg["covariance"]["z_min"]}_'
    f'zmax{cfg["covariance"]["z_max"]}_'
    f'zsteps{cfg["covariance"]["z_steps"]}'
)

# ! do the same for CCL - i.e., set the above in the ccl_obj with little variations
# ! (e.g. a instead of z)
# TODO I leave the option to use a grid for the CCL, but I am not sure if it is needed
z_grid_tkka_SSC = z_grid_trisp
z_grid_tkka_cNG = z_grid_trisp
ccl_obj.a_grid_tkka_SSC = cosmo_lib.z_to_a(z_grid_tkka_SSC)[::-1]
ccl_obj.a_grid_tkka_cNG = cosmo_lib.z_to_a(z_grid_tkka_cNG)[::-1]
ccl_obj.logn_k_grid_tkka_SSC = np.log(k_grid)
ccl_obj.logn_k_grid_tkka_cNG = np.log(k_grid)

# check that the grid is in ascending order
if not np.all(np.diff(ccl_obj.a_grid_tkka_SSC) > 0):
    raise ValueError('a_grid_tkka_SSC is not in ascending order!')
if not np.all(np.diff(ccl_obj.a_grid_tkka_cNG) > 0):
    raise ValueError('a_grid_tkka_cNG is not in ascending order!')
if not np.all(np.diff(z_grid) > 0):
    raise ValueError('z grid is not in ascending order!')
if not np.all(np.diff(z_grid_trisp) > 0):
    raise ValueError('z grid is not in ascending order!')

if cfg['PyCCL']['use_default_k_a_grids']:
    ccl_obj.a_grid_tkka_SSC = a_default_grid_ccl
    ccl_obj.a_grid_tkka_cNG = a_default_grid_ccl
    ccl_obj.logn_k_grid_tkka_SSC = lk_default_grid_ccl
    ccl_obj.logn_k_grid_tkka_cNG = lk_default_grid_ccl

# build the ind array and store it into the covariance dictionary
zpairs_auto, zpairs_cross, zpairs_3x2pt = sl.get_zpairs(zbins)
ind = sl.build_full_ind(
    cfg['covariance']['triu_tril'], cfg['covariance']['row_col_major'], zbins
)
ind_auto = ind[:zpairs_auto, :].copy()
ind_cross = ind[zpairs_auto : zpairs_cross + zpairs_auto, :].copy()
ind_dict = {('L', 'L'): ind_auto, ('G', 'L'): ind_cross, ('G', 'G'): ind_auto}

# private cfg dictionary. This serves a couple different purposeses:
# 1. To store and pass hardcoded parameters in a convenient way
# 2. To make the .format() more compact
pvt_cfg = {
    'zbins': zbins,
    'ind': ind,
    'n_probes': n_probes,
    'probe_ordering': probe_ordering,
    'unique_probe_combs': unique_probe_combs_hs,
    'probe_comb_idxs': unique_probe_combs_ix_hs,
    'req_probe_combs_2d': req_probe_combs_hs_2d,
    'which_ng_cov': cov_terms_str,
    'cov_terms_list': cov_terms_list,
    'GL_OR_LG': GL_OR_LG,
    'symmetrize_output_dict': symmetrize_output_dict,
    'use_h_units': use_h_units,
    'z_grid': z_grid,
    'jl_integrator_path': './spaceborne/julia_integrator.jl',
}

# instantiate data handler class
io_obj = io_handler.IOHandler(cfg, pvt_cfg)

# ! ====================================================================================
# ! ================================= BEGIN MAIN BODY ==================================
# ! ====================================================================================

# ! ===================================== \ells ========================================
ell_obj = ell_utils.EllBinning(cfg)
ell_obj.build_ell_bins()
# not always required, but in this way it's simpler
ell_obj.compute_ells_3x2pt_unbinned()
ell_obj._validate_bins()

pvt_cfg['nbl_3x2pt'] = ell_obj.nbl_3x2pt
pvt_cfg['ell_min_3x2pt'] = ell_obj.ell_min_3x2pt


# ! ===================================== Mask =========================================
mask_obj = mask_utils.Mask(cfg['mask'])
mask_obj.process()
if hasattr(mask_obj, 'mask'):
    import healpy as hp

    hp.mollview(mask_obj.mask, cmap='inferno_r', title='Mask - Mollweide view')

# add fsky to pvt_cfg
pvt_cfg['fsky'] = mask_obj.fsky


# ! ===================================== n(z) =========================================
# load
io_obj.get_nz_fmt()
io_obj.load_nz()

# assign to variables
zgrid_nz_src = io_obj.zgrid_nz_src
zgrid_nz_lns = io_obj.zgrid_nz_lns
nz_src = io_obj.nz_src
nz_lns = io_obj.nz_lns

# nz may be subjected to a shift: save the original arrays
nz_unshifted_src = nz_src
nz_unshifted_lns = nz_lns

if shift_nz:
    nz_src = wf_cl_lib.shift_nz(
        zgrid_nz_src,
        nz_unshifted_src,
        cfg['nz']['dzWL'],
        normalize=cfg['nz']['normalize_shifted_nz'],
        plot_nz=True,
        interpolation_kind=shift_nz_interpolation_kind,
        bounds_error=False,
        fill_value=0,
        clip_min=cfg['nz']['clip_zmin'],
        clip_max=cfg['nz']['clip_zmax'],
        plt_title='$n_i(z)$ sources shifts ',
    )
    nz_lns = wf_cl_lib.shift_nz(
        zgrid_nz_lns,
        nz_unshifted_lns,
        cfg['nz']['dzGC'],
        normalize=False,
        plot_nz=True,
        interpolation_kind=shift_nz_interpolation_kind,
        bounds_error=False,
        fill_value=0,
        clip_min=cfg['nz']['clip_zmin'],
        clip_max=cfg['nz']['clip_zmax'],
        plt_title='$n_i(z)$ lenses shifts ',
    )

if cfg['nz']['smooth_nz']:
    for zi in range(zbins):
        nz_src[:, zi] = gaussian_filter1d(
            nz_src[:, zi], sigma=cfg['nz']['sigma_smoothing']
        )
        nz_lns[:, zi] = gaussian_filter1d(
            nz_lns[:, zi], sigma=cfg['nz']['sigma_smoothing']
        )

# check if they are normalised, and if not do so
nz_lns_norm = simps(y=nz_lns, x=zgrid_nz_lns, axis=0)
nz_src_norm = simps(y=nz_src, x=zgrid_nz_src, axis=0)

if not np.allclose(nz_lns_norm, 1, atol=0, rtol=1e-3):
    warnings.warn(
        '\nThe lens n(z) are not normalised. Proceeding to normalise them', stacklevel=2
    )
    nz_lns /= nz_lns_norm

if not np.allclose(nz_src_norm, 1, atol=0, rtol=1e-3):
    warnings.warn(
        '\nThe source n(z) are not normalised. Proceeding to normalise them',
        stacklevel=2,
    )
    nz_src /= nz_src_norm


ccl_obj.set_nz(
    nz_full_src=np.hstack((zgrid_nz_src[:, None], nz_src)),
    nz_full_lns=np.hstack((zgrid_nz_lns[:, None], nz_lns)),
)
ccl_obj.check_nz_tuple(zbins)

wf_cl_lib.plot_nz_src_lns(zgrid_nz_src, nz_src, zgrid_nz_lns, nz_lns, colors=clr)


# ! ========================================= IA =======================================
ccl_obj.set_ia_bias_tuple(z_grid_src=z_grid, has_ia=cfg['C_ell']['has_IA'])


# ! =================================== Galaxy bias ====================================
# TODO the alternative should be the HOD gal bias already set in the responses class!!
if cfg['C_ell']['which_gal_bias'] == 'from_input':
    gal_bias_input = np.genfromtxt(cfg['C_ell']['gal_bias_table_filename'])
    ccl_obj.gal_bias_2d, ccl_obj.gal_bias_func = sl.check_interpolate_input_tab(
        input_tab=gal_bias_input, z_grid_out=z_grid, zbins=zbins
    )
    ccl_obj.gal_bias_tuple = (z_grid, ccl_obj.gal_bias_2d)
elif cfg['C_ell']['which_gal_bias'] == 'FS2_polynomial_fit':
    ccl_obj.set_gal_bias_tuple_spv3(
        z_grid_lns=z_grid, magcut_lens=None, poly_fit_values=galaxy_bias_fit_fiducials
    )
else:
    raise ValueError('which_gal_bias should be "from_input" or "FS2_polynomial_fit"')

# Check if the galaxy bias is the same in all bins
# Note: the [0] (inside square brackets) means "select column 0 but keep the array
# two-dimensional", for shape consistency
single_b_of_z = np.allclose(ccl_obj.gal_bias_2d, ccl_obj.gal_bias_2d[:, [0]])


# ! ============================ Magnification bias ====================================
if cfg['C_ell']['has_magnification_bias']:
    if cfg['C_ell']['which_mag_bias'] == 'from_input':
        mag_bias_input = np.genfromtxt(cfg['C_ell']['mag_bias_table_filename'])
        ccl_obj.mag_bias_2d, ccl_obj.mag_bias_func = sl.check_interpolate_input_tab(
            mag_bias_input, z_grid, zbins
        )
        ccl_obj.mag_bias_tuple = (z_grid, ccl_obj.mag_bias_2d)
    elif cfg['C_ell']['which_mag_bias'] == 'FS2_polynomial_fit':
        ccl_obj.set_mag_bias_tuple(
            z_grid_lns=z_grid,
            has_magnification_bias=cfg['C_ell']['has_magnification_bias'],
            magcut_lens=None,
            poly_fit_values=magnification_bias_fit_fiducials,
        )
    else:
        raise ValueError(
            'which_mag_bias should be "from_input" or "FS2_polynomial_fit"'
        )
else:
    ccl_obj.mag_bias_tuple = None

plt.figure()
for zi in range(zbins):
    plt.plot(z_grid, ccl_obj.gal_bias_2d[:, zi], label=f'$z_{{{zi}}}$', c=clr[zi])
plt.xlabel(r'$z$')
plt.ylabel(r'$b_{g, i}(z)$')
plt.legend()


# ! ============================ Radial kernels ========================================
ccl_obj.set_kernel_obj(cfg['C_ell']['has_rsd'], cfg['PyCCL']['n_samples_wf'])
ccl_obj.set_kernel_arr(
    z_grid_wf=z_grid, has_magnification_bias=cfg['C_ell']['has_magnification_bias']
)

gal_kernel_plt_title = 'galaxy kernel\n(w/o gal bias)'
ccl_obj.wf_galaxy_arr = ccl_obj.wf_galaxy_wo_gal_bias_arr


# ! ================================= BNT and z means ==================================
if cfg['BNT']['cl_BNT_transform'] or cfg['BNT']['cov_BNT_transform']:
    bnt_matrix = bnt.compute_bnt_matrix(
        zbins, zgrid_nz_src, nz_src, cosmo_ccl=ccl_obj.cosmo_ccl, plot_nz=False
    )
    wf_gamma_ccl_bnt = (bnt_matrix @ ccl_obj.wf_gamma_arr.T).T
    z_means_ll = wf_cl_lib.get_z_means(z_grid, wf_gamma_ccl_bnt)
else:
    bnt_matrix = None
    z_means_ll = wf_cl_lib.get_z_means(z_grid, ccl_obj.wf_gamma_arr)

z_means_gg = wf_cl_lib.get_z_means(z_grid, ccl_obj.wf_galaxy_arr)


# assert np.all(np.diff(z_means_ll) > 0), 'z_means_ll should be monotonically
# increasing'
# assert np.all(np.diff(z_means_gg) > 0), 'z_means_gg should be monotonically
# increasing'
# assert np.all(np.diff(z_means_ll_bnt) > 0), (
#     'z_means_ll_bnt should be monotonically increasing '
#     '(not a strict condition, valid only if we do not shift the n(z) in this part)'
# )


# ! ===================================== \ell cuts ====================================
# TODO need to adapt this to the class structure
# ell_cuts_dict = {}
# ellcuts_kw = {
#     'kmax_h_over_Mpc': kmax_h_over_Mpc,
#     'cosmo_ccl': ccl_obj.cosmo_ccl,
#     'zbins': zbins,
#     'h': h,
#     'kmax_h_over_Mpc_ref': cfg['ell_cuts']['kmax_h_over_Mpc_ref'],
# }
# ell_cuts_dict['LL'] = ell_utils.load_ell_cuts(
#     z_values_a=z_means_ll, z_values_b=z_means_ll, **ellcuts_kw
# )
# ell_cuts_dict['GG'] = ell_utils.load_ell_cuts(
#     z_values_a=z_means_gg, z_values_b=z_means_gg, **ellcuts_kw
# )
# ell_cuts_dict['GL'] = ell_utils.load_ell_cuts(
#     z_values_a=z_means_gg, z_values_b=z_means_ll, **ellcuts_kw
# )
# ell_cuts_dict['LG'] = ell_utils.load_ell_cuts(
#     z_values_a=z_means_ll, z_values_b=z_means_gg, **ellcuts_kw
# )
# ell_dict['ell_cuts_dict'] = (
#     ell_cuts_dict  # this is to pass the ell cuts to the covariance module
# )

# convenience variables
wf_delta = ccl_obj.wf_delta_arr  # no bias here either, of course!
wf_gamma = ccl_obj.wf_gamma_arr
wf_ia = ccl_obj.wf_ia_arr
wf_mu = ccl_obj.wf_mu_arr
wf_lensing = ccl_obj.wf_lensing_arr

# plot
wf_names_list = [
    'delta',
    'gamma',
    'IA',
    'magnification',
    'lensing',
    gal_kernel_plt_title,
]
wf_ccl_list = [
    ccl_obj.wf_delta_arr,
    ccl_obj.wf_gamma_arr,
    ccl_obj.wf_ia_arr,
    ccl_obj.wf_mu_arr,
    ccl_obj.wf_lensing_arr,
    ccl_obj.wf_galaxy_arr,
]

plt.figure()
for wf_idx in range(len(wf_ccl_list)):
    for zi in range(zbins):
        plt.plot(z_grid, wf_ccl_list[wf_idx][:, zi], c=clr[zi], alpha=0.6)
    plt.xlabel('$z$')
    plt.ylabel(r'$W_i^X(z)$')
    plt.suptitle(f'{wf_names_list[wf_idx]}')
    plt.tight_layout()
    plt.show()


# ! ======================================== Cls =======================================
# ! note that the function below includes the multiplicative shear bias
print('Computing Cls...')
t0 = time.perf_counter()
_cl_3x2pt_5d = ccl_interface.compute_cl_3x2pt_5d(
    ccl_obj,
    ells=ell_obj.ells_3x2pt,
    zbins=zbins,
    mult_shear_bias=np.array(cfg['C_ell']['mult_shear_bias']),
    cl_ccl_kwargs=cl_ccl_kwargs,
    n_probes_hs=cfg['covariance']['n_probes'],
)

ccl_obj.cl_ll_3d = _cl_3x2pt_5d[0, 0]
ccl_obj.cl_gl_3d = _cl_3x2pt_5d[1, 0]
ccl_obj.cl_gg_3d = _cl_3x2pt_5d[1, 1]
print(f'done in {time.perf_counter() - t0:.2f} s')


if cfg['C_ell']['use_input_cls']:
    # TODO NMT here you should ask the user for unbinned cls

    # load input cls
    io_obj.get_cl_fmt()
    io_obj.load_cls()

    # check ells before spline interpolation
    io_obj.check_ells_in(ell_obj)

    print(f'Using input Cls for LL from file\n{cfg["C_ell"]["cl_LL_path"]}')
    print(f'Using input Cls for GGL from file\n{cfg["C_ell"]["cl_GL_path"]}')
    print(f'Using input Cls for GG from file\n{cfg["C_ell"]["cl_GG_path"]}')

    ells_WL_in, cl_ll_3d_in = io_obj.ells_WL_in, io_obj.cl_ll_3d_in
    ells_XC_in, cl_gl_3d_in = io_obj.ells_XC_in, io_obj.cl_gl_3d_in
    ells_GC_in, cl_gg_3d_in = io_obj.ells_GC_in, io_obj.cl_gg_3d_in

    # interpolate input Cls on the desired ell grid
    cl_ll_3d_spline = CubicSpline(ells_WL_in, cl_ll_3d_in, axis=0)
    cl_gl_3d_spline = CubicSpline(ells_XC_in, cl_gl_3d_in, axis=0)
    cl_gg_3d_spline = CubicSpline(ells_GC_in, cl_gg_3d_in, axis=0)
    cl_ll_3d_in = cl_ll_3d_spline(ell_obj.ells_3x2pt)
    cl_gl_3d_in = cl_gl_3d_spline(ell_obj.ells_3x2pt)
    cl_gg_3d_in = cl_gg_3d_spline(ell_obj.ells_3x2pt)

    # save the sb cls for the plot comparing sb and input cls
    cl_ll_3d_sb = ccl_obj.cl_ll_3d
    cl_gl_3d_sb = ccl_obj.cl_gl_3d
    cl_gg_3d_sb = ccl_obj.cl_gg_3d

    # assign them to ccl_obj; m-bias is applied right below
    ccl_obj.cl_ll_3d = cl_ll_3d_in
    ccl_obj.cl_gl_3d = cl_gl_3d_in
    ccl_obj.cl_gg_3d = cl_gg_3d_in

# I am creating copies here, not just a view (so modifying ccl_obj.cl_3x2pt_5d will
# not affect ccl_obj.cl_ll_3d, ccl_obj.cl_gl_3d, ccl_obj.cl_gg_3d and vice versa)
ccl_obj.cl_3x2pt_5d = np.zeros((n_probes, n_probes, ell_obj.nbl_3x2pt, zbins, zbins))
ccl_obj.cl_3x2pt_5d[0, 0] = ccl_obj.cl_ll_3d
ccl_obj.cl_3x2pt_5d[1, 0] = ccl_obj.cl_gl_3d
ccl_obj.cl_3x2pt_5d[0, 1] = ccl_obj.cl_gl_3d.transpose(0, 2, 1)
ccl_obj.cl_3x2pt_5d[1, 1] = ccl_obj.cl_gg_3d

# cls plots
plot_cls()

# this is a lil' bit convoluted: the cls used by the code (wither from input or from sb)
# are stored in ccl_obj.cl_xx_3d. The cl_xx_3d_sb are only computed if 'use_input_cls'
# is True and are only plotted in that case
_key = 'input' if cfg['C_ell']['use_input_cls'] else 'SB'
_ell_dict_wl = {_key: ell_obj.ells_3x2pt}
_ell_dict_xc = {_key: ell_obj.ells_3x2pt}
_ell_dict_gc = {_key: ell_obj.ells_3x2pt}
_cl_dict_wl = {_key: ccl_obj.cl_3x2pt_5d[0, 0]}
_cl_dict_xc = {_key: ccl_obj.cl_3x2pt_5d[1, 0]}
_cl_dict_gc = {_key: ccl_obj.cl_3x2pt_5d[1, 1]}
if cfg['C_ell']['use_input_cls']:
    _ell_dict_wl['SB'] = ell_obj.ells_3x2pt
    _ell_dict_xc['SB'] = ell_obj.ells_3x2pt
    _ell_dict_gc['SB'] = ell_obj.ells_3x2pt
    _cl_dict_wl['SB'] = cl_ll_3d_sb
    _cl_dict_xc['SB'] = cl_gl_3d_sb
    _cl_dict_gc['SB'] = cl_gg_3d_sb

if cfg['misc']['cl_triangle_plot']:
    sb_plt.cls_triangle_plot(
        _ell_dict_wl, _cl_dict_wl, is_auto=True, zbins=zbins, suptitle='WL'
    )
    sb_plt.cls_triangle_plot(
        _ell_dict_xc, _cl_dict_xc, is_auto=False, zbins=zbins, suptitle='GGL'
    )
    sb_plt.cls_triangle_plot(
        _ell_dict_gc, _cl_dict_gc, is_auto=True, zbins=zbins, suptitle='GCph'
    )


# ! BNT transform the cls (and responses?) - it's more complex since I also have to
# ! transform the noise spectra, better to transform directly the covariance matrix
if cfg['BNT']['cl_BNT_transform']:
    print('BNT-transforming the Cls...')
    assert cfg['BNT']['cov_BNT_transform'] is False, (
        'the BNT transform should be applied either to the Cls or to the covariance, '
        'not both'
    )
    from spaceborne import bnt

    cl_ll_3d = bnt.cl_bnt_transform(ccl_obj.cl_ll_3d, bnt_matrix, 'L', 'L')
    cl_3x2pt_5d = bnt.cl_bnt_transform_3x2pt(ccl_obj.cl_3x2pt_5d, bnt_matrix)
    warnings.warn('you should probably BNT-transform the responses too!', stacklevel=2)
    if compute_oc_g or compute_oc_ssc or compute_oc_cng:
        raise NotImplementedError('You should cut also the OC Cls')


if cfg['ell_cuts']['center_or_min'] == 'center':
    ell_prefix = 'ell'
elif cfg['ell_cuts']['center_or_min'] == 'min':
    ell_prefix = 'ell_edges'
else:
    raise ValueError(
        'cfg["ell_cuts"]["center_or_min"] should be either "center" or "min"'
    )

# ell_dict['idxs_to_delete_dict'] = {
#     'LL': ell_utils.get_idxs_to_delete(
#         ell_dict[f'{ell_prefix}_WL'],
#         ell_cuts_dict['LL'],
#         is_auto_spectrum=True,
#         zbins=zbins,
#     ),
#     'GG': ell_utils.get_idxs_to_delete(
#         ell_dict[f'{ell_prefix}_GC'],
#         ell_cuts_dict['GG'],
#         is_auto_spectrum=True,
#         zbins=zbins,
#     ),
#     'GL': ell_utils.get_idxs_to_delete(
#         ell_dict[f'{ell_prefix}_XC'],
#         ell_cuts_dict['GL'],
#         is_auto_spectrum=False,
#         zbins=zbins,
#     ),
#     'LG': ell_utils.get_idxs_to_delete(
#         ell_dict[f'{ell_prefix}_XC'],
#         ell_cuts_dict['LG'],
#         is_auto_spectrum=False,
#         zbins=zbins,
#     ),
#     '3x2pt': ell_utils.get_idxs_to_delete_3x2pt(
#         ell_dict[f'{ell_prefix}_3x2pt'], ell_cuts_dict, zbins, cfg['covariance']
#     ),
# }


# cov_rs_2d_full = np.hstack((cov_obj.cov_rs_obj.cov_rs_2d_dict[xipxip, xipxim, xipxip]))

# for _, cov in cov_obj.cov_rs_obj.cov_rs_full_2d:
#     print(_)
#     sl.plot_correlation_matrix(corr_dav)
#     plt.title(_)


# ! 3d cl ell cuts (*after* BNT!!)
# TODO here you could implement 1d cl ell cuts (but we are cutting at the covariance
# TODO and derivatives level)
# if cfg['ell_cuts']['cl_ell_cuts']:
#     cl_ll_3d = cl_utils.cl_ell_cut(cl_ll_3d, ell_obj.ells_WL, ell_cuts_dict['LL'])
#     cl_gg_3d = cl_utils.cl_ell_cut(cl_gg_3d, ell_obj.ells_GC, ell_cuts_dict['GG'])
#     cl_3x2pt_5d = cl_utils.cl_ell_cut_3x2pt(
#         cl_3x2pt_5d, ell_cuts_dict, ell_dict['ell_3x2pt']
#     )
#     if compute_oc_g or compute_oc_ssc or compute_oc_cng:
#         raise NotImplementedError('You should cut also the OC Cls')

# re-set cls in the ccl_obj after BNT transform and/or ell cuts
# ccl_obj.cl_ll_3d = cl_ll_3d
# ccl_obj.cl_gg_3d = cl_gg_3d
# ccl_obj.cl_3x2pt_5d = cl_3x2pt_5d

# ! =========================== Unbinned Cls for nmt/sample cov ========================
if cfg['namaster']['use_namaster'] or cfg['sample_covariance']['compute_sample_cov']:
    from spaceborne import cov_partial_sky

    # check that the input cls are computed over a fine enough grid
    if cfg['C_ell']['use_input_cls']:
        for ells_in, ells_out in zip(
            [ells_WL_in, ells_XC_in, ells_GC_in],
            [ell_obj.ells_3x2pt_unb, ell_obj.ells_3x2pt_unb, ell_obj.ells_3x2pt_unb],
        ):
            check_ells_in(ells_in, ells_out)

    # initialize nmt_cov_obj and set a couple useful attributes
    nmt_cov_obj = cov_partial_sky.NmtCov(
        cfg=cfg, pvt_cfg=pvt_cfg, ell_obj=ell_obj, mask_obj=mask_obj
    )

    # set unbinned ells in nmt_cov_obj
    nmt_cov_obj.ells_3x2pt_unb = ell_obj.ells_3x2pt_unb
    nmt_cov_obj.nbl_3x2pt_unb = ell_obj.nbl_3x2pt_unb

    if cfg['C_ell']['use_input_cls']:
        cl_ll_unb_3d = cl_ll_3d_spline(ell_obj.ells_3x2pt_unb)
        cl_gl_unb_3d = cl_gl_3d_spline(ell_obj.ells_3x2pt_unb)
        cl_gg_unb_3d = cl_gg_3d_spline(ell_obj.ells_3x2pt_unb)

    else:
        cl_3x2pt_5d_unb = ccl_interface.compute_cl_3x2pt_5d(
            ccl_obj,
            ells=ell_obj.ells_3x2pt_unb,
            zbins=zbins,
            mult_shear_bias=np.array(cfg['C_ell']['mult_shear_bias']),
            cl_ccl_kwargs=cl_ccl_kwargs,
            n_probes_hs=cfg['covariance']['n_probes'],
        )

    nmt_cov_obj.cl_ll_unb_3d = cl_3x2pt_5d_unb[0, 0]
    nmt_cov_obj.cl_gl_unb_3d = cl_3x2pt_5d_unb[1, 0]
    nmt_cov_obj.cl_gg_unb_3d = cl_3x2pt_5d_unb[1, 1]

else:
    nmt_cov_obj = None


# ! =============== Init real space cov object, put here for simplicity for the moment ==============
if obs_space == 'real':
    from spaceborne import cov_real_space

    # initialize cov_rs_obj and set a couple useful attributes
    cov_rs_obj = cov_real_space.CovRealSpace(cfg, pvt_cfg, mask_obj)
    cov_rs_obj.set_cov_2d_ordering(req_probe_combs_2d=req_probe_combs_rs_2d)
    cov_rs_obj.set_ind_and_zpairs(ind, zbins)
    ell_obj.compute_ells_3x2pt_rs()
    cov_rs_obj.ells = ell_obj.ells_3x2pt_rs
    cov_rs_obj.nbl = len(ell_obj.ells_3x2pt_rs)

    # set 3x2pt cls: recompute cls on the finer ell grid...
    if cfg['C_ell']['use_input_cls']:
        cl_ll_3d_for_rs = cl_ll_3d_spline(cov_rs_obj.ells)
        cl_gl_3d_for_rs = cl_gl_3d_spline(cov_rs_obj.ells)
        cl_gg_3d_for_rs = cl_gg_3d_spline(cov_rs_obj.ells)

    else:
        cl_3x2pt_5d_for_rs = ccl_interface.compute_cl_3x2pt_5d(
            ccl_obj,
            ells=cov_rs_obj.ells,
            zbins=zbins,
            mult_shear_bias=np.array(cfg['C_ell']['mult_shear_bias']),
            cl_ccl_kwargs=cl_ccl_kwargs,
            n_probes_hs=cfg['covariance']['n_probes'],
        )
    # ...and store them in the cov_rs object
    cov_rs_obj.cl_3x2pt_5d = cl_3x2pt_5d_for_rs


# !  =============================== Build Gaussian covs ===============================
cov_hs_obj = cov_harmonic_space.SpaceborneCovariance(
    cfg, pvt_cfg, ell_obj, nmt_cov_obj, bnt_matrix
)
cov_hs_obj.set_ind_and_zpairs(ind, zbins)
cov_hs_obj.consistency_checks()
cov_hs_obj.set_gauss_cov(
    ccl_obj=ccl_obj,
    split_gaussian_cov=cfg['covariance']['split_gaussian_cov'],
    nonreq_probe_combs_ix=nonreq_probe_combs_ix_hs,
)

# ! =================================== OneCovariance ================================
if compute_oc_g or compute_oc_ssc or compute_oc_cng:
    if cfg['ell_cuts']['cl_ell_cuts']:
        raise NotImplementedError(
            'TODO double check inputs in this case. This case is untested'
        )

    start_time = time.perf_counter()

    # * 1. save ingredients in ascii format
    # TODO this should me moved to io_handler.py
    oc_path = f'{output_path}/OneCovariance'
    if not os.path.exists(oc_path):
        os.makedirs(oc_path)

    nz_src_ascii_filename = cfg['nz']['nz_sources_filename'].replace(
        '.dat', f'_dzshifts{shift_nz}.ascii'
    )
    nz_lns_ascii_filename = cfg['nz']['nz_lenses_filename'].replace(
        '.dat', f'_dzshifts{shift_nz}.ascii'
    )
    nz_src_ascii_filename = nz_src_ascii_filename.format(**pvt_cfg)
    nz_lns_ascii_filename = nz_lns_ascii_filename.format(**pvt_cfg)
    nz_src_ascii_filename = os.path.basename(nz_src_ascii_filename)
    nz_lns_ascii_filename = os.path.basename(nz_lns_ascii_filename)
    nz_src_tosave = np.column_stack((zgrid_nz_src, nz_src))
    nz_lns_tosave = np.column_stack((zgrid_nz_lns, nz_lns))
    np.savetxt(f'{oc_path}/{nz_src_ascii_filename}', nz_src_tosave)
    np.savetxt(f'{oc_path}/{nz_lns_ascii_filename}', nz_lns_tosave)

    # oc needs finer ell sampling to avoid issues with ell bin edges
    ells_3x2pt_oc = np.geomspace(
        ell_obj.ell_min_3x2pt, ell_obj.ell_max_3x2pt, nbl_3x2pt_oc
    )
    cl_ll_3d_oc = ccl_obj.compute_cls(
        ells_3x2pt_oc,
        ccl_obj.p_of_k_a,
        ccl_obj.wf_lensing_obj,
        ccl_obj.wf_lensing_obj,
        cl_ccl_kwargs,
    )
    cl_gl_3d_oc = ccl_obj.compute_cls(
        ells_3x2pt_oc,
        ccl_obj.p_of_k_a,
        ccl_obj.wf_galaxy_obj,
        ccl_obj.wf_lensing_obj,
        cl_ccl_kwargs,
    )
    cl_gg_3d_oc = ccl_obj.compute_cls(
        ells_3x2pt_oc,
        ccl_obj.p_of_k_a,
        ccl_obj.wf_galaxy_obj,
        ccl_obj.wf_galaxy_obj,
        cl_ccl_kwargs,
    )
    cl_3x2pt_5d_oc = np.zeros((n_probes, n_probes, nbl_3x2pt_oc, zbins, zbins))
    cl_3x2pt_5d_oc[0, 0, :, :, :] = cl_ll_3d_oc
    cl_3x2pt_5d_oc[1, 0, :, :, :] = cl_gl_3d_oc
    cl_3x2pt_5d_oc[0, 1, :, :, :] = cl_gl_3d_oc.transpose(0, 2, 1)
    cl_3x2pt_5d_oc[1, 1, :, :, :] = cl_gg_3d_oc

    cl_ll_ascii_filename = f'Cell_ll_nbl{nbl_3x2pt_oc}'
    cl_gl_ascii_filename = f'Cell_gl_nbl{nbl_3x2pt_oc}'
    cl_gg_ascii_filename = f'Cell_gg_nbl{nbl_3x2pt_oc}'
    sl.write_cl_ascii(
        oc_path, cl_ll_ascii_filename, cl_3x2pt_5d_oc[0, 0, ...], ells_3x2pt_oc, zbins
    )
    sl.write_cl_ascii(
        oc_path, cl_gl_ascii_filename, cl_3x2pt_5d_oc[1, 0, ...], ells_3x2pt_oc, zbins
    )
    sl.write_cl_ascii(
        oc_path, cl_gg_ascii_filename, cl_3x2pt_5d_oc[1, 1, ...], ells_3x2pt_oc, zbins
    )

    ascii_filenames_dict = {
        'cl_ll_ascii_filename': cl_ll_ascii_filename,
        'cl_gl_ascii_filename': cl_gl_ascii_filename,
        'cl_gg_ascii_filename': cl_gg_ascii_filename,
        'nz_src_ascii_filename': nz_src_ascii_filename,
        'nz_lns_ascii_filename': nz_lns_ascii_filename,
    }

    if cfg['covariance']['which_b1g_in_resp'] == 'from_input':
        gal_bias_ascii_filename = f'{oc_path}/gal_bias_table.ascii'
        ccl_obj.save_gal_bias_table_ascii(z_grid, gal_bias_ascii_filename)
        ascii_filenames_dict['gal_bias_ascii_filename'] = gal_bias_ascii_filename
    elif cfg['covariance']['which_b1g_in_resp'] == 'from_HOD':
        warnings.warn(
            'OneCovariance will use the HOD-derived galaxy bias '
            'for the Cls and responses',
            stacklevel=2,
        )

    # * 2. compute cov using the onecovariance interface class
    print('Start cov computation with OneCovariance...')
    # initialize object, build cfg file
    oc_obj = oc_interface.OneCovarianceInterface(
        cfg, pvt_cfg, do_g=compute_oc_g, do_ssc=compute_oc_ssc, do_cng=compute_oc_cng
    )
    oc_obj.oc_path = oc_path
    oc_obj.z_grid_trisp_sb = z_grid_trisp
    oc_obj.path_to_config_oc_ini = f'{oc_obj.oc_path}/input_configs.ini'
    oc_obj.ells_sb = ell_obj.ells_3x2pt
    oc_obj.build_save_oc_ini(ascii_filenames_dict, h, print_ini=True)

    # compute covs
    oc_obj.call_oc_from_bash()

    # load output .list file (maybe the .mat format would be better, actually...)
    # and store it into a 6d dictionary
    oc_output_covlist_fname = (
        f'{oc_path}/{cfg["OneCovariance"]["oc_output_filename"]}_list.dat'
    )
    oc_obj.cov_dict_6d = oc_interface.process_cov_from_list_file(
        oc_output_covlist_fname=oc_output_covlist_fname,
        zbins=zbins,
        df_chunk_size=5_000_000,
    )

    # some useful vars to make the cov processing work regardless of the space
    ps = cfg['probe_selection']
    full_cov = False  # True if all probes + the cross-covariance are required
    if obs_space == 'harmonic':
        _valid_probes_oc = const.HS_DIAG_PROBES_OC
        _req_probe_combs_2d = req_probe_combs_hs_2d
        nbx = ell_obj.nbl_3x2pt
        probe_idx_dict = oc_obj.probe_idx_dict_hs
        n_probes_oc = 2
        full_cov = (ps['LL'] + ps['GL'] + ps['GG']) == 3 and ps['cross_cov'] is True
    elif obs_space == 'real':
        _valid_probes_oc = const.RS_DIAG_PROBES_OC
        _req_probe_combs_2d = req_probe_combs_rs_2d
        nbx = cov_rs_obj.nbt_coarse
        probe_idx_dict = cov_rs_obj.probe_idx_dict_short_oc
        n_probes_oc = 4
        full_cov = (ps['xip'] + ps['xim'] + ps['gt'] + ps['w']) == 4 and ps[
            'cross_cov'
        ] is True

    # fill the missing probe combinations (ab, cd -> cd, ab) by symmetry
    oc_obj.cov_dict_6d = oc_interface.symmetrize_probes_dict_6d(
        cov_dict_6d=oc_obj.cov_dict_6d, space=obs_space, valid_probes=_valid_probes_oc
    )

    # turn to 10d arrays, which are still used in the SpaceborneCovariance class
    cov_tot = np.zeros(
        (
            n_probes_oc,
            n_probes_oc,
            n_probes_oc,
            n_probes_oc,
            nbx,
            nbx,
            zbins,
            zbins,
            zbins,
            zbins,
        )
    )
    for term in ['sva', 'sn', 'mix', 'g', 'ssc', 'cng']:
        cov = oc_interface.oc_cov_dict_6d_to_array_10d(
            cov_dict_6d=oc_obj.cov_dict_6d,
            desired_term=term,
            n_probes=n_probes_oc,
            nbx=nbx,
            zbins=zbins,
            probe_idx_dict=probe_idx_dict,
        )

        # finally, store the arrays in the corresponding attributes
        setattr(oc_obj, f'cov_3x2pt_{term}_10d', cov)
        cov_tot += cov

    # set also total covariance
    oc_obj.cov_3x2pt_tot_10d = cov_tot
    # free memory
    del cov_tot
    gc.collect()

    # compare list and mat formats
    if full_cov:
        oc_obj.output_sanity_check(req_probe_combs_2d=_req_probe_combs_2d, rtol=1e-4)

    # This is an alternative method to call OC (more convoluted but more maintanable).
    # I keep the code for optional consistency checks
    if cfg['OneCovariance']['consistency_checks']:
        # store in temp variables for later check
        check_cov_sva_oc_3x2pt_10D = oc_obj.cov_3x2pt_sva_10d
        check_cov_mix_oc_3x2pt_10D = oc_obj.cov_3x2pt_mix_10d
        check_cov_sn_oc_3x2pt_10D = oc_obj.cov_3x2pt_sn_10d
        check_cov_ssc_oc_3x2pt_10D = oc_obj.cov_3x2pt_ssc_10d
        check_cov_cng_oc_3x2pt_10D = oc_obj.cov_3x2pt_cng_10d

        oc_obj.call_oc_from_class()
        oc_obj.process_cov_from_class()

        # a more strict relative tolerance will make this test fail,
        # the number of digits in the .dat and .mat files is lower
        np.testing.assert_allclose(
            check_cov_sva_oc_3x2pt_10D, oc_obj.cov_sva_oc_3x2pt_10D, atol=0, rtol=1e-3
        )
        np.testing.assert_allclose(
            check_cov_mix_oc_3x2pt_10D, oc_obj.cov_mix_oc_3x2pt_10D, atol=0, rtol=1e-3
        )
        np.testing.assert_allclose(
            check_cov_sn_oc_3x2pt_10D, oc_obj.cov_sn_oc_3x2pt_10D, atol=0, rtol=1e-3
        )
        np.testing.assert_allclose(
            check_cov_ssc_oc_3x2pt_10D, oc_obj.cov_ssc_oc_3x2pt_10D, atol=0, rtol=1e-3
        )
        np.testing.assert_allclose(
            check_cov_cng_oc_3x2pt_10D, oc_obj.cov_cng_oc_3x2pt_10D, atol=0, rtol=1e-3
        )

    print(f'Time taken to compute OC: {(time.perf_counter() - start_time) / 60:.2f} m')

else:
    oc_obj = None

if compute_sb_ssc:
    # ! ================================= Probe responses ==============================
    resp_obj = responses.SpaceborneResponses(
        cfg=cfg, k_grid=k_grid, z_grid=z_grid_trisp, ccl_obj=ccl_obj
    )
    resp_obj.use_h_units = use_h_units

    if cfg['covariance']['which_pk_responses'] == 'halo_model':
        # convenience variables
        which_b1g_in_resp = cfg['covariance']['which_b1g_in_resp']
        include_terasawa_terms = cfg['covariance']['include_terasawa_terms']

        # recompute galaxy bias on the z grid used to compute the responses/trispectrum
        gal_bias_2d_trisp = ccl_obj.gal_bias_func(z_grid_trisp)
        if gal_bias_2d_trisp.ndim == 1:
            assert single_b_of_z, (
                'Galaxy bias should be a single function of redshift for all bins, '
                'there seems to be some inconsistency'
            )
            gal_bias_2d_trisp = np.tile(gal_bias_2d_trisp[:, None], zbins)

        dPmm_ddeltab = np.zeros((len(k_grid), len(z_grid_trisp), zbins, zbins))
        dPgm_ddeltab = np.zeros((len(k_grid), len(z_grid_trisp), zbins, zbins))
        dPgg_ddeltab = np.zeros((len(k_grid), len(z_grid_trisp), zbins, zbins))
        # TODO this can be made more efficient - eg by having a
        # TODO "if_bias_equal_all_bins" flag

        if single_b_of_z:
            # compute dPAB/ddelta_b
            resp_obj.set_hm_resp(
                k_grid=k_grid,
                z_grid=z_grid_trisp,
                which_b1g=which_b1g_in_resp,
                b1g_zi=gal_bias_2d_trisp[:, 0],
                b1g_zj=gal_bias_2d_trisp[:, 0],
                include_terasawa_terms=include_terasawa_terms,
            )

            # reshape appropriately
            _dPmm_ddeltab_hm = resp_obj.dPmm_ddeltab_hm[:, :, None, None]
            _dPgm_ddeltab_hm = resp_obj.dPgm_ddeltab_hm[:, :, None, None]
            _dPgg_ddeltab_hm = resp_obj.dPgg_ddeltab_hm[:, :, None, None]

            dPmm_ddeltab = np.repeat(_dPmm_ddeltab_hm, zbins, axis=2)
            dPmm_ddeltab = np.repeat(dPmm_ddeltab, zbins, axis=3)
            dPgm_ddeltab = np.repeat(_dPgm_ddeltab_hm, zbins, axis=2)
            dPgm_ddeltab = np.repeat(dPgm_ddeltab, zbins, axis=3)
            dPgg_ddeltab = np.repeat(_dPgg_ddeltab_hm, zbins, axis=2)
            dPgg_ddeltab = np.repeat(dPgg_ddeltab, zbins, axis=3)

            # # TODO check these
            # r_mm = resp_obj.r1_mm_hm
            # r_gm = resp_obj.r1_gm_hm
            # r_gg = resp_obj.r1_gg_hm

        else:
            for zi in range(zbins):
                for zj in range(zbins):
                    resp_obj.set_hm_resp(
                        k_grid=k_grid,
                        z_grid=z_grid_trisp,
                        which_b1g=which_b1g_in_resp,
                        b1g_zi=gal_bias_2d_trisp[:, zi],
                        b1g_zj=gal_bias_2d_trisp[:, zj],
                        include_terasawa_terms=include_terasawa_terms,
                    )
                    dPmm_ddeltab[:, :, zi, zj] = resp_obj.dPmm_ddeltab_hm
                    dPgm_ddeltab[:, :, zi, zj] = resp_obj.dPgm_ddeltab_hm
                    dPgg_ddeltab[:, :, zi, zj] = resp_obj.dPgg_ddeltab_hm
                    # # TODO check these
                    # r_mm = resp_obj.r1_mm_hm
                    # r_gm = resp_obj.r1_gm_hm
                    # r_gg = resp_obj.r1_gg_hm

        # for mm and gm there are redundant axes: reduce dimensionality (squeeze)
        dPmm_ddeltab = dPmm_ddeltab[:, :, 0, 0]
        dPgm_ddeltab = dPgm_ddeltab[:, :, :, 0]

    elif cfg['covariance']['which_pk_responses'] == 'separate_universe':
        resp_obj.set_g1mm_su_resp()
        r_mm = resp_obj.compute_r1_mm()
        resp_obj.set_su_resp(
            b2g_from_halomodel=True, include_b2g=cfg['covariance']['include_b2g']
        )
        r_gm = resp_obj.r1_gm
        r_gg = resp_obj.r1_gg
        b1g_hm = resp_obj.b1g_hm
        b2g_hm = resp_obj.b2g_hm

        dPmm_ddeltab = resp_obj.dPmm_ddeltab
        dPgm_ddeltab = resp_obj.dPgm_ddeltab
        dPgg_ddeltab = resp_obj.dPgg_ddeltab

    else:
        raise ValueError(
            'which_pk_responses must be either "halo_model" or "separate_universe". '
            f' Got {cfg["covariance"]["which_pk_responses"]}.'
        )

    # ! prepare integrands (d2CAB_dVddeltab) and volume element
    # ! - test k_max_limber vs k_max_dPk and adjust z_min accordingly
    k_max_resp = np.max(k_grid)
    ell_grid = ell_obj.ells_GC
    kmax_limber = cosmo_lib.get_kmax_limber(
        ell_grid, z_grid, use_h_units, ccl_obj.cosmo_ccl
    )

    z_grid_test = z_grid.copy()
    while kmax_limber > k_max_resp:
        print(
            f'kmax_limber > k_max_dPk '
            f'({kmax_limber:.2f} {k_txt_label} > {k_max_resp:.2f} {k_txt_label}): '
            f'Increasing z_min until kmax_limber < k_max_dPk. '
            f'Alternatively, increase k_max_dPk or decrease ell_max.'
        )
        z_grid_test = z_grid_test[1:]
        kmax_limber = cosmo_lib.get_kmax_limber(
            ell_grid, z_grid_test, use_h_units, ccl_obj.cosmo_ccl
        )
        print(f'Retrying with z_min = {z_grid_test[0]:.3f}')

    dPmm_ddeltab_spline = RectBivariateSpline(
        k_grid, z_grid_trisp, dPmm_ddeltab, kx=3, ky=3
    )
    dPmm_ddeltab_klimb = np.array(
        [
            dPmm_ddeltab_spline(k_limber_func(ell_val, z_grid), z_grid, grid=False)
            for ell_val in ell_obj.ells_WL
        ]
    )

    dPgm_ddeltab_klimb = np.zeros((len(ell_obj.ells_XC), len(z_grid), zbins))
    for zi in range(zbins):
        dPgm_ddeltab_spline = RectBivariateSpline(
            k_grid, z_grid_trisp, dPgm_ddeltab[:, :, zi], kx=3, ky=3
        )
        dPgm_ddeltab_klimb[:, :, zi] = np.array(
            [
                dPgm_ddeltab_spline(k_limber_func(ell_val, z_grid), z_grid, grid=False)
                for ell_val in ell_obj.ells_XC
            ]
        )

    dPgg_ddeltab_klimb = np.zeros((len(ell_obj.ells_GC), len(z_grid), zbins, zbins))
    for zi in range(zbins):
        for zj in range(zbins):
            dPgg_ddeltab_spline = RectBivariateSpline(
                k_grid, z_grid_trisp, dPgg_ddeltab[:, :, zi, zj], kx=3, ky=3
            )
            dPgg_ddeltab_klimb[:, :, zi, zj] = np.array(
                [
                    dPgg_ddeltab_spline(
                        k_limber_func(ell_val, z_grid), z_grid, grid=False
                    )
                    for ell_val in ell_obj.ells_GC
                ]
            )

    # ! integral prefactor
    cl_integral_prefactor = cosmo_lib.cl_integral_prefactor(
        z_grid,
        cl_integral_convention_ssc,
        use_h_units=use_h_units,
        cosmo_ccl=ccl_obj.cosmo_ccl,
    )
    # ! observable densities
    # z: z_grid index (for the radial projection)
    # i, j: zbin index
    d2CLL_dVddeltab = np.einsum(
        'zi,zj,Lz->Lijz', wf_lensing, wf_lensing, dPmm_ddeltab_klimb
    )
    d2CGL_dVddeltab = np.einsum(
        'zi,zj,Lzi->Lijz', wf_delta, wf_lensing, dPgm_ddeltab_klimb
    ) + np.einsum('zi,zj,Lz->Lijz', wf_mu, wf_lensing, dPmm_ddeltab_klimb)
    d2CGG_dVddeltab = (
        np.einsum('zi,zj,Lzij->Lijz', wf_delta, wf_delta, dPgg_ddeltab_klimb)
        + np.einsum('zi,zj,Lzi->Lijz', wf_delta, wf_mu, dPgm_ddeltab_klimb)
        + np.einsum('zi,zj,Lzj->Lijz', wf_mu, wf_delta, dPgm_ddeltab_klimb)
        + np.einsum('zi,zj,Lz->Lijz', wf_mu, wf_mu, dPmm_ddeltab_klimb)
    )

    # ! =================================== sigma^2_b ==================================
    if cfg['covariance']['load_cached_sigma2_b']:
        sigma2_b = np.load(f'{output_path}/cache/sigma2_b_{zgrid_str}.npy')

    else:
        if cfg['covariance']['use_KE_approximation']:
            # compute sigma2_b(z) (1 dimension) using the existing CCL implementation
            ccl_obj.set_sigma2_b(
                z_grid=z_grid, which_sigma2_b=which_sigma2_b, mask_obj=mask_obj
            )
            _a, sigma2_b = ccl_obj.sigma2_b_tuple
            # quick sanity check on the a/z grid
            sigma2_b = sigma2_b[::-1]
            _z = cosmo_lib.a_to_z(_a)[::-1]
            np.testing.assert_allclose(z_grid, _z, atol=0, rtol=1e-8)

        else:
            # depending on the modules installed, integrate with levin or simpson
            # (in the latter case, in parallel or not)
            s2b_intgr_method = cfg['covariance']['sigma2_b_int_method']
            parallel = bool(find_spec('pathos'))

            if s2b_intgr_method == 'levin':
                k_grid_s2b = k_grid
            elif s2b_intgr_method in ('simps', 'fft'):
                k_grid_s2b = k_grid_s2b_simps
            else:
                raise ValueError(
                    f'Unknown sigma2_b_integration_method: {s2b_intgr_method}'
                )

            sigma2_b = sigma2_ssc.sigma2_z1z2_wrap_parallel(
                z_grid=z_grid,
                k_grid_sigma2=k_grid_s2b,
                cosmo_ccl=ccl_obj.cosmo_ccl,
                which_sigma2_b=which_sigma2_b,
                mask_obj=mask_obj,
                n_jobs=cfg['misc']['num_threads'],
                integration_scheme=s2b_intgr_method,
                batch_size=cfg['misc']['levin_batch_size'],
                parallel=parallel,
            )

        np.save(f'{output_path}/cache/sigma2_b_{zgrid_str}.npy', sigma2_b)
        np.save(f'{output_path}/cache/zgrid_sigma2_b_{zgrid_str}.npy', z_grid)

    # ! 4. Perform the integration calling the Julia module
    start = time.perf_counter()
    cov_ssc_3x2pt_dict_8D = cov_hs_obj.ssc_integral_julia(
        d2CLL_dVddeltab=d2CLL_dVddeltab,
        d2CGL_dVddeltab=d2CGL_dVddeltab,
        d2CGG_dVddeltab=d2CGG_dVddeltab,
        cl_integral_prefactor=cl_integral_prefactor,
        sigma2=sigma2_b,
        z_grid=z_grid,
        integration_type=ssc_integration_type,
        unique_probe_combs=unique_probe_combs_hs,
        num_threads=cfg['misc']['num_threads'],
    )
    print(f'SSC computed in {(time.perf_counter() - start) / 60:.2f} m')

    # in the full_curved_sky case only, sigma2_b has to be divided by fsky
    # TODO it would make much more sense to divide s2b directly...
    if which_sigma2_b == 'full_curved_sky':
        for key in cov_ssc_3x2pt_dict_8D:
            cov_ssc_3x2pt_dict_8D[key] /= mask_obj.fsky
    elif which_sigma2_b in ['polar_cap_on_the_fly', 'from_input_mask', 'flat_sky']:
        pass
    else:
        raise ValueError(f'which_sigma2_b = {which_sigma2_b} not recognized')

    cov_hs_obj.cov_ssc_sb_3x2pt_dict_8D = cov_ssc_3x2pt_dict_8D

# ! ========================================== PyCCL ===================================
if compute_ccl_ssc:
    # Note: this z grid has to be larger than the one requested in the trispectrum
    # (z_grid_tkka in the cfg file). You can probaby use the same grid as the
    # one used in the trispectrum, but from my tests is should be
    # zmin_s2b < zmin_s2b_tkka and zmax_s2b =< zmax_s2b_tkka.
    # if zmin=0 it looks like I can have zmin_s2b = zmin_s2b_tkka
    ccl_obj.set_sigma2_b(
        z_grid=z_default_grid_ccl,  # TODO can I not just pass z_grid here?
        which_sigma2_b=which_sigma2_b,
        mask_obj=mask_obj,
    )

if compute_ccl_ssc or compute_ccl_cng:
    ccl_ng_cov_terms_list = []
    if compute_ccl_ssc:
        ccl_ng_cov_terms_list.append('SSC')
    if compute_ccl_cng:
        ccl_ng_cov_terms_list.append('cNG')

    for which_ng_cov in ccl_ng_cov_terms_list:
        ccl_obj.initialize_trispectrum(
            which_ng_cov, unique_probe_combs_hs, cfg['PyCCL']
        )
        ccl_obj.compute_ng_cov_3x2pt(
            which_ng_cov,
            ell_obj.ells_GC,
            mask_obj.fsky,
            integration_method=cfg['PyCCL']['cov_integration_method'],
            unique_probe_combs=unique_probe_combs_hs,
            ind_dict=ind_dict,
        )

# ! ========================== Combine covariance terms ================================
cov_hs_obj.build_covs(
    ccl_obj=ccl_obj,
    oc_obj=oc_obj,
    split_gaussian_cov=cfg['covariance']['split_gaussian_cov'],
)


if obs_space == 'real':
    print('Computing RS covariance...')
    start_rs = time.perf_counter()

    # TODO understand a bit better how to treat real-space SSC and cNG
    for _probe, _term in itertools.product(
        unique_probe_combs_rs, cov_rs_obj.terms_toloop
    ):
        print(f'\n***** working on probe {_probe} - term {_term} *****')
        cov_rs_obj.compute_realspace_cov(
            cov_hs_obj=cov_hs_obj, probe=_probe, term=_term
        )

    for term in cov_rs_obj.terms_toloop:
        cov_rs_obj.fill_remaining_probe_blocks(
            term, symm_probe_combs_rs, nonreq_probe_combs_rs
        )

    # put everything together
    cov_rs_obj.combine_terms_and_probes(
        unique_probe_combs=unique_probe_combs_rs,
        req_probe_combs_2d=req_probe_combs_rs_2d,
    )

    print(f'...done in {time.perf_counter() - start_rs:.2f} s')


if obs_space == 'harmonic':
    _cov_obj = cov_hs_obj
    _probes = unique_probe_combs_hs
elif obs_space == 'real':
    _cov_obj = cov_rs_obj
    _probes = unique_probe_combs_rs
else:
    raise ValueError(
        f'Unknown cfg["probe_selection"]["space"]: {cfg["probe_selection"]["space"]}'
    )

# ! save 2D covs (for each term) in npz archive
cov_dict_tosave_2d = {}
if cfg['covariance']['G']:
    cov_dict_tosave_2d['Gauss'] = _cov_obj.cov_3x2pt_g_2d
if cfg['covariance']['SSC']:
    cov_dict_tosave_2d['SSC'] = _cov_obj.cov_3x2pt_ssc_2d
if cfg['covariance']['cNG']:
    cov_dict_tosave_2d['cNG'] = _cov_obj.cov_3x2pt_cng_2d
if cfg['covariance']['split_gaussian_cov']:
    cov_dict_tosave_2d['SVA'] = _cov_obj.cov_3x2pt_sva_2d
    cov_dict_tosave_2d['SN'] = _cov_obj.cov_3x2pt_sn_2d
    cov_dict_tosave_2d['MIX'] = _cov_obj.cov_3x2pt_mix_2d
# the total covariance is equal to the Gaussian one if neither SSC nor cNG are computed,
# so only save it if at least one of the two is computed
if cfg['covariance']['cNG'] or cfg['covariance']['SSC']:
    cov_dict_tosave_2d['TOT'] = _cov_obj.cov_3x2pt_tot_2d

np.savez_compressed(f'{output_path}/covs_2D.npz', **cov_dict_tosave_2d)

# ! save 6D covs (for each probe and term) in npz archive.
# ! note that the 6D covs are always probe-specific,
# ! i.e. there is no cov_3x2pt_{term}_6d
if cfg['covariance']['save_full_cov']:
    cov_dict_tosave_6d = {}

    for _probe in _probes:
        if obs_space == 'harmonic':
            probe_a, probe_b, probe_c, probe_d = tuple(_probe)
            probe_ixs = (
                const.HS_PROBE_NAME_TO_IX_DICT[probe_a],
                const.HS_PROBE_NAME_TO_IX_DICT[probe_b],
                const.HS_PROBE_NAME_TO_IX_DICT[probe_c],
                const.HS_PROBE_NAME_TO_IX_DICT[probe_d],
            )
            if cfg['covariance']['G']:
                cov_dict_tosave_6d[f'{_probe}_Gauss'] = _cov_obj.cov_3x2pt_g_10d[
                    *probe_ixs, ...
                ]
            if cfg['covariance']['SSC']:
                cov_dict_tosave_6d[f'{_probe}_SSC'] = _cov_obj.cov_3x2pt_ssc_10d[
                    *probe_ixs, ...
                ]
            if cfg['covariance']['cNG']:
                cov_dict_tosave_6d[f'{_probe}_cNG'] = _cov_obj.cov_3x2pt_cng_10d[
                    *probe_ixs, ...
                ]
            if cfg['covariance']['split_gaussian_cov']:
                cov_dict_tosave_6d[f'{_probe}_SVA'] = _cov_obj.cov_3x2pt_sva_10d[
                    *probe_ixs, ...
                ]
                cov_dict_tosave_6d[f'{_probe}_SN'] = _cov_obj.cov_3x2pt_sn_10d[
                    *probe_ixs, ...
                ]
                cov_dict_tosave_6d[f'{_probe}_MIX'] = _cov_obj.cov_3x2pt_mix_10d[
                    *probe_ixs, ...
                ]
            if cfg['covariance']['cNG'] or cfg['covariance']['SSC']:
                cov_dict_tosave_6d[f'{_probe}_TOT'] = _cov_obj.cov_3x2pt_tot_10d[
                    *probe_ixs, ...
                ]

        # This case is a bit different, no cov_3x2pt_10d is ever created, but I have
        # individual attributes for the 6d covs for each probe
        elif obs_space == 'real':
            if cfg['covariance']['G']:
                cov_dict_tosave_6d[f'{_probe}_Gauss'] = getattr(
                    _cov_obj, f'cov_{_probe}_g_6d'
                )
            if cfg['covariance']['SSC']:
                cov_dict_tosave_6d[f'{_probe}_SSC'] = getattr(
                    _cov_obj, f'cov_{_probe}_ssc_6d'
                )
            if cfg['covariance']['cNG']:
                cov_dict_tosave_6d[f'{_probe}_cNG'] = getattr(
                    _cov_obj, f'cov_{_probe}_cng_6d'
                )
            if cfg['covariance']['split_gaussian_cov']:
                cov_dict_tosave_6d[f'{_probe}_SVA'] = getattr(
                    _cov_obj, f'cov_{_probe}_sva_6d'
                )
                cov_dict_tosave_6d[f'{_probe}_SN'] = getattr(
                    _cov_obj, f'cov_{_probe}_sn_6d'
                )
                cov_dict_tosave_6d[f'{_probe}_MIX'] = getattr(
                    _cov_obj, f'cov_{_probe}_mix_6d'
                )
            if cfg['covariance']['cNG'] or cfg['covariance']['SSC']:
                cov_dict_tosave_6d[f'{_probe}_TOT'] = getattr(
                    _cov_obj, f'cov_{_probe}_tot_6d'
                )

    np.savez_compressed(f'{output_path}/covs_6D.npz', **cov_dict_tosave_6d)

print(f'Covariance matrices saved in {output_path}\n')

# ! ============================ plot & tests ==========================================

with np.errstate(invalid='ignore', divide='ignore'):
    for cov_name, cov in cov_dict_tosave_2d.items():
        if not np.allclose(cov, 0, atol=0, rtol=1e-6):
            fig, ax = plt.subplots(1, 2, figsize=(10, 6))
            ax[0].matshow(np.log10(cov))
            ax[1].matshow(sl.cov2corr(cov), vmin=-1, vmax=1, cmap='RdBu_r')

            # ! add lines and labels for the different selected probes
            if (
                cfg['covariance']['covariance_ordering_2D'].startswith('probe')
                and cfg['misc']['plot_probe_names']
            ):
                if obs_space == 'harmonic':
                    unique_probe_combs = unique_probe_combs_hs
                    diag_probe_combs = const.HS_DIAG_PROBE_COMBS
                    latex_labels = const.HS_PROBE_NAME_TO_LATEX
                    scale_bins = ell_obj.nbl_3x2pt
                elif obs_space == 'real':
                    unique_probe_combs = unique_probe_combs_rs
                    diag_probe_combs = const.RS_DIAG_PROBE_COMBS
                    latex_labels = const.RS_PROBE_NAME_TO_LATEX
                    scale_bins = cov_rs_obj.nbt_coarse

                # this is to get the names and order of the *required* probes
                # along the diagonel
                req_diag_probes = list(set(unique_probe_combs) & set(diag_probe_combs))
                req_diag_probes = [p for p in diag_probe_combs if p in req_diag_probes]

                # set the boundaries
                elem_auto = zpairs_auto * scale_bins
                elem_cross = zpairs_cross * scale_bins

                lim_dict = {
                    'LL': elem_auto,
                    'GL': elem_cross,
                    'GG': elem_auto,
                    'xip': elem_auto,
                    'xim': elem_auto,
                    'gt': elem_cross,
                    'gg': elem_auto,
                }

                # draw the boundaries
                start_ab, start_cd = 0, 0
                for probe_abcd in req_diag_probes[:-1]:
                    if obs_space == 'harmonic':
                        probe_ab, probe_cd = probe_abcd[:2], probe_abcd[2:]
                    if obs_space == 'real':
                        probe_ab, probe_cd = sl.split_probe_name(probe_abcd)

                    kw = {'color': 'k', 'alpha': 0.7, 'ls': '--'}
                    ax[0].axvline(start_ab + lim_dict[probe_ab], **kw)
                    ax[0].axhline(start_ab + lim_dict[probe_ab], **kw)
                    ax[0].axvline(start_cd + lim_dict[probe_cd], **kw)
                    ax[0].axhline(start_cd + lim_dict[probe_cd], **kw)

                    ax[1].axvline(start_ab + lim_dict[probe_ab], **kw)
                    ax[1].axhline(start_ab + lim_dict[probe_ab], **kw)
                    ax[1].axvline(start_cd + lim_dict[probe_cd], **kw)
                    ax[1].axhline(start_cd + lim_dict[probe_cd], **kw)

                    start_ab += lim_dict[probe_ab]
                    start_cd += lim_dict[probe_cd]

                xticks, xlabels = [], []
                yticks, ylabels = [], []

                start_ab, start_cd = 0, 0
                for probe_abcd in req_diag_probes:
                    if obs_space == 'harmonic':
                        probe_ab, probe_cd = probe_abcd[:2], probe_abcd[2:]
                    if obs_space == 'real':
                        probe_ab, probe_cd = sl.split_probe_name(probe_abcd)

                    # x direction
                    center_ab = start_ab + lim_dict[probe_ab] / 2
                    xticks.append(center_ab)
                    xlabels.append(latex_labels[probe_ab])

                    # y direction
                    center_cd = start_cd + lim_dict[probe_cd] / 2
                    yticks.append(center_cd)
                    ylabels.append(latex_labels[probe_cd])

                    start_ab += lim_dict[probe_ab]
                    start_cd += lim_dict[probe_cd]

                for a in ax:  # apply to both panels
                    a.set_xticks(xticks)
                    a.set_xticklabels(xlabels)
                    a.set_yticks(yticks)
                    a.set_yticklabels(ylabels)

            plt.colorbar(ax[0].images[0], ax=ax[0], shrink=0.8)
            plt.colorbar(ax[1].images[0], ax=ax[1], shrink=0.8)
            ax[0].set_title('log10 cov')
            ax[1].set_title('corr')
            fig.suptitle(f'cov {cov_name}', y=0.9)


# save cfg file
with open(f'{output_path}/run_config.yaml', 'w') as yaml_file:
    yaml.dump(cfg, yaml_file, default_flow_style=False)

# save nz
nz_header = (
    'This is the actual redshift distribution used internally in the\n'
    'code (albeit not necessarily on this z grid).\n'
    'Please beware that, depending on the settings in the config file,\n'
    'it might have been shifted/smoothed/interpolated/normalized with respect\n'
    'to the raw input one. Also, if you use it directly as input for a subsequent\n'
    'run, make sure to turn off the relevant flags in the config file (e.g. to avoid\n'
    'shifting it twice).\n\n'
)
col_width = 24
labels = ['z'] + [f'n_{i + 1}(z)' for i in range(zbins)]
additional_str = ''.join(label.ljust(col_width) for label in labels)
# additional_str = 'z\t' + '\t'.join([f'n_{zi+1}(z)' for zi in range(zbins)])
nz_header += f'{additional_str}'

np.savetxt(
    f'{output_path}/nz_pos.txt',
    np.column_stack((zgrid_nz_lns, nz_lns)),
    header=nz_header,
    fmt='%.18e',
)
np.savetxt(
    f'{output_path}/nz_shear.txt',
    np.column_stack((zgrid_nz_src, nz_src)),
    header=nz_header,
    fmt='%.18e',
)

# save cls
sl.write_cl_tab(output_path, 'cl_ll', ccl_obj.cl_ll_3d, ell_obj.ells_WL, zbins)
sl.write_cl_tab(output_path, 'cl_gl', ccl_obj.cl_gl_3d, ell_obj.ells_XC, zbins)
sl.write_cl_tab(output_path, 'cl_gg', ccl_obj.cl_gg_3d, ell_obj.ells_GC, zbins)

# save ell values
header_list = ['ell', 'delta_ell', 'ell_lower_edges', 'ell_upper_edges']

# ells_ref, probably no need to save
# ells_2d_save = np.column_stack((
#     ell_ref_nbl32,
#     delta_l_ref_nbl32,
#     ell_edges_ref_nbl32[:-1],
#     ell_edges_ref_nbl32[1:],
# ))
# sl.savetxt_aligned(f'{output_path}/ell_values_ref.txt', ells_2d_save, header_list)

for probe in ['WL', 'GC', '3x2pt']:
    ells_2d_save = np.column_stack(
        (
            getattr(ell_obj, f'ells_{probe}'),
            getattr(ell_obj, f'delta_l_{probe}'),
            getattr(ell_obj, f'ell_edges_{probe}')[:-1],
            getattr(ell_obj, f'ell_edges_{probe}')[1:],
        )
    )
    sl.savetxt_aligned(
        f'{output_path}/ell_values_{probe}.txt', ells_2d_save, header_list
    )

if cfg['misc']['save_output_as_benchmark']:
    # some of the test quantities are not defined in some cases
    # better to work with empty arrays than None

    if not compute_sb_ssc:
        k_grid_s2b = np.array([])
        sigma2_b = np.array([])
        dPmm_ddeltab = np.array([])
        dPgm_ddeltab = np.array([])
        dPgg_ddeltab = np.array([])
        d2CLL_dVddeltab = np.array([])
        d2CGL_dVddeltab = np.array([])
        d2CGG_dVddeltab = np.array([])

    if compute_sb_ssc and cfg['covariance']['use_KE_approximation']:
        # in this case, the k grid used is the same as the Pk one, I think
        k_grid_s2b = np.array([])

    _bnt_matrix = np.array([]) if bnt_matrix is None else bnt_matrix
    _mag_bias_2d = (
        ccl_obj.mag_bias_2d if cfg['C_ell']['has_magnification_bias'] else np.array([])
    )

    _ell_dict = vars(ell_obj)
    # _ell_dict.pop('ell_cuts_dict')
    # _ell_dict.pop('idxs_to_delete_dict')

    if cfg['namaster']['use_namaster']:
        import pymaster

        # convert NmtBin objects to effective ells
        for key in _ell_dict:
            if key.startswith('nmt_bin_obj_'):
                assert isinstance(_ell_dict[key], pymaster.bins.NmtBin), (
                    f'Expected NmtBin for {key}, got {_ell_dict[key]}'
                )
                _ell_dict[key] = _ell_dict[key].get_effective_ells()

    # save metadata
    import datetime

    branch, commit = sl.get_git_info()
    metadata = {
        'timestamp': datetime.datetime.now().isoformat(),
        'branch': branch,
        'commit': commit,
    }

    # this is no longer set manually
    # bench_filename = cfg['misc']['bench_filename'].format(
    #     g_code=cfg['covariance']['G_code'],
    #     ssc_code=cfg['covariance']['SSC_code'] if cfg['covariance']['SSC'] else 'None',
    #     cng_code=cfg['covariance']['cNG_code'] if cfg['covariance']['cNG'] else 'None',
    #     use_KE=str(cfg['covariance']['use_KE_approximation']),
    #     which_pk_responses=cfg['covariance']['which_pk_responses'],
    #     which_b1g_in_resp=cfg['covariance']['which_b1g_in_resp'],
    # )
    bench_filename = cfg['misc']['bench_filename']

    if os.path.exists(f'{bench_filename}.npz'):
        raise ValueError(
            'You are trying to overwrite the benchmark file at'
            f' {bench_filename}.npz.'
            'Please rename the new benchmark or delete the existing one.'
        )

    with open(f'{bench_filename}.yaml', 'w') as yaml_file:
        yaml.dump(cfg, yaml_file, default_flow_style=False)

    # save every array contained in _cov_obj
    covs_arrays_dict = {
        k: v for k, v in vars(_cov_obj).items() if isinstance(v, np.ndarray)
    }

    np.savez_compressed(
        bench_filename,
        backup_cfg=cfg,
        ind=ind,
        z_grid=z_grid,
        z_grid_trisp=z_grid_trisp,
        k_grid=k_grid,
        k_grid_sigma2_b=k_grid_s2b,
        nz_src=nz_src,
        nz_lns=nz_lns,
        bnt_matrix=_bnt_matrix,
        gal_bias_2d=ccl_obj.gal_bias_2d,
        mag_bias_2d=_mag_bias_2d,
        wf_delta=ccl_obj.wf_delta_arr,
        wf_gamma=ccl_obj.wf_gamma_arr,
        wf_ia=ccl_obj.wf_ia_arr,
        wf_mu=ccl_obj.wf_mu_arr,
        wf_lensing_arr=ccl_obj.wf_lensing_arr,
        cl_ll_3d=ccl_obj.cl_ll_3d,
        cl_gl_3d=ccl_obj.cl_gl_3d,
        cl_gg_3d=ccl_obj.cl_gg_3d,
        cl_3x2pt_5d=ccl_obj.cl_3x2pt_5d,
        sigma2_b=sigma2_b,
        dPmm_ddeltab=dPmm_ddeltab,
        dPgm_ddeltab=dPgm_ddeltab,
        dPgg_ddeltab=dPgg_ddeltab,
        d2CLL_dVddeltab=d2CLL_dVddeltab,
        d2CGL_dVddeltab=d2CGL_dVddeltab,
        d2CGG_dVddeltab=d2CGG_dVddeltab,
        **_ell_dict,
        **covs_arrays_dict,
        metadata=metadata,
    )


if (
    cfg['misc']['test_condition_number']
    or cfg['misc']['test_cholesky_decomposition']
    or cfg['misc']['test_numpy_inversion']
    or cfg['misc']['test_symmetry']
):
    key = list(cov_dict_tosave_2d.keys())[0] if len(cov_dict_tosave_2d) == 1 else 'TOT'
    cov = cov_dict_tosave_2d[key]
    print(f'Testing cov {cov_name}...\n')

    if cfg['misc']['test_condition_number']:
        cond_number = np.linalg.cond(cov)
        print(f'Condition number = {cond_number:.4e}')

    if cfg['misc']['test_cholesky_decomposition']:
        try:
            np.linalg.cholesky(cov)
            print('Cholesky decomposition successful')
        except np.linalg.LinAlgError:
            print(
                'Cholesky decomposition failed. Consider checking the condition'
                ' number or symmetry.'
            )

    if cfg['misc']['test_numpy_inversion']:
        try:
            inv_cov = np.linalg.inv(cov)
            print('Numpy inversion successful.')
            # Test correctness of inversion:
            identity_check = np.allclose(
                np.dot(cov, inv_cov), np.eye(cov.shape[0]), atol=1e-9, rtol=1e-7
            )
            if identity_check:
                print(
                    'Inverse test successfully (M @ M^{-1} is identity). '
                    'atol=1e-9, rtol=1e-7'
                )
            else:
                print(
                    f'Warning: Inverse test failed (M @ M^{-1} '
                    'deviates from identity). atol=0, rtol=1e-7'
                )
        except np.linalg.LinAlgError:
            print('Numpy inversion failed: Matrix is singular or near-singular.')

    if cfg['misc']['test_symmetry']:
        if not np.allclose(cov, cov.T, atol=0, rtol=1e-7):
            print('Warning: Matrix is not symmetric. atol=0, rtol=1e-7')
        else:
            print('Matrix is symmetric. atol=0, rtol=1e-7')

        print('')

# note that this is *not* compatible with %matplotlib inline in the interactive window!
if cfg['misc']['save_figs']:
    output_dir = f'{output_path}/figs'
    os.makedirs(output_dir, exist_ok=True)
    for i, fig_num in enumerate(plt.get_fignums()):
        fig = plt.figure(fig_num)
        fig.savefig(os.path.join(output_dir, f'fig_{i:03d}.png'))


print(f'Finished in {(time.perf_counter() - script_start_time) / 60:.2f} minutes')

<<<<<<< HEAD
=======
# THIS CODE HAS BEEN COMMENTED OUT TO TEST AGAINST THE BENCHMARKS
>>>>>>> c1b1fa1f
"""
# BOOKMARK 2
# ! read OC files: list
oc_path = f'{output_path}/OneCovariance'

oc_output_covlist_fname = (
    f'{oc_path}/{cfg["OneCovariance"]["oc_output_filename"]}_list.dat'
)
cov_oc_dict_6d = oc_interface.process_cov_from_list_file(
    oc_output_covlist_fname,
    n_probes_rs=4,
    probe_idx_dict_short_oc=cov_rs_obj.probe_idx_dict_short_oc,
    zbins=zbins,
    df_chunk_size=5_000_000,
)

# compare individual terms/probes
term = cov_rs_obj.terms_toloop[0]

term = 'mix'
for probe_sb in unique_probe_combs_rs:
    oc_interface.compare_sb_cov_to_oc_list(
        cov_rs_obj=cov_rs_obj,
        cov_oc_dict_6d=cov_oc_dict_6d,
        probe_sb=probe_sb,
        term=term,
        ind_auto=ind_auto,
        ind_cross=ind_cross,
        zpairs_auto=zpairs_auto,
        zpairs_cross=zpairs_cross,
        scale_bins=scale_bins,
        title=None,
    )

cov_sva_oc_3x2pt_8D = cov_oc_dict_6d['cov_sva_oc_3x2pt_8D']
cov_sn_oc_3x2pt_8D = cov_oc_dict_6d['cov_sn_oc_3x2pt_8D']
cov_mix_oc_3x2pt_8D = cov_oc_dict_6d['cov_mix_oc_3x2pt_8D']

cov_oc_list_8d = cov_sva_oc_3x2pt_8D + cov_sn_oc_3x2pt_8D + cov_mix_oc_3x2pt_8D

# TODO SB and OC MUST have same fmt so I can combine probes and terms with the same function!!!
cov_oc_dict_2d = {}
nbt = cfg['binning']['theta_bins']
for probe in const.RS_PROBE_NAME_TO_IX_DICT:
    # split_g_ix = (
    # cov_rs_obj.split_g_dict[term] if term in ['sva', 'sn', 'mix'] else 0
    # )

    # term_oc = (
    #     'gauss'
    #     if (len(cov_rs_obj.terms_toloop) > 1 or term == 'gauss_ell')
    #     else term
    # )

    probe_ab, probe_cd = sl.split_probe_name(probe)
    probe_ab_ix, probe_cd_ix = (
        const.RS_PROBE_NAME_TO_IX_DICT_SHORT[probe_ab],
        const.RS_PROBE_NAME_TO_IX_DICT_SHORT[probe_cd],
    )

    zpairs_ab = zpairs_cross if probe_ab_ix == 1 else zpairs_auto
    zpairs_cd = zpairs_cross if probe_cd_ix == 1 else zpairs_auto
    ind_ab = ind_cross if probe_ab_ix == 1 else ind_auto
    ind_cd = ind_cross if probe_cd_ix == 1 else ind_auto

    # no need to assign 6d and 4d to dedicated dictionary
    probe_oc = probe.replace('gt', 'gm')
    cov_oc_6d = cov_oc_list_8d[*cov_rs_obj.probe_idx_dict_short_oc[probe_oc], ...]

    # check theta simmetry
    if np.allclose(cov_oc_6d, cov_oc_6d.transpose(1, 0, 2, 3, 4, 5), atol=0, rtol=1e-5):
        print(f'probe {probe} is symmetric in theta_1, theta_2')

    # if probe in ['gtxip', 'gtxim']:
    #     print('I am manually transposing the OC blocks!!')
    #     warnings.warn('I am manually transposing the OC blocks!!', stacklevel=2)
    #     cov_oc_6d = cov_oc_6d.transpose(1, 0, 3, 2, 5, 4)

    cov_oc_4d = sl.cov_6D_to_4D_blocks(
        cov_oc_6d, nbt, zpairs_ab, zpairs_cd, ind_ab, ind_cd
    )

    cov_oc_dict_2d[probe] = sl.cov_4D_to_2D(
        cov_oc_4d, block_index='zpair', optimize=True
    )


cov_oc_list_2d = cov_real_space.stack_probe_blocks_deprecated(cov_oc_dict_2d)

# ! read OC files: mat
cov_oc_mat_2d = np.genfromtxt(
    oc_output_covlist_fname.replace('list.dat', 'matrix_gauss.mat')
)
cov_oc_mat_2d_2 = np.genfromtxt(
    oc_output_covlist_fname.replace('list.dat', 'matrix.mat')
)
np.testing.assert_allclose(cov_oc_mat_2d, cov_oc_mat_2d_2, atol=0, rtol=1e-5)

del cov_oc_mat_2d_2
gc.collect()

# compare OC list against mat - transposition issue is still present!
# sl.compare_2d_covs(
#     cov_oc_list_2d, cov_oc_mat_2d, 'list', 'mat', title=title, diff_threshold=1
# )

# ! compare full 2d SB against mat fmt
# I will compare SB against the mat fmt
cov_sb_2d = cov_rs_obj.cov_3x2pt_g_2d
cov_oc_2d = cov_oc_mat_2d

title = (
    f'integration {cfg["precision"]["cov_rs_int_method"]} - '
    f'ell_bins_rs {cfg["precision"]["ell_bins_rs"]} - '
    f'ell_max_rs {cfg["precision"]["ell_max_rs"]} - '
    f'theta bins fine {cfg["precision"]["theta_bins_fine"]}\n'
    f'n_sub {cfg["precision"]["n_sub"]} - '
    f'n_bisec_max {cfg["precision"]["n_bisec_max"]} - '
    f'rel_acc {cfg["precision"]["rel_acc"]}'
)


# # rearrange in OC 2D SB fmt
elem_auto = nbt * zpairs_auto
elem_cross = nbt * zpairs_cross
# these are the end indices
lim_1 = elem_auto
lim_2 = lim_1 + elem_cross
lim_3 = lim_2 + elem_auto
lim_4 = lim_3 + elem_auto

assert lim_4 == cov_oc_2d.shape[0]
assert lim_4 == cov_oc_2d.shape[1]

cov_oc_2d_dict = {
    # first OC row is gg
    'gggg': cov_oc_2d[:lim_1, :lim_1],
    'gggt': cov_oc_2d[:lim_1, lim_1:lim_2],
    'ggxip': cov_oc_2d[:lim_1, lim_2:lim_3],
    'ggxim': cov_oc_2d[:lim_1, lim_3:lim_4],
    'gtgg': cov_oc_2d[lim_1:lim_2, :lim_1],
    'gtgt': cov_oc_2d[lim_1:lim_2, lim_1:lim_2],
    'gtxip': cov_oc_2d[lim_1:lim_2, lim_2:lim_3],
    'gtxim': cov_oc_2d[lim_1:lim_2, lim_3:lim_4],
    'xipgg': cov_oc_2d[lim_2:lim_3, :lim_1],
    'xipgt': cov_oc_2d[lim_2:lim_3, lim_1:lim_2],
    'xipxip': cov_oc_2d[lim_2:lim_3, lim_2:lim_3],
    'xipxim': cov_oc_2d[lim_2:lim_3, lim_3:lim_4],
    'ximgg': cov_oc_2d[lim_3:lim_4, :lim_1],
    'ximgt': cov_oc_2d[lim_3:lim_4, lim_1:lim_2],
    'ximxip': cov_oc_2d[lim_3:lim_4, lim_2:lim_3],
    'ximxim': cov_oc_2d[lim_3:lim_4, lim_3:lim_4],
}

cov_oc_2d = cov_real_space.stack_probe_blocks_deprecated(cov_oc_2d_dict)


sl.compare_2d_covs(cov_sb_2d, cov_oc_2d, 'SB', 'OC', title=title, diff_threshold=5)
"""

print('Done')
"""<|MERGE_RESOLUTION|>--- conflicted
+++ resolved
@@ -2125,10 +2125,7 @@
 
 print(f'Finished in {(time.perf_counter() - script_start_time) / 60:.2f} minutes')
 
-<<<<<<< HEAD
-=======
 # THIS CODE HAS BEEN COMMENTED OUT TO TEST AGAINST THE BENCHMARKS
->>>>>>> c1b1fa1f
 """
 # BOOKMARK 2
 # ! read OC files: list
