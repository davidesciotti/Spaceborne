import numpy as np
import os

ROOT = os.getenv('ROOT')
DATA_ROOT = f'{ROOT}/common_data/Spaceborne/jobs/SPV3_magcut_zcut_thesis'
SPV3_folder = f'{ROOT}/common_data/vincenzo/SPV3_07_2022/LiFEforSPV3'

# TODO to be updated for DR1:
fsky_dr1 = 0.06841711056057495
area_deg2_dr1 = 2822

# * SETTINGS TO CHANGE (IN GENERAL) FOR CLUSTER RUNS
# * 'SSC_code'
# * 'load_precomputed_cov': False,
# * 'save_cov': True,
# * use_CLOE_cls: False, or True, remember I don't have the derivatives
# * fm_last_folder
# * fm_and_cov_suffix
# * which_sigma2_B
# * ell_max_GC: 5000,
# * ell_max_3x2pt: 5000,


which_forecast = 'SPV3'
fsky = 0.3563380664078408
GL_or_LG = 'GL'


fm_last_folder = '/jan_2024'
<<<<<<< HEAD
filename_suffix = '_sigma2_mask_rightgrids_highres'
=======
fm_and_cov_suffix = '_cNG_CSSTres'
>>>>>>> 251e0fca

# ! choose the flagship version and whether you want to use the BNT transform
flagship_version = 2

cl_BNT_transform = False
cov_BNT_transform = False
deriv_BNT_transform = False

cl_ell_cuts = False
cov_ell_cuts = False
deriv_ell_cuts = False

if cl_BNT_transform or cov_BNT_transform or deriv_BNT_transform:
    BNT_transform = True
else:
    BNT_transform = False

if cl_ell_cuts or cov_ell_cuts or deriv_ell_cuts:
    ell_cuts = True
else:
    ell_cuts = False

if cl_ell_cuts:
    assert cov_ell_cuts is False, 'if you want to apply ell cuts to the cls, you cannot apply them to the cov'
    assert deriv_ell_cuts, 'if you want to apply ell cuts to the cls, you hould also apply them to the derivatives'

if cov_ell_cuts:
    assert cl_ell_cuts is False, 'if you want to apply ell cuts to the cov, you cannot apply them to the cls'
    assert deriv_ell_cuts, 'if you want to apply ell cuts to the cov, you hould also apply them to the derivatives'

assert flagship_version == 2, 'the files for the multicut case are only available for Flagship_2'

if BNT_transform:
    assert flagship_version == 2, 'we are applying the BNT only for Flagship_2'

general_cfg = {
    'fid_yaml_filename': ROOT + '/Spaceborne/common_cfg/SPV3_fiducial_params_magcut245_zbins{zbins:02d}.yml',
    'ell_min': 10,
    'ell_max_WL': 3000,
    'ell_max_GC': 3000,
    'ell_max_3x2pt': 3000,
    'zbins': 13,
    'zbins_list': None,
    'EP_or_ED': 'EP',
    'n_probes': 2,
    'which_forecast': which_forecast,
    'use_WA': False,
    'save_cls_3d': False,
    'save_rls_3d': False,

    'flat_or_nonflat': 'Flat',  # Flat or NonFlat

    # the case with the largest range is nbl_WL_opt.. This is the reference ell binning from which the cuts are applied;
    # in principle, the other binning should be consistent with this one and should not be hardcoded, as long as
    # lmax=5000, 3000 holds
    'nbl_WL_opt': 32,  # this is the value from which the various bin cuts are applied, do not change it
    'ell_max_WL_opt': 5000,  # this is the value from which the various bin cuts are applied, do not change it

    'ell_cuts': ell_cuts,
    'which_cuts': 'Vincenzo',
    'center_or_min': 'center',  # cut if the bin *center* or the bin *lower edge* is larger than ell_max[zi, zj]
    'cl_ell_cuts': cl_ell_cuts,
    'ell_cuts_folder': f'{ROOT}/common_data/vincenzo/SPV3_07_2022/ell_cuts',
    'ell_cuts_filename': 'lmax_cut_{probe:s}_{EP_or_ED:s}{zbins:02d}-ML{magcut_lens:03d}-'
                         'ZL{zcut_lens:02d}-MS{magcut_source:03d}-ZS{zcut_source:02d}.dat',
    'kmax_h_over_Mpc_ref': 1.0,  # this is used when ell_cuts is False, also...?
    # 'kmax_list_1_over_Mpc': np.array((0.25, 0.50, 0.75, 1.00, 1.25, 1.50, 1.75, 2.00, 3.00, 5.00, #10.00)),
    # 'kmax_h_over_Mpc_list': np.array([0.37108505, 0.74217011, 1.11325516, 1.48434021, 1.85542526,
    #                                   2.22651032, 2.59759537, 2.96868042, 4.45302063, 7.42170105, 14.84340211]),
    'kmax_h_over_Mpc_list': np.array([0.1, 0.16681005, 0.27825594, 0.46415888, 0.77426368,
                                      1.29154967, 2.15443469, 3.59381366, 5.9948425, 10.]),

    'BNT_transform': BNT_transform,  # ! to be deprecated?
    'cl_BNT_transform': cl_BNT_transform,

    'idIA': 2,
    'idB': 3,
    'idM': 3,
    'idR': 1,
    'idBM': 1,  # XXX ! what is this?

    'which_pk': 'HMCodeBar',
    'which_pk_list': ('HMCodeBar', 'TakaBird', 'HMCode2020', 'Bacco', 'EE2'),

    'use_CLOE_cls': True,
    'cloe_bench_folder': f'{ROOT}/my_cloe_data',
    'cl_folder': SPV3_folder + '/OutputFiles/DataVectors/Noiseless/{which_pk:s}',
    'rl_folder': f'{SPV3_folder}' + '/OutputFiles/ResFun/{which_pk:s}',
    'cl_filename': 'dv-{probe:s}-{EP_or_ED:s}{zbins:02d}-ML{magcut_lens:03d}-MS{magcut_source:03d}-idIA{idIA:d}-idB{idB:d}-idM{idM:d}-idR{idR:d}.dat',
    'rl_filename': 'resfun-idBM{idBM:02d}.dat',  # XXX it's idBM... anyway, not using the responses at the moment

    'zmax': 2.5,
    'magcut_source': 245,
    'magcut_lens': 245,
    'zcut_source': 2,
    'zcut_lens': 2,
    'flagship_version': flagship_version,

    'has_rsd': False,
    'has_magnification_bias': True,

    'CLOE_pk_filename': f'{ROOT}/common_data/vincenzo/SPV3_07_2022/LiFEforSPV3/InputFiles/InputPS/HMCodeBar/InFiles/Flat/h/PddVsZedLogK-h_6.700e-01.dat'
}

if general_cfg['ell_max_WL'] == general_cfg['ell_max_GC']:
    general_cfg['use_WA'] = False

covariance_cfg = {

    # ordering-related stuff
    'triu_tril': 'triu',
    'row_col_major': 'row-major',
    'block_index': 'ell',
    'GL_or_LG': GL_or_LG,

    'which_probe_response': 'variable',
    'response_const_value': None,  # it used to be 4 for a constant probe response, which is quite wrong

    # n_gal, sigma_eps, fsky, all entering the covariance matrix
    'fsky': fsky,  # ! new
    'sigma_eps2': (0.26 * np.sqrt(2)) ** 2,  # ! new
    'ng': None,  # ! the new value is 28.73 (for Flagship_1), but I'm taking the value from the ngbTab files

    'nofz_folder': f'{SPV3_folder}/InputFiles/InputNz/NzFid',
    'nuisance_folder': f'{SPV3_folder}/InputFiles/InputNz/NzPar',
    'nofz_filename': 'nzTab-{EP_or_ED:s}{zbins:02d}-zedMin{zcut_source:02d}-zedMax{zmax:02d}-mag{magcut_source:03d}.dat',
    'nuisance_filename': 'ngbsTab-{EP_or_ED:s}{zbins:02d}-zedMin{zcut_source:02d}-zedMax{zmax:02d}-mag{magcut_source:03d}.dat',

    # sources (and lenses) redshift distributions
    # 'nofz_folder': f'{ROOT}/likelihood-mcmc-generator/input_files/SPV3',
    # 'nuisance_folder': f'{ROOT}/likelihood-mcmc-generator/input_files/SPV3',
    # 'nofz_filename': 'nzTabSPV3.dat',
    # 'nuisance_filename': 'nuiTabSPV3.dat',


    'shift_nz': True,  # ! are vincenzo's kernels shifted?? it looks like they are not
    'compute_bnt_with_shifted_nz_for_zcuts': False,  # ! let's test this
    'shift_nz_interpolation_kind': 'linear',
    'normalize_shifted_nz': True,
    'nz_gaussian_smoothing': False,  # does not seem to have a large effect...
    'nz_gaussian_smoothing_sigma': 2,
    'include_ia_in_bnt_kernel_for_zcuts': False,


    'plot_nz_tocheck': True,

    'cov_BNT_transform': cov_BNT_transform,
    'cov_ell_cuts': cov_ell_cuts,

    'compute_covmat': True,
    'compute_SSC': True,
    'compute_cov_6D': False,  # ! to be deprecated!

    'save_cov': False,
    'cov_file_format': 'npz',  # or npy
    'save_cov_dat': False,  # this is the format used by Vincenzo

    # in cov_dict
    'save_cov_2D': True,
    'save_cov_4D': False,
    'save_cov_6D': False,  # or 10D for the 3x2pt
    'save_cov_GO': False,
    'save_cov_GS': False,
    'save_cov_SSC': False,
    'save_2DCLOE': False,  # outermost loop is on the probes

    'test_against_benchmarks': False,
    'test_against_CLOE_benchmarks': False,
    'test_against_vincenzo': True,
    'compute_GSSC_condition_number': False,

    # ! no folders for ell_cut_center or min
    'cov_folder': f'{DATA_ROOT}/output/Flagship_{flagship_version}/covmat/BNT_{BNT_transform}' + '/ell_cuts_{cov_ell_cuts:s}',
    'cov_filename': 'covmat_{which_cov:s}_{ng_cov_code:s}_{probe:s}_zbins{EP_or_ED:s}{zbins:02d}_'
                    'ML{magcut_lens:03d}_ZL{zcut_lens:02d}_MS{magcut_source:03d}_ZS{zcut_source:02d}_'
                    'idIA{idIA:1d}_idB{idB:1d}_idM{idM:1d}_idR{idR:1d}_pk{which_pk:s}_{ndim:d}D' + fm_and_cov_suffix,
    'cov_vinc_folder': f'{SPV3_folder}/OutputFiles/CovMats/GaussOnly/Full',
    'cov_vinc_filename': 'cmfull-{probe:s}-{EP_or_ED:s}{zbins:02d}-ML{magcut_lens:03d}-MS{magcut_source:03d}-'
                         'idIA{idIA:d}-idB{idB:d}-idM{idM:d}-idR{idR:d}.npz',

    'SSC_code': 'PyCCL',  # ! 'PySSC' or 'PyCCL' or 'exactSSC' or 'OneCovariance'
    'check_if_recently_created': False,

    'PyCCL_cfg': {
        'probe': '3x2pt',
        # 'cNG' or 'SSC'. Which non-Gaussian covariance terms to compute. Must be a tuple
        'which_ng_cov': ('SSC', ),

        'load_precomputed_cov': True,
        'save_cov': True,

        'cov_path': f'{DATA_ROOT}/output/Flagship_{flagship_version}/covmat/PyCCL' + fm_last_folder,
        'cov_filename': 'cov_{which_ng_cov:s}_pyccl_{probe_a:s}{probe_b:s}{probe_c:s}{probe_d:s}_4D_'
                        'nbl{nbl:d}_ellmax{lmax:d}_zbins{EP_or_ED:s}{zbins:02d}' + fm_and_cov_suffix + '.npz',

        'save_trispectrum': False,
        'trispectrum_filename': 'trispectrum_{which_ng_cov:s}_{which_pk:s}.pickle',

        'which_sigma2_B': 'mask',  # 'mask' or 'spaceborne' (with mask) or None
        'area_deg2_mask': 14700,
        'nside_mask': 2048,
        'ell_mask_filename': ROOT + '/common_data/mask/ell_circular_1pole_{area_deg2:d}deg2_nside{nside:d}.npy',
        'cl_mask_filename': ROOT + '/common_data/mask/Cell_circular_1pole_{area_deg2:d}deg2_nside{nside:d}.npy',
        # 'z_grid_sigma2_B_filename': ROOT + '/exact_SSC/output/sigma2/z_grid_sigma2_zsteps3000_ISTF.npy',
        # 'sigma2_B_filename': ROOT + '/exact_SSC/output/sigma2/sigma2_zsteps3000_ISTF.npy',
        'sigma2_suffix': 'mask',  # this is the filename suffix for the sigma2_B file saved directly from cov_SSC in CCL

        'use_HOD_for_GCph': True,  # ! this must be True, incorrect results for GCph!!

        # z_grid min and max should probably coincide. play around with steps to find the minimum number
        # 'z_grid_tkka_min': 0.001,
        # 'z_grid_tkka_max': 3,
        # 'z_grid_tkka_steps': 200,
        # 'k_grid_tkka_min': 1e-5,
        # 'k_grid_tkka_max': 1e2,
        # 'k_grid_tkka_steps': 512,
        'z_grid_tkka_min': 0.,
        'z_grid_tkka_max': 6,
        'z_grid_tkka_steps': 100,
        'k_grid_tkka_min': 1e-5,
        'k_grid_tkka_max': 1e2,
        'k_grid_tkka_steps': 512,

        'z_grid_min': 0.001,
        'z_grid_max': 3,
        'z_grid_steps': 2000,
        'n_samples_wf': 1000,
        'bias_model': 'polynomial',  # TODO this is not used at the momen (for SPV3)
    },

    'exactSSC_cfg': {
        'probe': '3x2pt',
        'which_ng_cov': ('SSC', ),  # only 'SSC' available in this case
        'load_precomputed_cov': True,  # always True for the moment

        # in this case it is only possible to load precomputed arrays, I have to compute the integral with Julia
        'cov_path': f'{ROOT}/exact_SSC/output/SPV3/separate_universe{fm_last_folder}/SSC_matrix',
        'cov_filename': 'cov_{which_ng_cov:s}_spaceborne_{probe_a:s}{probe_b:s}{probe_c:s}{probe_d:s}_4D_nbl{nbl:d}_ellmax{lmax:d}'
                        '_zbins{EP_or_ED:s}{zbins:02d}_zsteps{z_steps_sigma2:d}_k{k_txt_label:s}'
                        '_convention{cl_integral_convention:s}.npy',

        # settings for sigma2
        'cl_integral_convention': 'PySSC',  # or Euclid, but gives same results as it should!!! TODO remove this
        'k_txt_label': '1overMpc',
        'use_precomputed_sigma2': True,  # still need to understand exactly where to call/save this
        'z_min_sigma2': 0.001,
        'z_max_sigma2': 3,
        'z_steps_sigma2': 2899,
        'log10_k_min_sigma2': -4,
        'log10_k_max_sigma2': 1,
        'k_steps_sigma2': 20_000,
    },

    'OneCovariance_cfg': {
        'which_ng_cov': ('SSC', ),
        'load_precomputed_cov': True,  # this must be True for OneCovariance
        'use_OneCovariance_Gaussian': False,

        'cov_path': f'{DATA_ROOT}/output/Flagship_2/covmat/OneCovariance',
        'cov_filename': 'cov_{which_ng_cov:s}_onecovariance_{probe_a:s}{probe_b:s}{probe_c:s}{probe_d:s}_4D_'
                        'nbl{nbl:d}_ellmax{lmax:d}_zbins{EP_or_ED:s}{zbins:02d}.npz',
    }

}

if ell_cuts:
    covariance_cfg['cov_filename'] = covariance_cfg['cov_filename'].replace('_{ndim:d}D',
                                                                            '_kmaxhoverMpc{kmax_h_over_Mpc:.03f}_{ndim:d}D')

Sijkl_cfg = {
    'wf_input_folder': f'{SPV3_folder}/InputFiles/InputSSC/Windows',
    'wf_filename': 'wi{probe:s}-{EP_or_ED:s}{zbins:02d}-ML{magcut_lens:02d}-MS{magcut_source:02d}-idIA{idIA:d}-idB{idB:d}-idM{idM:d}-idR{idR:d}.dat',
    'wf_normalization': 'IST',
    'nz': None,  # ! is this used?
    'has_IA': True,  # whether to include IA in the WF used to compute Sijkl

    'Sijkl_folder': f'{DATA_ROOT}/output/Flagship_{flagship_version}/sijkl',
    'Sijkl_filename': 'sijkl_WF-FS{flagship_version:01d}_nz{nz:d}_zbins{EP_or_ED:s}{zbins:02}_IA{IA_flag:}'
                      '_ML{magcut_lens:03d}_ZL{zcut_lens:02d}_MS{magcut_source:03d}_ZS{zcut_source:02d}.npy',
    'use_precomputed_sijkl': True,  # try to load precomputed Sijkl from Sijkl_folder, if it altready exists
}

# param_names_dict = {
#     'cosmo': ["Om", "Ob", "wz", "wa", "h", "ns", "s8", 'logT_AGN'],
#     'IA': ["Aia", "eIA"],
#     'shear_bias': [f'm{zbin_idx:02d}' for zbin_idx in range(1, general_cfg['zbins'] + 1)],
#     'dzWL': [f'dzWL{zbin_idx:02d}' for zbin_idx in range(1, general_cfg['zbins'] + 1)],
#     'galaxy_bias': [f'bG{zbin_idx:02d}' for zbin_idx in range(1, 5)],
#     'magnification_bias': [f'bM{zbin_idx:02d}' for zbin_idx in range(1, 5)],
#     # 'dzGC': [f'dzGC{zbin_idx:02d}' for zbin_idx in range(1, general_cfg['zbins'] + 1)]
# }
# # declare the set of parameters under study
# param_names_3x2pt = list(np.concatenate([param_names_dict[key] for key in param_names_dict.keys()]))

# I cannot define the fiducial values here because I need to import the files for the galaxy bias


FM_txt_filename = covariance_cfg['cov_filename'].replace('covmat_', 'FM_').replace('_{ndim:d}D', '')
FM_dict_filename = covariance_cfg['cov_filename'].replace('covmat_', 'FM_')
FM_dict_filename = FM_dict_filename.replace('_{ndim:d}D', '')
FM_dict_filename = FM_dict_filename.replace('_{probe:s}', '')
FM_dict_filename = FM_dict_filename.replace('_{which_cov:s}', '_{which_ng_cov:s}')
deriv_filename = covariance_cfg['cov_filename'].replace('covmat_', 'dDVd')
FM_cfg = {
    'compute_FM': True,

    # 'param_names_dict': param_names_dict,
    # 'fiducials_dict': None,  # this needs to be set in the main, since it depends on the n_gal file
    # 'param_names_3x2pt': param_names_3x2pt,
    # 'nparams_tot': len(param_names_3x2pt),  # total (cosmo + nuisance) number of parameters

    'save_FM_txt': True,
    'save_FM_dict': True,

    'load_preprocess_derivatives': False,
    'derivatives_folder': SPV3_folder + '/OutputFiles/DataVecDers/{flat_or_nonflat:s}/{which_pk:s}/{EP_or_ED:s}{zbins:02d}',

    'derivatives_filename': '{derivatives_prefix:s}{param_name:s}-{probe:s}-ML{magcut_lens:03d}-MS{magcut_source:03d}-{EP_or_ED:s}{zbins:02d}.dat',
    'derivatives_prefix': 'dDVd',

    'derivatives_BNT_transform': deriv_BNT_transform,
    'deriv_ell_cuts': deriv_ell_cuts,

    'fm_folder': f'{DATA_ROOT}/output/Flagship_{flagship_version}/FM/' +
                 'BNT_{BNT_transform:s}/ell_cuts_{ell_cuts:s}/{which_cuts:s}/ell_{center_or_min:s}{fm_last_folder}',
    'fm_last_folder': fm_last_folder,
    'FM_txt_filename': FM_txt_filename,
    'FM_dict_filename': FM_dict_filename,

    'test_against_benchmarks': False,

    'test_against_vincenzo': False,
    'fm_vinc_folder': SPV3_folder + '/OutputFiles/FishMat/{go_gs_vinc:s}/{flat_or_nonflat:s}/{which_pk:s}',
    'fm_vinc_filename': 'fm-{probe:s}-{EP_or_ED:s}{zbins:02d}-ML{magcut_lens:03d}-MS{magcut_source:03d}-idIA{idIA:d}-idB{idB:d}-idM{idM:d}-idR{idR:d}.dat',

}<|MERGE_RESOLUTION|>--- conflicted
+++ resolved
@@ -27,11 +27,7 @@
 
 
 fm_last_folder = '/jan_2024'
-<<<<<<< HEAD
-filename_suffix = '_sigma2_mask_rightgrids_highres'
-=======
 fm_and_cov_suffix = '_cNG_CSSTres'
->>>>>>> 251e0fca
 
 # ! choose the flagship version and whether you want to use the BNT transform
 flagship_version = 2
