--- conflicted
+++ resolved
@@ -163,6 +163,7 @@
     'cov_filename': 'covmat_{which_cov:s}_{probe:s}_lmax{ell_max:d}_nbl{nbl:d}_zbins{EP_or_ED:s}{zbins:02d}_{ndim:d}D',
 
     'SSC_code': 'PyCCL',  # ! PySSC or PyCCL or Spaceborne or OneCovariance
+    'SSC_code': 'PyCCL',  # ! PySSC or PyCCL or Spaceborne or OneCovariance
 
     'PySSC_cfg': {
         'which_ng_cov': 'SSC',
@@ -198,17 +199,10 @@
         # z_grid min and max should probably coincide. play around with steps to find the minimum number        
         'z_grid_tkka_min': 0.,
         'z_grid_tkka_max': 6,
-<<<<<<< HEAD
         'z_grid_tkka_steps': 200,
         'k_grid_tkka_min': 1e-5,
         'k_grid_tkka_max': 1e2,
         'k_grid_tkka_steps': 1024,
-=======
-        'z_grid_tkka_steps': 4,
-        'k_grid_tkka_min': 1e-5,
-        'k_grid_tkka_max': 1e2,
-        'k_grid_tkka_steps': 8,
->>>>>>> 0cad3d48
         
         'z_grid_min': 0.001,
         'z_grid_max': 3,
