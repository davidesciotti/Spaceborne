# Example configuration file for Spaceborne. A further explanation of the different 
# options can be found in the official documentation, at https://spaceborne.readthedocs.io/en/latest/
# The type of the different values is given in the comments, and is checked at runtime.
# Note: When not on the same line, comments always refer to the option/section immediately below.
# Note: `None` is `null` in YAML

cosmology:
    Om: 0.32        # Type: float. Total matter density parameter Omega_m, at z=0
    Ob: 0.05        # Type: float. Baryonic density parameter Omega_b, at z=0
    wz: -1.0        # Type: float. Dark energy equation of state parameter (w0)
    wa: 0.0         # Type: float. Evolution of the dark energy equation of state parameter
    h: 0.6737       # Type: float. Dimensionless Hubble parameter (H0 / 100)
    ns: 0.966       # Type: float. Scalar spectral index of the primordial power spectrum
    s8: 0.816       # Type: float. Amplitude of matter density fluctuations on 8 Mpc/h scales
    ODE: 0.68       # Type: float. Dark energy density parameter Omega_DE, at z=0
    m_nu: 0.06      # Type: float. Total mass of neutrinos in eV
    N_eff: 3.046    # Type: float. Effective number of relativistic species
    Om_k0: 0        # Type: float. Curvature density parameter Omega_k, at z=0


intrinsic_alignment:
<<<<<<< HEAD
    Aia: 0.16       # Type: float.
    eIA: 1.66       # Type: float. \eta_{IA}
    bIA: 0.0        # Type: float. \beta_{IA}
    CIA: 0.0134     # Type: float.
    z_pivot_IA: 0   # Type: float.
=======
    Aia: 0.16       # Type: float. 
    eIA: 1.66       # Type: float. \eta_{IA}
    bIA: 0.0        # Type: float. \beta_{IA}
    CIA: 0.0134     # Type: float. 
    z_pivot_IA: 0   # Type: float. 
>>>>>>> 3f08a856
    lumin_ratio_filename: null  # Type: str | None. null if not used, otherwise path to the file (e.g. ./input/scaledmeanlum-E2Sa.dat)


# extra parameters to be passed to CCL cosmo object, eg CAMB extra parameters
# (see https://ccl.readthedocs.io/en/latest/api/pyccl.cosmology.html#pyccl.cosmology.Cosmology
# for the different options)
extra_parameters:
    camb:
        halofit_version: mead2020_feedback # Type: str
        kmax: 100 # Type: float | int
        HMCode_logT_AGN: 7.75 # Type: float
        num_massive_neutrinos: 1 # Type: int
        dark_energy_model: ppf # Type: str


# Halo model configuration using CCL classes (https://ccl.readthedocs.io/en/latest/api/pyccl.halos.html)
# Each parameter maps directly to a CCL class, and has exactly its name
halo_model:
    mass_def: MassDef200m # Type: str
    concentration: ConcentrationDuffy08 # Type: str
    mass_function: MassFuncTinker10 # Type: str
    halo_bias: HaloBiasTinker10 # Type: str
    halo_profile_dm: HaloProfileNFW # Type: str. 'dm' = 'dark matter'
<<<<<<< HEAD
    halo_profile_hod: HaloProfileHOD # Type: str.
=======
    halo_profile_hod: HaloProfileHOD # Type: str. 
>>>>>>> 3f08a856


# [NOTE: NOT IMPLEMENTED YET]
probe_selection:
    LL: True  # Type: str. Whether to compute the weak lensing ('LL') covariance
    GL: True  # Type: str. Whether to compute the galaxy-galaxy lensing ('GL') covariance
    GG: True  # Type: str. Whether to compute the photometric clustering ('GG') covariance
    cross_cov: True  # Type: str. Whether to compute the cross-terms between the selected probes


C_ell:
    # Whether or not to read user-provided Cls for the computation of the Gaussian covariance.
    # Note: if the non-Gaussian covariance is requested, the code will compute intermediate quantities
    # such as the radial kernels for lensing and clustering. The user should make sure that the cosmology 
    # and n(z) used to generate the input Cls and the ones specified in this cfg file are compatible.
    # The Cls should be passed in a .txt, .dat or .ascii file with columns corresponding to 
    # ell, zi, zj, Cl[ell, zi, zj]
    # with `ell` the ell value, zi the i-th tomographic bin index, and zj the j-th tomographic bin index.
    # The Cls are then splined along the \ell axis and interpolated over the \ell values specified in the "ell_binning"
    # section of this cfg file.
    use_input_cls: False  # Type: bool

    cl_LL_path: ./input/cl_ll.txt # Type: str. Path to the shear-shear angular PS. 
    cl_GL_path: ./input/cl_gl.txt # Type: str. Path to the galaxy-shear angular PS. 
    cl_GG_path: ./input/cl_gg.txt # Type: str. Path to the galaxy-galaxy angular PS. 

    # Which galaxy and magnification bias to use. Options:
    # - 'from_input': read the bias from the files specified in 'gal_bias_table_filename' and 'mag_bias_table_filename'.
    # - 'FS2_polynomial_fit': use the third-order polynomial fits to the galaxy and magnification bias from Flagship 2.
    #                         The actual values of these coefficients can be changed by modifying the values of 
    #                         'galaxy_bias_fit_coeff' and 'magnification_bias_fit_coeff'.
    which_gal_bias: "FS2_polynomial_fit" # Type: str.
    which_mag_bias: "FS2_polynomial_fit" # Type: str.
    
<<<<<<< HEAD
    # Coefficients of the third-order polynomial galaxy and magnification bias.
=======
    # Coefficients of the third-order polynomial galaxy and magnification bias. 
>>>>>>> 3f08a856
    # The order is [z^0, z^1, z^2, z^3]
    galaxy_bias_fit_coeff: [1.33291, -0.72414, 1.0183, -0.14913] # Type: list[float]
    magnification_bias_fit_coeff: [-1.50685, 1.35034, 0.08321, 0.04279] # Type: list[float]

    # Input files for the galaxy and magnification bias. Should have shape (nz_points, zbins + 1), and sufficient
    # redshift support. These files are only used if `which_gal_bias` or `which_mag_bias` are set to 'from_input'.
    gal_bias_table_filename: ./input/gal_bias.txt # Type: str
    mag_bias_table_filename: ./input/mag_bias.txt # Type: str
    
    # Multiplicative shear bias per redshift bin
    mult_shear_bias: [0.0, 0.0, 0.0] # Type: list[float]

    # Boolean flags for redshift-space distortions, intrinsic alignment and magnification bias
    has_rsd: False # Type: bool. Enable/disable redshift-space distortions.
    has_IA: True # Type: bool. Enable/disable intrinsic alignment.
    has_magnification_bias: True # Type: bool. Enable/disable magnification bias.

    # Keyword arguments for CCL Cl calculation (excluding `p_of_k_a`), described in
    # https://ccl.readthedocs.io/en/latest/api/pyccl.cosmology.html#pyccl.cosmology.Cosmology.angular_cl
    cl_CCL_kwargs:
        l_limber: -1 # Type: int
        limber_integration_method: spline # Type: str
        non_limber_integration_method: FKEM # Type: str


nz:
    # Paths to source (for WL) and lens (for GCph) redshift distributions.
    # These must have shape (z_points, zbins + 1)
    nz_sources_filename: ./input/nzTab-EP03-zedMin02-zedMax25-mag245.dat  # Type: str
    nz_lenses_filename: ./input/nzTab-EP03-zedMin02-zedMax25-mag245.dat  # Type: str
    
    # Number of galaxies per arcmin**2 for each redshift bin. 
    # Should be of length 'zbins'
    ngal_sources: [8.09216, 8.09215, 8.09215]  # Type: list[float]
    ngal_lenses: [8.09216, 8.09215, 8.09215]  # Type: list[float]

    shift_nz: True  # Type: bool. Whether to shift the redshift distributions as n_i(z) -> n_i(z - dz_i)
    dzWL: [-0.008848, 0.051368, 0.059484]  # Type: list[float]. Per-bin shifts for WL (sources). Should be of length 'zbins'
    dzGC: [-0.008848, 0.051368, 0.059484]  # Type: list[float]. Per-bin shifts for GCph (lenses). Should be of length 'zbins'
    normalize_shifted_nz: True  # Type: bool. Whether to normalize the shifted n(z) distributions
    clip_zmin: 0  # Type: float. Minimum redshift to clip (cut) the shifted n_i(z) distributions
    clip_zmax: 3  # Type: float. Maximum redshift to clip (cut) the shifted n_i(z) distributions


mask:
    load_mask: False # Type: bool. Whether to load the mask from a fits or npy file
    mask_path: ../input/mask.fits # Type: str. Path to the mask file (.FITS or .npy)
    generate_polar_cap: True # Type: bool. Whether to generate a polar cap mask on the fly.
<<<<<<< HEAD

=======
    
>>>>>>> 3f08a856
    # Desired nside of the polar cap, or nside to which up/downgrade the reslution of the input mask.
    # If null (None), the nside of the input mask will be used, without up/downgrading.
    nside: 1024 # Type: int | None. 

    survey_area_deg2: 13245 # Type: int
    apodize: False # Type: bool
    aposize: 0.1 # Type: float. Apodization scale in deg


ell_binning:
    binning_type: 'ref_cut'  # Type: str. Options: ['log', 'lin', 'unbinned', 'ref_cut']
    
    ell_min_WL: 10 # Type: int. Minimum ell for WL
    ell_max_WL: 3000 # Type: int. Maximum ell for WL
    ell_bins_WL: 29 # Type: int. Number of bins for WL. Not used in the 'unbinned' and 'ref_cut' cases
    
    ell_min_GC: 10 # Type: int. Minimum ell for GC
    ell_max_GC: 3000 # Type: int. Maximum ell for GC
    ell_bins_GC: 29 # Type: int. Number of bins for GC. Not used in the 'unbinned' and 'ref_cut' cases

<<<<<<< HEAD
    # ell binning for the reference case; only a subset of these bins, depending on the
=======
    # ell binnin for the reference case; only a subset of these bins, depending on the 
>>>>>>> 3f08a856
    # desired ell range of WL and GC, will be used in the 'ref_cut' case.
    ell_min_ref: 10 # Type: int. Minimum ell for reference case
    ell_max_ref: 5000 # Type: int. Maximum ell for reference case
    ell_bins_ref: 32 # Type: int. Number of bins for reference case


BNT:
    cl_BNT_transform: False # Type: bool. Whether to BNT-transform the Cls
    cov_BNT_transform: False # Type: bool. Whether to BNT-transform the covariance


covariance:
    G: True # Type: bool. Enable/disable the Gaussian covariance term.
    SSC: True # Type: bool. Enable/disable the super-sample covariance (SSC) term
    cNG: True # Type: bool. Enable/disable the connected non-Gaussian (cNG) covariance term

    # Choose whether to use the upper ('triu') or lower ('tril') triangle
    # of the auto-probe (LL, GG) zbins (C_{ij}(\ell)^AA = C_{ji}(\ell)^AA).
    triu_tril: triu # Type: str. Options: ['triu', 'tril']
    
    # Within the upper or lower triangle, count indices in
    # a row-major or column-major order.
    row_col_major: row-major # Type: str. Options: ['row-major', 'column-major']
<<<<<<< HEAD

=======
    
>>>>>>> 3f08a856
    # Determines the ordering of the covariance matrix in 2D, with the outermost 
    # loop corresponding to the leftmost index.
    # Options: [ell_probe_zpair, probe_ell_zpair, probe_zpair_ell, zpair_probe_ell]
    # Examples:
    # - ell_probe_zpair: Ordered by multipole (ell), then probe type, then redshift pair.
    # - probe_ell_zpair: Ordered by probe type, then multipole (ell), then redshift pair. This is the ordering used by CLOE
    covariance_ordering_2D: ell_probe_zpair # Type: str.
    
    # Whether to save the full 6D covariance matrix, without to any indices compression or reshaping. 
    # In the case of the single probes, this is an array of shape
    # (ell_bins, ell_bins, zbins, zbins, zbins, zbins).
    save_full_cov: True # Type: bool
    
    # Whether to split the Gaussian covariance term into the
    # sample variance (SVA), sampling noise (SN) and mixed (MIX) terms
    split_gaussian_cov: False # Type: bool

    # Ellipticity dispersion *per component* = sigma_eps_i.
    # total ellipticity dispersion = sigma_eps
    # sigma_eps = (sigma_eps_i * np.sqrt(2))
    # Should be of length 'zbins'
    sigma_eps_i: [0.26, 0.26, 0.26] # Type: list[float]
    
    # Whether to include the noise power spectra in the computation of the 
    # Gaussian covariance matrix.
    no_sampling_noise: False # Type: bool

    which_pk_responses: halo_model # Type: str. Options: ['halo_model', 'separate_universe']

    # Which first-order galaxy bias to use in the computation of the counterterms for the gm and gg responses.
    # Can be one of:
    # - 'from_HOD' (from the Halo Occupation Distribution previously initialized)
    # - 'from_input' (from the input tabulated galaxy bias values)/FS2 fit computed in SB
    which_b1g_in_resp: from_input # Type: str. Options: ['from_HOD', 'from_input']

    # Whether or not to include the second-order galaxy bias in the GCph SU responses
    include_b2g: True # Type: bool
    
    # Whether or not to include the additional terms of Terasawa et al [arXiv:2310.13330] in the halo model responses
    include_terasawa_terms: False # Type: bool

    # Integration scheme used for the SSC survey covariance (sigma2_b) computation. Options:
    # - 'simps': uses simpson integration. This is faster but less accurate
    # - 'levin': uses levin integration. This is slower but more accurate
    sigma2_b_integration_scheme: levin # Type: str. 
    load_cached_sigma2_b: False # Type: bool. Whether to load the previously computed sigma2_b.
    
    # k grid used for power spectrum and trispectrum computation
    log10_k_min: -5  # Type: float 
    log10_k_max: 2  # Type: float
    k_steps: 100  # Type: int. Around 100 should be enough
    
    z_min: 0.02 # Type: float.
    z_max: 3.0 # Type: float
    z_steps: 7000 # Type: int. Number of z steps used for the NG covariance projection. Should be quite high, e.g. 7000
    z_steps_trisp: 50  # Type: int. Number of z steps used to compute the trispectrum - around 50 should be enough

    use_KE_approximation: True # Type: bool. Whether or not to use the single-redshift integral approximation for the SSC

    # Name of the output covariance file. Change suffix to '.npy' to save as npy file.
    cov_filename: cov_{which_ng_cov:s}_{probe:s}_{ndim}.npz # Type: str. 


namaster:
    use_namaster: False # Type: bool. Whether to use Namaster to compute the partial-sky Gaussian covariance
<<<<<<< HEAD

    # Whether to compute the (Gaussian) covariance of the coupled or decoupled Cls.
    # Note: the coupling is applied coherently to all covariance terms, not only the Gaussian one.
    coupled_cov: False # Type: bool.
=======
    
    # Whether to compute the (Gaussian) covariance of the coupled or decoupled Cls. 
    # Note: the coupling is applied coherently to all covariance terms, not only the Gaussian one.
    coupled_cov: False # Type: bool. 
>>>>>>> 3f08a856

    spin0: False # Type: bool. Whether to approximate the shear field as a spin-0 field (faster but less accurate)
    use_INKA: True # Type: bool. Whether to use the improved Narrow Kernel Approximation (recommended)
    workspace_path: ... # Type: str. Path to the workspace, if already computed


sample_covariance:
    compute_sample_cov: False  # Type: bool

<<<<<<< HEAD
    # Which code to use to compute the coupled Cls on the masked maps. The results are
    # essentially equivalent, but 'namaster' is a bit faster than 'healpy'.
    # In case the decoupled (sample) covariance is requested, for both choiches the
    # workspace.decouple_cell() function will be used.
    # Documentation:
    # https://namaster.readthedocs.io/en/latest/api/pymaster.workspaces.html#pymaster.workspaces.NmtWorkspaceFlat.decouple_cell
    # Options: ['namaster', 'healpy'].
    which_cls: namaster  # Type: str.

=======
    # Which code to use to compute the coupled Cls on the masked maps. The results are 
    # essentially equivalent, but 'namaster' is a bit faster than 'healpy'.
    # In case the decoupled (sample) covariance is requested, for both choiches the 
    # workspace.decouple_cell() function will be used.
    # Documentation: 
    # https://namaster.readthedocs.io/en/latest/api/pymaster.workspaces.html#pymaster.workspaces.NmtWorkspaceFlat.decouple_cell
    # Options: ['namaster', 'healpy']. 
    which_cls: namaster  # Type: str. 
    
>>>>>>> 3f08a856
    nreal: 5000 # Type: int. Number of realizations for the sample covariance matrix
    fix_seed: True # Type: bool. Whether to fix the random seed for reproducible results


PyCCL:
    # (from CCL docs): integration method to be used for the Limber integrals.
    # Options:
    # - 'qag_quad' (GSL's qag method backed up by quad when it fails)
    # - 'spline' (the integrand is splined and then integrated analytically).
    # DSnote: note that the former could give errors.
    cov_integration_method: spline # Type: str

    # Whether or not to load the previously computed trispectrum.
    load_cached_tkka: True # Type: bool.

    # Whether or not to use the default k and a grids used in CCL. 
<<<<<<< HEAD
    # Setting this to True will make the computation of the cNG trispectrum slower
=======
    # Setting this to True will make the computation of the cNG trispectrum slower 
>>>>>>> 3f08a856
    # with respect to the default values.
    use_default_k_a_grids: False

    # (from CCL docs): number of points over which to compute the radial kernels (weight functions).
    # See e.g. documentation of https://ccl.readthedocs.io/en/latest/api/pyccl.tracers.html#pyccl.tracers.NumberCountsTracer
    n_samples_wf: 1000 # Type: int

    # precision parameters for splines and numerical integration, described in
    # https://ccl.readthedocs.io/en/latest/source/notation_and_other_cosmological_conventions.html#controlling-splines-and-numerical-accuracy.
    spline_params: # Type: dict | None
        A_SPLINE_NA_PK: 240 # Type: int
        K_MAX_SPLINE: 300 # Type: int
    gsl_params: null # Type: dict | None


misc:
    num_threads: 40 # Type: int. How many threads to use for the parallel computations

    # How many integrals to compute at once for the  numerical integration of
    # the sigma^2_b(z_1, z_2) function with pylevin. 
    # IMPORTANT NOTE: in case of memory issues, (i.e., if you notice the code crashing
    # while computing sigma2_b), decrease this or num_threads.
    levin_batch_size: 1000 # Type: int. 

    # some sanity checks on the covariance matrix. These could take a while to run.
    test_numpy_inversion: False # Type: bool. Test for errors in np.linalg.inv
    test_condition_number: False # Type: bool. Check if condition number is above 1e10
    test_cholesky_decomposition: False # Type: bool. Test if cholesky decomposition fails
    test_symmetry: False # Type: bool. Test if covariance matrix is symmetric (cov = cov.T)

    output_path: ./output # Type: str. Path to the output directory<|MERGE_RESOLUTION|>--- conflicted
+++ resolved
@@ -19,19 +19,11 @@
 
 
 intrinsic_alignment:
-<<<<<<< HEAD
     Aia: 0.16       # Type: float.
     eIA: 1.66       # Type: float. \eta_{IA}
     bIA: 0.0        # Type: float. \beta_{IA}
     CIA: 0.0134     # Type: float.
     z_pivot_IA: 0   # Type: float.
-=======
-    Aia: 0.16       # Type: float. 
-    eIA: 1.66       # Type: float. \eta_{IA}
-    bIA: 0.0        # Type: float. \beta_{IA}
-    CIA: 0.0134     # Type: float. 
-    z_pivot_IA: 0   # Type: float. 
->>>>>>> 3f08a856
     lumin_ratio_filename: null  # Type: str | None. null if not used, otherwise path to the file (e.g. ./input/scaledmeanlum-E2Sa.dat)
 
 
@@ -55,11 +47,7 @@
     mass_function: MassFuncTinker10 # Type: str
     halo_bias: HaloBiasTinker10 # Type: str
     halo_profile_dm: HaloProfileNFW # Type: str. 'dm' = 'dark matter'
-<<<<<<< HEAD
     halo_profile_hod: HaloProfileHOD # Type: str.
-=======
-    halo_profile_hod: HaloProfileHOD # Type: str. 
->>>>>>> 3f08a856
 
 
 # [NOTE: NOT IMPLEMENTED YET]
@@ -94,11 +82,7 @@
     which_gal_bias: "FS2_polynomial_fit" # Type: str.
     which_mag_bias: "FS2_polynomial_fit" # Type: str.
     
-<<<<<<< HEAD
     # Coefficients of the third-order polynomial galaxy and magnification bias.
-=======
-    # Coefficients of the third-order polynomial galaxy and magnification bias. 
->>>>>>> 3f08a856
     # The order is [z^0, z^1, z^2, z^3]
     galaxy_bias_fit_coeff: [1.33291, -0.72414, 1.0183, -0.14913] # Type: list[float]
     magnification_bias_fit_coeff: [-1.50685, 1.35034, 0.08321, 0.04279] # Type: list[float]
@@ -147,11 +131,6 @@
     load_mask: False # Type: bool. Whether to load the mask from a fits or npy file
     mask_path: ../input/mask.fits # Type: str. Path to the mask file (.FITS or .npy)
     generate_polar_cap: True # Type: bool. Whether to generate a polar cap mask on the fly.
-<<<<<<< HEAD
-
-=======
-    
->>>>>>> 3f08a856
     # Desired nside of the polar cap, or nside to which up/downgrade the reslution of the input mask.
     # If null (None), the nside of the input mask will be used, without up/downgrading.
     nside: 1024 # Type: int | None. 
@@ -172,11 +151,7 @@
     ell_max_GC: 3000 # Type: int. Maximum ell for GC
     ell_bins_GC: 29 # Type: int. Number of bins for GC. Not used in the 'unbinned' and 'ref_cut' cases
 
-<<<<<<< HEAD
     # ell binning for the reference case; only a subset of these bins, depending on the
-=======
-    # ell binnin for the reference case; only a subset of these bins, depending on the 
->>>>>>> 3f08a856
     # desired ell range of WL and GC, will be used in the 'ref_cut' case.
     ell_min_ref: 10 # Type: int. Minimum ell for reference case
     ell_max_ref: 5000 # Type: int. Maximum ell for reference case
@@ -200,11 +175,6 @@
     # Within the upper or lower triangle, count indices in
     # a row-major or column-major order.
     row_col_major: row-major # Type: str. Options: ['row-major', 'column-major']
-<<<<<<< HEAD
-
-=======
-    
->>>>>>> 3f08a856
     # Determines the ordering of the covariance matrix in 2D, with the outermost 
     # loop corresponding to the leftmost index.
     # Options: [ell_probe_zpair, probe_ell_zpair, probe_zpair_ell, zpair_probe_ell]
@@ -270,17 +240,10 @@
 
 namaster:
     use_namaster: False # Type: bool. Whether to use Namaster to compute the partial-sky Gaussian covariance
-<<<<<<< HEAD
 
     # Whether to compute the (Gaussian) covariance of the coupled or decoupled Cls.
     # Note: the coupling is applied coherently to all covariance terms, not only the Gaussian one.
     coupled_cov: False # Type: bool.
-=======
-    
-    # Whether to compute the (Gaussian) covariance of the coupled or decoupled Cls. 
-    # Note: the coupling is applied coherently to all covariance terms, not only the Gaussian one.
-    coupled_cov: False # Type: bool. 
->>>>>>> 3f08a856
 
     spin0: False # Type: bool. Whether to approximate the shear field as a spin-0 field (faster but less accurate)
     use_INKA: True # Type: bool. Whether to use the improved Narrow Kernel Approximation (recommended)
@@ -290,7 +253,6 @@
 sample_covariance:
     compute_sample_cov: False  # Type: bool
 
-<<<<<<< HEAD
     # Which code to use to compute the coupled Cls on the masked maps. The results are
     # essentially equivalent, but 'namaster' is a bit faster than 'healpy'.
     # In case the decoupled (sample) covariance is requested, for both choiches the
@@ -300,17 +262,6 @@
     # Options: ['namaster', 'healpy'].
     which_cls: namaster  # Type: str.
 
-=======
-    # Which code to use to compute the coupled Cls on the masked maps. The results are 
-    # essentially equivalent, but 'namaster' is a bit faster than 'healpy'.
-    # In case the decoupled (sample) covariance is requested, for both choiches the 
-    # workspace.decouple_cell() function will be used.
-    # Documentation: 
-    # https://namaster.readthedocs.io/en/latest/api/pymaster.workspaces.html#pymaster.workspaces.NmtWorkspaceFlat.decouple_cell
-    # Options: ['namaster', 'healpy']. 
-    which_cls: namaster  # Type: str. 
-    
->>>>>>> 3f08a856
     nreal: 5000 # Type: int. Number of realizations for the sample covariance matrix
     fix_seed: True # Type: bool. Whether to fix the random seed for reproducible results
 
@@ -327,11 +278,7 @@
     load_cached_tkka: True # Type: bool.
 
     # Whether or not to use the default k and a grids used in CCL. 
-<<<<<<< HEAD
     # Setting this to True will make the computation of the cNG trispectrum slower
-=======
-    # Setting this to True will make the computation of the cNG trispectrum slower 
->>>>>>> 3f08a856
     # with respect to the default values.
     use_default_k_a_grids: False
 
