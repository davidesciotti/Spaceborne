# [BOOKMARK] need to:
# * finish checking cov 2d cuts, especially for SSC, cng, nmt...
# * run many tests (eg split_g_cov)
# - remove probe_ordering?
# - maybe implement check on symmetrize_output_dict, just to make sure nothing breaks
# - check that cov blocks are actually the desired ones for weird probe combs
#   (eg make sure that eg cov_LLLL is equal to the corresponding block of cov_3x2pt)
# * coderabbit review
# - finish cov testing class
# - cov_4D_to_8D 3x2ptCLOE or whatever is now broken
# - restore check_cov_blocks_simmetry()

import argparse
import contextlib
import os
import pprint
import sys
import time
import warnings
from copy import deepcopy
from functools import partial
from importlib.util import find_spec

import matplotlib.pyplot as plt
import numpy as np
import yaml
from matplotlib import cm
from scipy.interpolate import CubicSpline, RectBivariateSpline
from scipy.ndimage import gaussian_filter1d

from spaceborne import (
    bnt,
    ccl_interface,
    cl_utils,
    config_checker,
    cosmo_lib,
    ell_utils,
    io_handler,
    mask_utils,
    oc_interface,
    responses,
    sigma2_ssc,
    wf_cl_lib,
)
from spaceborne import covariance as sb_cov
<<<<<<< HEAD
=======
from spaceborne import onecovariance_interface as oc_interface
from spaceborne import sb_lib as sl
from spaceborne import constants as const
>>>>>>> 3ff8eec0
from spaceborne import plot_lib as sb_plt
from spaceborne import sb_lib as sl

with contextlib.suppress(ImportError):
    import pyfiglet

    text = 'Spaceborne'
    ascii_art = pyfiglet.figlet_format(text, font='slant')
    print(ascii_art)


# Get the current script's directory
# current_dir = Path(__file__).resolve().parent
# parent_dir = current_dir.parent

warnings.filterwarnings(
    'ignore',
    message='.*FigureCanvasAgg is non-interactive, and thus cannot be shown.*',
    category=UserWarning,
)

pp = pprint.PrettyPrinter(indent=4)
script_start_time = time.perf_counter()


def load_config(_config_path):
    # Check if we're running in a Jupyter environment (or interactive mode)
    if 'ipykernel_launcher.py' in sys.argv[0]:
        # Running interactively, so use default config file
        config_path = _config_path

    else:
        parser = argparse.ArgumentParser(description='Spaceborne')
        parser.add_argument(
            '--config',
            type=str,
            help='Path to the configuration file',
            required=False,
            default=_config_path,
        )
        parser.add_argument(
            '--show-plots',
            action='store_true',
            help='Show plots if specified',
            required=False,
        )
        args = parser.parse_args()
        config_path = args.config

    # Only switch to Agg if not running interactively and --show-plots is not specified.
    if 'ipykernel_launcher.py' not in sys.argv[0] and '--show-plots' not in sys.argv:
        import matplotlib

        matplotlib.use('Agg')

    with open(config_path) as f:
        cfg = yaml.safe_load(f)

    return cfg


def plot_cls():
    _, ax = plt.subplots(1, 3, figsize=(15, 4))
    # plt.tight_layout()

    # cls are (for the moment) in the ccl obj, whether they are imported from input
    # files or not
    for zi in range(zbins):
        zj = zi
        kw = {'c': clr[zi], 'ls': '-', 'marker': '.'}
        ax[0].loglog(ell_obj.ells_WL, ccl_obj.cl_ll_3d[:, zi, zj], **kw)
        ax[1].loglog(ell_obj.ells_XC, ccl_obj.cl_gl_3d[:, zi, zj], **kw)
        ax[2].loglog(ell_obj.ells_GC, ccl_obj.cl_gg_3d[:, zi, zj], **kw)

    # if input cls are used, then overplot the sb predictions on top
    if cfg['C_ell']['use_input_cls']:
        for zi in range(zbins):
            zj = zi
            sb_kw = {'c': clr[zi], 'ls': '', 'marker': 'x'}
            ax[0].loglog(ell_obj.ells_WL, cl_ll_3d_sb[:, zi, zj], **sb_kw)
            ax[1].loglog(ell_obj.ells_XC, cl_gl_3d_sb[:, zi, zj], **sb_kw)
            ax[2].loglog(ell_obj.ells_GC, cl_gg_3d_sb[:, zi, zj], **sb_kw)
        # Add style legend only to middle plot
        style_legend = ax[1].legend(
            handles=[
                plt.Line2D([], [], label='input', **kw),
                plt.Line2D([], [], label='SB', **sb_kw),
            ],
            loc='upper right',
            fontsize=16,
            frameon=False,
        )
        ax[1].add_artist(style_legend)  # Preserve after adding z-bin legend

    ax[2].legend(
        [f'$z_{{{zi}}}$' for zi in range(zbins)],
        loc='upper right',
        fontsize=16,
        frameon=False,
    )

    ax[0].set_title('LL')
    ax[1].set_title('GL')
    ax[2].set_title('GG')
    ax[0].set_xlabel('$\\ell$')
    ax[1].set_xlabel('$\\ell$')
    ax[2].set_xlabel('$\\ell$')
    ax[0].set_ylabel('$C_{\\ell}$')
    # increase font size
    for axi in ax:
        for item in (
            [axi.title, axi.xaxis.label, axi.yaxis.label]
            + axi.get_xticklabels()
            + axi.get_yticklabels()
        ):
            item.set_fontsize(16)
    plt.show()


def check_ells_in(ells_in, ells_out):
    if len(ells_in) < len(ells_out) // 1.5:  # random fraction
        warnings.warn(
            f'The input cls are computed over {len(ells_in)} ell points in '
            f'[{ells_in[0]}, {ells_in[-1]}], but for the partial-sky covariance'
            'the unbinned cls are required. Because of this, the input cls will '
            f'be interpolated over the unbinned ell range [{ells_out[0]}, '
            f'{ells_out[-1]}]. Please make sure to provide finely sampled cls '
            'ell binning to make sure the interpolation is accurate.',
            stacklevel=2,
        )


# ! ====================================================================================
# ! ================================== PREPARATION =====================================
# ! ====================================================================================

cfg = load_config('config.yaml')

# ! set some convenence variables, just to make things more readable
h = cfg['cosmology']['h']
galaxy_bias_fit_fiducials = np.array(cfg['C_ell']['galaxy_bias_fit_coeff'])
magnification_bias_fit_fiducials = np.array(
    cfg['C_ell']['magnification_bias_fit_coeff']
)
# this has the same length as ngal_sources, as checked below
zbins = len(cfg['nz']['ngal_lenses'])
output_path = cfg['misc']['output_path']
clr = cm.rainbow(np.linspace(0, 1, zbins))  # pylint: disable=E1101
shift_nz = cfg['nz']['shift_nz']

# ! check/create paths
if not os.path.exists(output_path):
    raise FileNotFoundError(
        f'Output path {output_path} does not exist. '
        'Please create it before running the script.'
    )
for subdir in ['cache', 'cache/trispectrum/SSC', 'cache/trispectrum/cNG']:
    os.makedirs(f'{output_path}/{subdir}', exist_ok=True)

# ! START HARDCODED OPTIONS/PARAMETERS
use_h_units = False  # whether or not to normalize Megaparsecs by little h
nbl_3x2pt_oc = 500  # number of ell bins over which to compute the Cls passed to OC
# for the Gaussian covariance computation
k_steps_sigma2 = 20_000
k_steps_sigma2_levin = 300
shift_nz_interpolation_kind = 'linear'  # TODO this should be spline

# whether or not to symmetrize the covariance probe blocks when
# reshaping it from 4D to 6D.
# Useful if the 6D cov elements need to be accessed directly, whereas if
# the cov is again reduced to 4D or 2D.
# Can be set to False for a significant speedup
symmetrize_output_dict = {
    ('L', 'L'): False,
    ('G', 'L'): False,
    ('L', 'G'): False,
    ('G', 'G'): False,
}


# these are configs which should not be visible to the user
cfg['covariance']['n_probes'] = 2
cfg['covariance']['G_code'] = 'Spaceborne'
cfg['covariance']['SSC_code'] = 'Spaceborne'
cfg['covariance']['cNG_code'] = 'PyCCL'

cfg['OneCovariance'] = {}
cfg['OneCovariance']['precision_settings'] = 'default'
cfg['OneCovariance']['path_to_oc_executable'] = (
    '/home/davide/Documenti/Lavoro/Programmi/OneCovariance/covariance.py'
)
cfg['OneCovariance']['path_to_oc_ini'] = './input/config_3x2pt_pure_Cell_general.ini'
cfg['OneCovariance']['consistency_checks'] = False

if 'save_output_as_benchmark' not in cfg['misc'] or 'bench_filename' not in cfg['misc']:
    cfg['misc']['save_output_as_benchmark'] = False
    cfg['misc']['bench_filename'] = (
        '../Spaceborne_bench/output_G{g_code:s}_SSC{ssc_code:s}_cNG{cng_code:s}'
        '_KE{use_KE:s}_resp{which_pk_responses:s}_b1g{which_b1g_in_resp:s}'
        '_devmerge3_nmt'
    )


cfg['ell_cuts'] = {}
cfg['ell_cuts']['apply_ell_cuts'] = False  # Type: bool
# Type: str. Cut if the bin *center* or the bin *lower edge* is
# larger than ell_max[zi, zj]
cfg['ell_cuts']['center_or_min'] = 'center'
cfg['ell_cuts']['cl_ell_cuts'] = False  # Type: bool
cfg['ell_cuts']['cov_ell_cuts'] = False  # Type: bool
# Type: float. This is used when ell_cuts is False, also...?
cfg['ell_cuts']['kmax_h_over_Mpc_ref'] = 1.0
cfg['ell_cuts']['kmax_h_over_Mpc_list'] = [
    0.1, 0.16681005, 0.27825594, 0.46415888, 0.77426368, 1.29154967, 
    2.15443469, 3.59381366, 5.9948425, 10.0,
]  # fmt: skip

# Sigma2_b settings, common to Spaceborne and PyCCL. Can be one of:
# - full_curved_sky: Use the full- (curved-) sky expression (for Spaceborne only).
#   In this case, the output covmat
# - from_input_mask: input a mask with path specified by mask_path
# - polar_cap_on_the_fly: generate a polar cap during the run, with nside
#   specified by nside
# - null (None): use the flat-sky expression (valid for PyCCL only)
# - flat_sky: use the flat-sky expression (valid for PyCCL only)
#   has to be rescaled by fsky
cfg['covariance']['which_sigma2_b'] = 'from_input_mask'  # Type: str | None
# Integration scheme used for the SSC survey covariance (sigma2_b) computation. Options:
# - 'simps': uses simpson integration. This is faster but less accurate
# - 'levin': uses levin integration. This is slower but more accurate
cfg['covariance']['sigma2_b_integration_scheme'] = 'fft'  # Type: str.
# Whether to load the previously computed sigma2_b.
# No need anymore since it's quite fast
cfg['covariance']['load_cached_sigma2_b'] = False  # Type: bool.

# How many integrals to compute at once for the  numerical integration of
# the sigma^2_b(z_1, z_2) function with pylevin.
# IMPORTANT NOTE: in case of memory issues, (i.e., if you notice the code crashing
# while computing sigma2_b), decrease this or num_threads.
cfg['misc']['levin_batch_size'] = 1000  # Type: int.

# ordering of the different 3x2pt probes in the covariance matrix
cfg['covariance']['probe_ordering'] = [
    ['L', 'L'],
    ['G', 'L'],
    ['G', 'G'],
]  # Type: list[list[str]]

probe_ordering = cfg['covariance']['probe_ordering']  # TODO deprecate this
GL_OR_LG = probe_ordering[1][0] + probe_ordering[1][1]
# ! END HARDCODED OPTIONS/PARAMETERS

# convenence settings that have been hardcoded
n_probes = cfg['covariance']['n_probes']
which_sigma2_b = cfg['covariance']['which_sigma2_b']

# ! probe selection

# * small dictionary:
# - unique_probe_combs: the probe combinations which are actually computed, meaning the
#                       diagonal or upper triangle of the probe matrix
# - symm_probe_combs: the lower triangle, (or an empty list if cross terms are not
#                     required), which are the blocks filled by symemtry
# - nonreq_probe_combs: the blocks which not required at all, and are set to 0 in the
#                       10D/6D matrix. This does *not* include the probes in
#                       symm_probe_combs! "Required" means I want that probe combination
#                       in the final covariance matrix, not that I want to explicitly
#                       compute it
# - req_probe_combs_2d: the probe combinations which need to appear in the final 2D
#                       format of the covmat. This includes the cross-probes whether
#                       they are required or not (aka, they need to be present in the 2D
#                       covmat, either as actual values or as zeros)
unique_probe_names = []
if cfg['probe_selection']['LL']:
    unique_probe_names.append('LL')
if cfg['probe_selection']['GL']:
    unique_probe_names.append('GL')
if cfg['probe_selection']['GG']:
    unique_probe_names.append('GG')

# add cross terms if requested
unique_probe_combs = sl.build_probe_list(
    unique_probe_names, include_cross_terms=cfg['probe_selection']['cross_cov']
)

# probe combinations to be filled by symmetry or to exclude altogether
symm_probe_combs, nonreq_probe_combs = sl.get_probe_combs(unique_probe_combs)

# required probe combinations to include in the 2d arrays (must include the
# cross-terms!)
_req_probe_combs_2d = sl.build_probe_list(unique_probe_names, include_cross_terms=True)
# as req_probe_combs_2d still only contains the upper triangle,
# add the symemtric blocks
symm_probe_combs_2d, _ = sl.get_probe_combs(_req_probe_combs_2d)
_req_probe_combs_2d += symm_probe_combs_2d

# reorder!
req_probe_combs_2d = []
for probe in const.ALL_PROBE_COMBS:
    if probe in _req_probe_combs_2d:
        req_probe_combs_2d.append(probe)

unique_probe_combs_ix = [
    [const.PROBENAME_DICT_INV[idx] for idx in comb] for comb in unique_probe_combs
]
nonreq_probe_combs_ix = [
    [const.PROBENAME_DICT_INV[idx] for idx in comb] for comb in nonreq_probe_combs
]
req_probe_combs_2d_ix = [
    [const.PROBENAME_DICT_INV[idx] for idx in comb] for comb in req_probe_combs_2d
]

# ! set non-gaussian cov terms to compute
cov_terms_list = []
if cfg['covariance']['G']:
    cov_terms_list.append('G')
if cfg['covariance']['SSC']:
    cov_terms_list.append('SSC')
if cfg['covariance']['cNG']:
    cov_terms_list.append('cNG')
cov_terms_str = ''.join(cov_terms_list)

compute_oc_g, compute_oc_ssc, compute_oc_cng = False, False, False
compute_sb_ssc, compute_sb_cng = False, False
compute_ccl_ssc, compute_ccl_cng = False, False
if cfg['covariance']['G'] and cfg['covariance']['G_code'] == 'OneCovariance':
    compute_oc_g = True
if cfg['covariance']['SSC'] and cfg['covariance']['SSC_code'] == 'OneCovariance':
    compute_oc_ssc = True
if cfg['covariance']['cNG'] and cfg['covariance']['cNG_code'] == 'OneCovariance':
    compute_oc_cng = True

if cfg['covariance']['SSC'] and cfg['covariance']['SSC_code'] == 'Spaceborne':
    compute_sb_ssc = True
if cfg['covariance']['cNG'] and cfg['covariance']['cNG_code'] == 'Spaceborne':
    raise NotImplementedError('Spaceborne cNG not implemented yet')
    compute_sb_cng = True

if cfg['covariance']['SSC'] and cfg['covariance']['SSC_code'] == 'PyCCL':
    compute_ccl_ssc = True
if cfg['covariance']['cNG'] and cfg['covariance']['cNG_code'] == 'PyCCL':
    compute_ccl_cng = True

if cfg['covariance']['use_KE_approximation']:
    cl_integral_convention_ssc = 'Euclid_KE_approximation'
    ssc_integration_type = 'simps_KE_approximation'
else:
    cl_integral_convention_ssc = 'Euclid'
    ssc_integration_type = 'simps'

if use_h_units:
    k_txt_label = 'hoverMpc'
    pk_txt_label = 'Mpcoverh3'
else:
    k_txt_label = '1overMpc'
    pk_txt_label = 'Mpc3'

if not cfg['ell_cuts']['apply_ell_cuts']:
    kmax_h_over_Mpc = cfg['ell_cuts']['kmax_h_over_Mpc_ref']


# ! sanity checks on the configs
# TODO update this when cfg are done
cfg_check_obj = config_checker.SpaceborneConfigChecker(cfg, zbins)
cfg_check_obj.run_all_checks()

# ! instantiate CCL object
ccl_obj = ccl_interface.PycclClass(
    cfg['cosmology'],
    cfg['extra_parameters'],
    cfg['intrinsic_alignment'],
    cfg['halo_model'],
    cfg['PyCCL']['spline_params'],
    cfg['PyCCL']['gsl_params'],
)
# set other useful attributes
ccl_obj.p_of_k_a = 'delta_matter:delta_matter'
ccl_obj.zbins = zbins
ccl_obj.output_path = output_path
ccl_obj.which_b1g_in_resp = cfg['covariance']['which_b1g_in_resp']

# get ccl default a and k grids
a_default_grid_ccl = ccl_obj.cosmo_ccl.get_pk_spline_a()
z_default_grid_ccl = cosmo_lib.a_to_z(a_default_grid_ccl)[::-1]
lk_default_grid_ccl = ccl_obj.cosmo_ccl.get_pk_spline_lk()

if cfg['C_ell']['cl_CCL_kwargs'] is not None:
    cl_ccl_kwargs = cfg['C_ell']['cl_CCL_kwargs']
else:
    cl_ccl_kwargs = {}

if cfg['intrinsic_alignment']['lumin_ratio_filename'] is not None:
    ccl_obj.lumin_ratio_2d_arr = np.genfromtxt(
        cfg['intrinsic_alignment']['lumin_ratio_filename']
    )
else:
    ccl_obj.lumin_ratio_2d_arr = None

# define k_limber function
k_limber_func = partial(
    cosmo_lib.k_limber, cosmo_ccl=ccl_obj.cosmo_ccl, use_h_units=use_h_units
)

# ! define k and z grids used throughout the code (k is in 1/Mpc)
# TODO should zmin and zmax be inferred from the nz tables?
# TODO -> not necessarily true for all the different zsteps
z_grid = np.linspace(
    cfg['covariance']['z_min'],
    cfg['covariance']['z_max'],
    cfg['covariance']['z_steps']
)  # fmt: skip
z_grid_trisp = np.linspace(
    cfg['covariance']['z_min'],
    cfg['covariance']['z_max'],
    cfg['covariance']['z_steps_trisp'],
)
k_grid = np.logspace(
    cfg['covariance']['log10_k_min'],
    cfg['covariance']['log10_k_max'],
    cfg['covariance']['k_steps'],
)
# in this case we need finer k binning because of the bessel functions
k_grid_s2b_simps = np.logspace(
    cfg['covariance']['log10_k_min'],
    cfg['covariance']['log10_k_max'],
    k_steps_sigma2
)  # fmt: skip
if len(z_grid) < 1000:
    warnings.warn(
        'the number of steps in the redshift grid is small, '
        'you may want to consider increasing it',
        stacklevel=2,
    )

zgrid_str = (
    f'zmin{cfg["covariance"]["z_min"]}_zmax{cfg["covariance"]["z_max"]}'
    f'_zsteps{cfg["covariance"]["z_steps"]}'
)

# ! do the same for CCL - i.e., set the above in the ccl_obj with little variations
# ! (e.g. a instead of z)
# TODO I leave the option to use a grid for the CCL, but I am not sure if it is needed
z_grid_tkka_SSC = z_grid_trisp
z_grid_tkka_cNG = z_grid_trisp
ccl_obj.a_grid_tkka_SSC = cosmo_lib.z_to_a(z_grid_tkka_SSC)[::-1]
ccl_obj.a_grid_tkka_cNG = cosmo_lib.z_to_a(z_grid_tkka_cNG)[::-1]
ccl_obj.logn_k_grid_tkka_SSC = np.log(k_grid)
ccl_obj.logn_k_grid_tkka_cNG = np.log(k_grid)

# check that the grid is in ascending order
if not np.all(np.diff(ccl_obj.a_grid_tkka_SSC) > 0):
    raise ValueError('a_grid_tkka_SSC is not in ascending order!')
if not np.all(np.diff(ccl_obj.a_grid_tkka_cNG) > 0):
    raise ValueError('a_grid_tkka_cNG is not in ascending order!')
if not np.all(np.diff(z_grid) > 0):
    raise ValueError('z grid is not in ascending order!')
if not np.all(np.diff(z_grid_trisp) > 0):
    raise ValueError('z grid is not in ascending order!')

if cfg['PyCCL']['use_default_k_a_grids']:
    ccl_obj.a_grid_tkka_SSC = a_default_grid_ccl
    ccl_obj.a_grid_tkka_cNG = a_default_grid_ccl
    ccl_obj.logn_k_grid_tkka_SSC = lk_default_grid_ccl
    ccl_obj.logn_k_grid_tkka_cNG = lk_default_grid_ccl

# build the ind array and store it into the covariance dictionary
zpairs_auto, zpairs_cross, zpairs_3x2pt = sl.get_zpairs(zbins)
ind = sl.build_full_ind(
    cfg['covariance']['triu_tril'], cfg['covariance']['row_col_major'], zbins
)
ind_auto = ind[:zpairs_auto, :].copy()
ind_cross = ind[zpairs_auto : zpairs_cross + zpairs_auto, :].copy()
ind_dict = {('L', 'L'): ind_auto, ('G', 'L'): ind_cross, ('G', 'G'): ind_auto}

# private cfg dictionary. This serves a couple different purposeses:
# 1. To store and pass hardcoded parameters in a convenient way
# 2. To make the .format() more compact
pvt_cfg = {
    'zbins': zbins,
    'ind': ind,
    'n_probes': n_probes,
    'probe_ordering': probe_ordering,
    'unique_probe_combs': unique_probe_combs,
    'probe_comb_idxs': unique_probe_combs_ix,
    'req_probe_combs_2d': req_probe_combs_2d,
    'which_ng_cov': cov_terms_str,
    'cov_terms_list': cov_terms_list,
    'GL_OR_LG': GL_OR_LG,
    'symmetrize_output_dict': symmetrize_output_dict,
    'use_h_units': use_h_units,
    'z_grid': z_grid,
    'jl_integrator_path': './spaceborne/julia_integrator.jl',
}

# instantiate data handler class
io_obj = io_handler.IOHandler(cfg, pvt_cfg)

# ! ====================================================================================
# ! ================================= BEGIN MAIN BODY ==================================
# ! ====================================================================================

# ! ===================================== \ells ========================================
ell_obj = ell_utils.EllBinning(cfg)
ell_obj.build_ell_bins()
# not always required, but in this way it's simpler
ell_obj.compute_ells_3x2pt_unbinned()
ell_obj._validate_bins()


# ! ===================================== Mask =========================================
mask_obj = mask_utils.Mask(cfg['mask'])
mask_obj.process()
if hasattr(mask_obj, 'mask'):
    import healpy as hp

    hp.mollview(mask_obj.mask, cmap='inferno_r', title='Mask - Mollweide view')

# add fsky to pvt_cfg
pvt_cfg['fsky'] = mask_obj.fsky


# ! ===================================== n(z) =========================================
# load
io_obj.get_nz_fmt()
io_obj.load_nz()

# assign to variables
zgrid_nz_src = io_obj.zgrid_nz_src
zgrid_nz_lns = io_obj.zgrid_nz_lns
nz_src = io_obj.nz_src
nz_lns = io_obj.nz_lns


# nz may be subjected to a shift: save the original arrays
nz_unshifted_src = nz_src
nz_unshifted_lns = nz_lns

if shift_nz:
    nz_src = wf_cl_lib.shift_nz(
        zgrid_nz_src,
        nz_unshifted_src,
        cfg['nz']['dzWL'],
        normalize=cfg['nz']['normalize_shifted_nz'],
        plot_nz=True,
        interpolation_kind=shift_nz_interpolation_kind,
        bounds_error=False,
        fill_value=0,
        clip_min=cfg['nz']['clip_zmin'],
        clip_max=cfg['nz']['clip_zmax'],
        plt_title='$n_i(z)$ sources shifts ',
    )
    nz_lns = wf_cl_lib.shift_nz(
        zgrid_nz_lns,
        nz_unshifted_lns,
        cfg['nz']['dzGC'],
        normalize=cfg['nz']['normalize_shifted_nz'],
        plot_nz=True,
        interpolation_kind=shift_nz_interpolation_kind,
        bounds_error=False,
        fill_value=0,
        clip_min=cfg['nz']['clip_zmin'],
        clip_max=cfg['nz']['clip_zmax'],
        plt_title='$n_i(z)$ lenses shifts ',
    )

if cfg['nz']['smooth_nz']:
    for zi in range(zbins):
        nz_src[:, zi] = gaussian_filter1d(
            nz_src[:, zi], sigma=cfg['nz']['sigma_smoothing']
        )
        nz_lns[:, zi] = gaussian_filter1d(
            nz_lns[:, zi], sigma=cfg['nz']['sigma_smoothing']
        )


ccl_obj.set_nz(
    nz_full_src=np.hstack((zgrid_nz_src[:, None], nz_src)),
    nz_full_lns=np.hstack((zgrid_nz_lns[:, None], nz_lns)),
)
ccl_obj.check_nz_tuple(zbins)

wf_cl_lib.plot_nz_src_lns(zgrid_nz_src, nz_src, zgrid_nz_lns, nz_lns, colors=clr)

# ! ========================================= IA =======================================
ccl_obj.set_ia_bias_tuple(z_grid_src=z_grid, has_ia=cfg['C_ell']['has_IA'])


# ! =================================== Galaxy bias ====================================
# TODO the alternative should be the HOD gal bias already set in the responses class!!
if cfg['C_ell']['which_gal_bias'] == 'from_input':
    gal_bias_input = np.genfromtxt(cfg['C_ell']['gal_bias_table_filename'])
    ccl_obj.gal_bias_2d, ccl_obj.gal_bias_func = sl.check_interpolate_input_tab(
        input_tab=gal_bias_input, z_grid_out=z_grid, zbins=zbins
    )
    ccl_obj.gal_bias_tuple = (z_grid, ccl_obj.gal_bias_2d)
elif cfg['C_ell']['which_gal_bias'] == 'FS2_polynomial_fit':
    ccl_obj.set_gal_bias_tuple_spv3(
        z_grid_lns=z_grid, magcut_lens=None, poly_fit_values=galaxy_bias_fit_fiducials
    )
else:
    raise ValueError('which_gal_bias should be "from_input" or "FS2_polynomial_fit"')

# Check if the galaxy bias is the same in all bins
# Note: the [0] (inside square brackets) means "select column 0 but keep the array
# two-dimensional", for shape consistency
single_b_of_z = np.allclose(ccl_obj.gal_bias_2d, ccl_obj.gal_bias_2d[:, [0]])


# ! ============================ Magnification bias ====================================
if cfg['C_ell']['has_magnification_bias']:
    if cfg['C_ell']['which_mag_bias'] == 'from_input':
        mag_bias_input = np.genfromtxt(cfg['C_ell']['mag_bias_table_filename'])
        ccl_obj.mag_bias_2d, ccl_obj.mag_bias_func = sl.check_interpolate_input_tab(
            mag_bias_input, z_grid, zbins
        )
        ccl_obj.mag_bias_tuple = (z_grid, ccl_obj.mag_bias_2d)
    elif cfg['C_ell']['which_mag_bias'] == 'FS2_polynomial_fit':
        ccl_obj.set_mag_bias_tuple(
            z_grid_lns=z_grid,
            has_magnification_bias=cfg['C_ell']['has_magnification_bias'],
            magcut_lens=None,
            poly_fit_values=magnification_bias_fit_fiducials,
        )
    else:
        raise ValueError(
            'which_mag_bias should be "from_input" or "FS2_polynomial_fit"'
        )
else:
    ccl_obj.mag_bias_tuple = None

plt.figure()
for zi in range(zbins):
    plt.plot(z_grid, ccl_obj.gal_bias_2d[:, zi], label=f'$z_{{{zi}}}$', c=clr[zi])
plt.xlabel(r'$z$')
plt.ylabel(r'$b_{g, i}(z)$')
plt.legend()


# ! ============================ Radial kernels ========================================
ccl_obj.set_kernel_obj(cfg['C_ell']['has_rsd'], cfg['PyCCL']['n_samples_wf'])
ccl_obj.set_kernel_arr(
    z_grid_wf=z_grid, has_magnification_bias=cfg['C_ell']['has_magnification_bias']
)

gal_kernel_plt_title = 'galaxy kernel\n(w/o gal bias)'
ccl_obj.wf_galaxy_arr = ccl_obj.wf_galaxy_wo_gal_bias_arr


# ! ================================= BNT and z means ==================================
if cfg['BNT']['cl_BNT_transform'] or cfg['BNT']['cov_BNT_transform']:
    bnt_matrix = bnt.compute_bnt_matrix(
        zbins, zgrid_nz_src, nz_src, cosmo_ccl=ccl_obj.cosmo_ccl, plot_nz=False
    )
    wf_gamma_ccl_bnt = (bnt_matrix @ ccl_obj.wf_gamma_arr.T).T
    z_means_ll = wf_cl_lib.get_z_means(z_grid, wf_gamma_ccl_bnt)
else:
    bnt_matrix = None
    z_means_ll = wf_cl_lib.get_z_means(z_grid, ccl_obj.wf_gamma_arr)

z_means_gg = wf_cl_lib.get_z_means(z_grid, ccl_obj.wf_galaxy_arr)


# assert np.all(np.diff(z_means_ll) > 0), 'z_means_ll should be monotonically
# increasing'
# assert np.all(np.diff(z_means_gg) > 0), 'z_means_gg should be monotonically
# increasing'
# assert np.all(np.diff(z_means_ll_bnt) > 0), (
#     'z_means_ll_bnt should be monotonically increasing '
#     '(not a strict condition, valid only if we do not shift the n(z) in this part)'
# )

# ! ===================================== \ell cuts ====================================
# TODO need to adapt this to the class structure
# ell_cuts_dict = {}
# ellcuts_kw = {
#     'kmax_h_over_Mpc': kmax_h_over_Mpc,
#     'cosmo_ccl': ccl_obj.cosmo_ccl,
#     'zbins': zbins,
#     'h': h,
#     'kmax_h_over_Mpc_ref': cfg['ell_cuts']['kmax_h_over_Mpc_ref'],
# }
# ell_cuts_dict['LL'] = ell_utils.load_ell_cuts(
#     z_values_a=z_means_ll, z_values_b=z_means_ll, **ellcuts_kw
# )
# ell_cuts_dict['GG'] = ell_utils.load_ell_cuts(
#     z_values_a=z_means_gg, z_values_b=z_means_gg, **ellcuts_kw
# )
# ell_cuts_dict['GL'] = ell_utils.load_ell_cuts(
#     z_values_a=z_means_gg, z_values_b=z_means_ll, **ellcuts_kw
# )
# ell_cuts_dict['LG'] = ell_utils.load_ell_cuts(
#     z_values_a=z_means_ll, z_values_b=z_means_gg, **ellcuts_kw
# )
# ell_dict['ell_cuts_dict'] = (
#     ell_cuts_dict  # this is to pass the ell cuts to the covariance module
# )

# convenience variables
wf_delta = ccl_obj.wf_delta_arr  # no bias here either, of course!
wf_gamma = ccl_obj.wf_gamma_arr
wf_ia = ccl_obj.wf_ia_arr
wf_mu = ccl_obj.wf_mu_arr
wf_lensing = ccl_obj.wf_lensing_arr

# plot
wf_names_list = [
    'delta',
    'gamma',
    'IA',
    'magnification',
    'lensing',
    gal_kernel_plt_title,
]
wf_ccl_list = [
    ccl_obj.wf_delta_arr,
    ccl_obj.wf_gamma_arr,
    ccl_obj.wf_ia_arr,
    ccl_obj.wf_mu_arr,
    ccl_obj.wf_lensing_arr,
    ccl_obj.wf_galaxy_arr,
]

plt.figure()
for wf_idx in range(len(wf_ccl_list)):
    for zi in range(zbins):
        plt.plot(z_grid, wf_ccl_list[wf_idx][:, zi], c=clr[zi], alpha=0.6)
    plt.xlabel('$z$')
    plt.ylabel(r'$W_i^X(z)$')
    plt.suptitle(f'{wf_names_list[wf_idx]}')
    plt.tight_layout()
    plt.show()


# ! ======================================== Cls =======================================
print('Computing Cls...')
t0 = time.perf_counter()
ccl_obj.cl_ll_3d = ccl_obj.compute_cls(
    ell_obj.ells_3x2pt,
    ccl_obj.p_of_k_a,
    ccl_obj.wf_lensing_obj,
    ccl_obj.wf_lensing_obj,
    cl_ccl_kwargs,
)
ccl_obj.cl_gl_3d = ccl_obj.compute_cls(
    ell_obj.ells_3x2pt,
    ccl_obj.p_of_k_a,
    ccl_obj.wf_galaxy_obj,
    ccl_obj.wf_lensing_obj,
    cl_ccl_kwargs,
)
ccl_obj.cl_gg_3d = ccl_obj.compute_cls(
    ell_obj.ells_3x2pt,
    ccl_obj.p_of_k_a,
    ccl_obj.wf_galaxy_obj,
    ccl_obj.wf_galaxy_obj,
    cl_ccl_kwargs,
)
print(f'done in {time.perf_counter() - t0:.2f} s')

# ! ============================ Multiplicative shear bias =============================
# ! THIS SHOULD NOT BE DONE FOR THE OC Cls!! mult shear bias values are passed
# ! in the .ini file
ccl_obj.cl_ll_3d, ccl_obj.cl_gl_3d = ccl_interface.apply_mult_shear_bias(
    ccl_obj.cl_ll_3d, ccl_obj.cl_gl_3d, np.array(cfg['C_ell']['mult_shear_bias']), zbins
)


if cfg['C_ell']['use_input_cls']:
    # TODO NMT here you should ask the user for unbinned cls

    # load input cls
    io_obj.get_cl_fmt()
    io_obj.load_cls()

    # check ells before spline interpolation
    io_obj.check_ells_in(ell_obj)

    print(f'Using input Cls for LL from file\n{cfg["C_ell"]["cl_LL_path"]}')
    print(f'Using input Cls for GGL from file\n{cfg["C_ell"]["cl_GL_path"]}')
    print(f'Using input Cls for GG from file\n{cfg["C_ell"]["cl_GG_path"]}')

    ells_WL_in, cl_ll_3d_in = io_obj.ells_WL_in, io_obj.cl_ll_3d_in
    ells_XC_in, cl_gl_3d_in = io_obj.ells_XC_in, io_obj.cl_gl_3d_in
    ells_GC_in, cl_gg_3d_in = io_obj.ells_GC_in, io_obj.cl_gg_3d_in

    # interpolate input Cls on the desired ell grid
    cl_ll_3d_spline = CubicSpline(ells_WL_in, cl_ll_3d_in, axis=0)
    cl_gl_3d_spline = CubicSpline(ells_XC_in, cl_gl_3d_in, axis=0)
    cl_gg_3d_spline = CubicSpline(ells_GC_in, cl_gg_3d_in, axis=0)
    cl_ll_3d_in = cl_ll_3d_spline(ell_obj.ells_3x2pt)
    cl_gl_3d_in = cl_gl_3d_spline(ell_obj.ells_3x2pt)
    cl_gg_3d_in = cl_gg_3d_spline(ell_obj.ells_3x2pt)

    # save the sb cls for the plot below
    cl_ll_3d_sb = ccl_obj.cl_ll_3d
    cl_gl_3d_sb = ccl_obj.cl_gl_3d
    cl_gg_3d_sb = ccl_obj.cl_gg_3d

    # assign them to ccl_obj
    ccl_obj.cl_ll_3d = cl_ll_3d_in
    ccl_obj.cl_gl_3d = cl_gl_3d_in
    ccl_obj.cl_gg_3d = cl_gg_3d_in

# I am creating copies here, not just a view (so modifying ccl_obj.cl_3x2pt_5d will
# not affect ccl_obj.cl_ll_3d, ccl_obj.cl_gl_3d, ccl_obj.cl_gg_3d and vice versa)
ccl_obj.cl_3x2pt_5d = np.zeros((n_probes, n_probes, ell_obj.nbl_3x2pt, zbins, zbins))
ccl_obj.cl_3x2pt_5d[0, 0, :, :, :] = ccl_obj.cl_ll_3d
ccl_obj.cl_3x2pt_5d[1, 0, :, :, :] = ccl_obj.cl_gl_3d
ccl_obj.cl_3x2pt_5d[0, 1, :, :, :] = ccl_obj.cl_gl_3d.transpose(0, 2, 1)
ccl_obj.cl_3x2pt_5d[1, 1, :, :, :] = ccl_obj.cl_gg_3d

# cls plots
plot_cls()


# this is a lil bit convoluted: the cls used by the code (wither from input or from sb)
# are stored in ccl_obj.cl_xx_3d. The cl_xx_3d_sb are only computed if 'use_input_cls'
# is True and are only plotted in that case
_key = 'input' if cfg['C_ell']['use_input_cls'] else 'SB'
_ell_dict_wl = {_key: ell_obj.ells_3x2pt}
_ell_dict_xc = {_key: ell_obj.ells_3x2pt}
_ell_dict_gc = {_key: ell_obj.ells_3x2pt}
_cl_dict_wl = {_key: ccl_obj.cl_3x2pt_5d[0, 0]}
_cl_dict_xc = {_key: ccl_obj.cl_3x2pt_5d[1, 0]}
_cl_dict_gc = {_key: ccl_obj.cl_3x2pt_5d[1, 1]}
if cfg['C_ell']['use_input_cls']:
    _ell_dict_wl['SB'] = ell_obj.ells_3x2pt
    _ell_dict_xc['SB'] = ell_obj.ells_3x2pt
    _ell_dict_gc['SB'] = ell_obj.ells_3x2pt
    _cl_dict_wl['SB'] = cl_ll_3d_sb
    _cl_dict_xc['SB'] = cl_gl_3d_sb
    _cl_dict_gc['SB'] = cl_gg_3d_sb

if cfg['misc']['cl_triangle_plot']:
    sb_plt.cls_triangle_plot(
        _ell_dict_wl, _cl_dict_wl, is_auto=True, zbins=zbins, suptitle='WL'
    )
    sb_plt.cls_triangle_plot(
        _ell_dict_xc, _cl_dict_xc, is_auto=False, zbins=zbins, suptitle='GGL'
    )
    sb_plt.cls_triangle_plot(
        _ell_dict_gc, _cl_dict_gc, is_auto=True, zbins=zbins, suptitle='GCph'
    )


# ! BNT transform the cls (and responses?) - it's more complex since I also have to
# ! transform the noise spectra, better to transform directly the covariance matrix
if cfg['BNT']['cl_BNT_transform']:
    print('BNT-transforming the Cls...')
    assert cfg['BNT']['cov_BNT_transform'] is False, (
        'the BNT transform should be applied either to the Cls or to the covariance, '
        'not both'
    )
    cl_ll_3d = cl_utils.cl_BNT_transform(ccl_obj.cl_ll_3d, bnt_matrix, 'L', 'L')
    cl_3x2pt_5d = cl_utils.cl_BNT_transform_3x2pt(ccl_obj.cl_3x2pt_5d, bnt_matrix)
    warnings.warn('you should probably BNT-transform the responses too!', stacklevel=2)
    if compute_oc_g or compute_oc_ssc or compute_oc_cng:
        raise NotImplementedError('You should cut also the OC Cls')


if cfg['ell_cuts']['center_or_min'] == 'center':
    ell_prefix = 'ell'
elif cfg['ell_cuts']['center_or_min'] == 'min':
    ell_prefix = 'ell_edges'
else:
    raise ValueError(
        'cfg["ell_cuts"]["center_or_min"] should be either "center" or "min"'
    )

# ell_dict['idxs_to_delete_dict'] = {
#     'LL': ell_utils.get_idxs_to_delete(
#         ell_dict[f'{ell_prefix}_WL'],
#         ell_cuts_dict['LL'],
#         is_auto_spectrum=True,
#         zbins=zbins,
#     ),
#     'GG': ell_utils.get_idxs_to_delete(
#         ell_dict[f'{ell_prefix}_GC'],
#         ell_cuts_dict['GG'],
#         is_auto_spectrum=True,
#         zbins=zbins,
#     ),
#     'GL': ell_utils.get_idxs_to_delete(
#         ell_dict[f'{ell_prefix}_XC'],
#         ell_cuts_dict['GL'],
#         is_auto_spectrum=False,
#         zbins=zbins,
#     ),
#     'LG': ell_utils.get_idxs_to_delete(
#         ell_dict[f'{ell_prefix}_XC'],
#         ell_cuts_dict['LG'],
#         is_auto_spectrum=False,
#         zbins=zbins,
#     ),
#     '3x2pt': ell_utils.get_idxs_to_delete_3x2pt(
#         ell_dict[f'{ell_prefix}_3x2pt'], ell_cuts_dict, zbins, cfg['covariance']
#     ),
# }

# ! 3d cl ell cuts (*after* BNT!!)
# TODO here you could implement 1d cl ell cuts (but we are cutting at the covariance
# TODO and derivatives level)
# if cfg['ell_cuts']['cl_ell_cuts']:
#     cl_ll_3d = cl_utils.cl_ell_cut(cl_ll_3d, ell_obj.ells_WL, ell_cuts_dict['LL'])
#     cl_gg_3d = cl_utils.cl_ell_cut(cl_gg_3d, ell_obj.ells_GC, ell_cuts_dict['GG'])
#     cl_3x2pt_5d = cl_utils.cl_ell_cut_3x2pt(
#         cl_3x2pt_5d, ell_cuts_dict, ell_dict['ell_3x2pt']
#     )
#     if compute_oc_g or compute_oc_ssc or compute_oc_cng:
#         raise NotImplementedError('You should cut also the OC Cls')

# re-set cls in the ccl_obj after BNT transform and/or ell cuts
# ccl_obj.cl_ll_3d = cl_ll_3d
# ccl_obj.cl_gg_3d = cl_gg_3d
# ccl_obj.cl_3x2pt_5d = cl_3x2pt_5d

# ! =========================== Unbinned Cls for nmt/sample cov ========================
if cfg['namaster']['use_namaster'] or cfg['sample_covariance']['compute_sample_cov']:
    from spaceborne import cov_partial_sky

<<<<<<< HEAD
    if cfg['C_ell']['use_input_cls']:
        # check that the input cls are computed over a fine enough grid
=======
    # check that the input cls are computed over a fine enough grid
    if cfg['C_ell']['use_input_cls']:
>>>>>>> 3ff8eec0
        for ells_in, ells_out in zip(
            [ells_WL_in, ells_XC_in, ells_GC_in],
            [ell_obj.ells_3x2pt_unb, ell_obj.ells_3x2pt_unb, ell_obj.ells_3x2pt_unb],
        ):
            check_ells_in(ells_in, ells_out)

    # initialize nmt_obj and set a couple useful attributes
    nmt_cov_obj = cov_partial_sky.NmtCov(cfg, pvt_cfg, ccl_obj, ell_obj, mask_obj)

    # set unbinned ells in nmt_obj
    nmt_cov_obj.ells_3x2pt_unb = ell_obj.ells_3x2pt_unb
    nmt_cov_obj.nbl_3x2pt_unb = ell_obj.nbl_3x2pt_unb

    if cfg['C_ell']['use_input_cls']:
        cl_ll_unb_3d = cl_ll_3d_spline(ell_obj.ells_3x2pt_unb)
        cl_gl_unb_3d = cl_gl_3d_spline(ell_obj.ells_3x2pt_unb)
        cl_gg_unb_3d = cl_gg_3d_spline(ell_obj.ells_3x2pt_unb)

    else:
        cl_ll_unb_3d = ccl_obj.compute_cls(
            ell_obj.ells_3x2pt_unb,
            ccl_obj.p_of_k_a,
            ccl_obj.wf_lensing_obj,
            ccl_obj.wf_lensing_obj,
            cl_ccl_kwargs,
        )
        cl_gl_unb_3d = ccl_obj.compute_cls(
            ell_obj.ells_3x2pt_unb,
            ccl_obj.p_of_k_a,
            ccl_obj.wf_galaxy_obj,
            ccl_obj.wf_lensing_obj,
            cl_ccl_kwargs,
        )
        cl_gg_unb_3d = ccl_obj.compute_cls(
            ell_obj.ells_3x2pt_unb,
            ccl_obj.p_of_k_a,
            ccl_obj.wf_galaxy_obj,
            ccl_obj.wf_galaxy_obj,
            cl_ccl_kwargs,
        )

        # apply mult shear bias
        cl_ll_unb_3d, cl_gl_unb_3d = ccl_interface.apply_mult_shear_bias(
            cl_ll_unb_3d, cl_gl_unb_3d, np.array(cfg['C_ell']['mult_shear_bias']), zbins
        )

    nmt_cov_obj.cl_ll_unb_3d = cl_ll_unb_3d
    nmt_cov_obj.cl_gl_unb_3d = cl_gl_unb_3d
    nmt_cov_obj.cl_gg_unb_3d = cl_gg_unb_3d

else:
    nmt_cov_obj = None


# !  =============================== Build Gaussian covs ===============================
cov_obj = sb_cov.SpaceborneCovariance(cfg, pvt_cfg, ell_obj, nmt_cov_obj, bnt_matrix)
cov_obj.set_ind_and_zpairs(ind, zbins)
cov_obj.consistency_checks()
cov_obj.set_gauss_cov(
    ccl_obj=ccl_obj,
    split_gaussian_cov=cfg['covariance']['split_gaussian_cov'],
    nonreq_probe_combs_ix=nonreq_probe_combs_ix,
)

# ! =================================== OneCov  ariance ================================
if compute_oc_g or compute_oc_ssc or compute_oc_cng:
    if cfg['ell_cuts']['cl_ell_cuts']:
        raise NotImplementedError(
            'TODO double check inputs in this case. This case is untested'
        )

    start_time = time.perf_counter()

    # * 1. save ingredients in ascii format
    # TODO this should me moved to io_handler.py
    oc_path = f'{output_path}/OneCovariance'
    if not os.path.exists(oc_path):
        os.makedirs(oc_path)

    nz_src_ascii_filename = cfg['nz']['nz_sources_filename'].replace(
        '.dat', f'_dzshifts{shift_nz}.ascii'
    )
    nz_lns_ascii_filename = cfg['nz']['nz_lenses_filename'].replace(
        '.dat', f'_dzshifts{shift_nz}.ascii'
    )
    nz_src_ascii_filename = nz_src_ascii_filename.format(**pvt_cfg)
    nz_lns_ascii_filename = nz_lns_ascii_filename.format(**pvt_cfg)
    nz_src_ascii_filename = os.path.basename(nz_src_ascii_filename)
    nz_lns_ascii_filename = os.path.basename(nz_lns_ascii_filename)
    nz_src_tosave = np.column_stack((zgrid_nz_src, nz_src))
    nz_lns_tosave = np.column_stack((zgrid_nz_lns, nz_lns))
    np.savetxt(f'{oc_path}/{nz_src_ascii_filename}', nz_src_tosave)
    np.savetxt(f'{oc_path}/{nz_lns_ascii_filename}', nz_lns_tosave)

    # oc needs finer ell sampling to avoid issues with ell bin edges
    ells_3x2pt_oc = np.geomspace(
        cfg['ell_binning']['ell_min'], cfg['ell_binning']['ell_max_3x2pt'], nbl_3x2pt_oc
    )
    cl_ll_3d_oc = ccl_obj.compute_cls(
        ells_3x2pt_oc,
        ccl_obj.p_of_k_a,
        ccl_obj.wf_lensing_obj,
        ccl_obj.wf_lensing_obj,
        cl_ccl_kwargs,
    )
    cl_gl_3d_oc = ccl_obj.compute_cls(
        ells_3x2pt_oc,
        ccl_obj.p_of_k_a,
        ccl_obj.wf_galaxy_obj,
        ccl_obj.wf_lensing_obj,
        cl_ccl_kwargs,
    )
    cl_gg_3d_oc = ccl_obj.compute_cls(
        ells_3x2pt_oc,
        ccl_obj.p_of_k_a,
        ccl_obj.wf_galaxy_obj,
        ccl_obj.wf_galaxy_obj,
        cl_ccl_kwargs,
    )
    cl_3x2pt_5d_oc = np.zeros((n_probes, n_probes, nbl_3x2pt_oc, zbins, zbins))
    cl_3x2pt_5d_oc[0, 0, :, :, :] = cl_ll_3d_oc
    cl_3x2pt_5d_oc[1, 0, :, :, :] = cl_gl_3d_oc
    cl_3x2pt_5d_oc[0, 1, :, :, :] = cl_gl_3d_oc.transpose(0, 2, 1)
    cl_3x2pt_5d_oc[1, 1, :, :, :] = cl_gg_3d_oc

    cl_ll_ascii_filename = f'Cell_ll_nbl{nbl_3x2pt_oc}'
    cl_gl_ascii_filename = f'Cell_gl_nbl{nbl_3x2pt_oc}'
    cl_gg_ascii_filename = f'Cell_gg_nbl{nbl_3x2pt_oc}'
    sl.write_cl_ascii(
        oc_path, cl_ll_ascii_filename, cl_3x2pt_5d_oc[0, 0, ...], ells_3x2pt_oc, zbins
    )
    sl.write_cl_ascii(
        oc_path, cl_gl_ascii_filename, cl_3x2pt_5d_oc[1, 0, ...], ells_3x2pt_oc, zbins
    )
    sl.write_cl_ascii(
        oc_path, cl_gg_ascii_filename, cl_3x2pt_5d_oc[1, 1, ...], ells_3x2pt_oc, zbins
    )

    ascii_filenames_dict = {
        'cl_ll_ascii_filename': cl_ll_ascii_filename,
        'cl_gl_ascii_filename': cl_gl_ascii_filename,
        'cl_gg_ascii_filename': cl_gg_ascii_filename,
        'nz_src_ascii_filename': nz_src_ascii_filename,
        'nz_lns_ascii_filename': nz_lns_ascii_filename,
    }

    if cfg['covariance']['which_b1g_in_resp'] == 'from_input':
        gal_bias_ascii_filename = f'{oc_path}/gal_bias_table.ascii'
        ccl_obj.save_gal_bias_table_ascii(z_grid, gal_bias_ascii_filename)
        ascii_filenames_dict['gal_bias_ascii_filename'] = gal_bias_ascii_filename
    elif cfg['covariance']['which_b1g_in_resp'] == 'from_HOD':
        warnings.warn(
            'OneCovariance will use the HOD-derived galaxy bias '
            'for the Cls and responses',
            stacklevel=2,
        )

    # * 2. compute cov using the onecovariance interface class
    print('Start NG cov computation with OneCovariance...')
    # initialize object, build cfg file
    oc_obj = oc_interface.OneCovarianceInterface(
        cfg, pvt_cfg, do_g=compute_oc_g, do_ssc=compute_oc_ssc, do_cng=compute_oc_cng
    )
    oc_obj.oc_path = oc_path
    oc_obj.z_grid_trisp_sb = z_grid_trisp
    oc_obj.path_to_config_oc_ini = f'{oc_obj.oc_path}/input_configs.ini'
    oc_obj.ells_sb = ell_obj.ells_3x2pt
    oc_obj.build_save_oc_ini(ascii_filenames_dict, print_ini=True)

    # compute covs
    oc_obj.call_oc_from_bash()
    oc_obj.process_cov_from_list_file()
    oc_obj.output_sanity_check(rtol=1e-4)  # .dat vs .mat

    # This is an alternative method to call OC (more convoluted and more maintanable).
    # I keep the code for optional consistency checks
    if cfg['OneCovariance']['consistency_checks']:
        # store in temp variables for later check
        check_cov_sva_oc_3x2pt_10D = oc_obj.cov_sva_oc_3x2pt_10D
        check_cov_mix_oc_3x2pt_10D = oc_obj.cov_mix_oc_3x2pt_10D
        check_cov_sn_oc_3x2pt_10D = oc_obj.cov_sn_oc_3x2pt_10D
        check_cov_ssc_oc_3x2pt_10D = oc_obj.cov_ssc_oc_3x2pt_10D
        check_cov_cng_oc_3x2pt_10D = oc_obj.cov_cng_oc_3x2pt_10D

        oc_obj.call_oc_from_class()
        oc_obj.process_cov_from_class()

        # a more strict relative tolerance will make this test fail,
        # the number of digits in the .dat and .mat files is lower
        np.testing.assert_allclose(
            check_cov_sva_oc_3x2pt_10D, oc_obj.cov_sva_oc_3x2pt_10D, atol=0, rtol=1e-3
        )
        np.testing.assert_allclose(
            check_cov_mix_oc_3x2pt_10D, oc_obj.cov_mix_oc_3x2pt_10D, atol=0, rtol=1e-3
        )
        np.testing.assert_allclose(
            check_cov_sn_oc_3x2pt_10D, oc_obj.cov_sn_oc_3x2pt_10D, atol=0, rtol=1e-3
        )
        np.testing.assert_allclose(
            check_cov_ssc_oc_3x2pt_10D, oc_obj.cov_ssc_oc_3x2pt_10D, atol=0, rtol=1e-3
        )
        np.testing.assert_allclose(
            check_cov_cng_oc_3x2pt_10D, oc_obj.cov_cng_oc_3x2pt_10D, atol=0, rtol=1e-3
        )

    print(f'Time taken to compute OC: {(time.perf_counter() - start_time) / 60:.2f} m')

else:
    oc_obj = None

if compute_sb_ssc:
    # ! ================================= Probe responses ==============================
    resp_obj = responses.SpaceborneResponses(
        cfg=cfg, k_grid=k_grid, z_grid=z_grid_trisp, ccl_obj=ccl_obj
    )
    resp_obj.use_h_units = use_h_units

    if cfg['covariance']['which_pk_responses'] == 'halo_model':
        # convenience variables
        which_b1g_in_resp = cfg['covariance']['which_b1g_in_resp']
        include_terasawa_terms = cfg['covariance']['include_terasawa_terms']

        # recompute galaxy bias on the z grid used to compute the responses/trispectrum
        gal_bias_2d_trisp = ccl_obj.gal_bias_func(z_grid_trisp)
        if gal_bias_2d_trisp.ndim == 1:
            assert single_b_of_z, (
                'Galaxy bias should be a single function of redshift for all bins, '
                'there seems to be some inconsistency'
            )
            gal_bias_2d_trisp = np.tile(gal_bias_2d_trisp[:, None], zbins)

        dPmm_ddeltab = np.zeros((len(k_grid), len(z_grid_trisp), zbins, zbins))
        dPgm_ddeltab = np.zeros((len(k_grid), len(z_grid_trisp), zbins, zbins))
        dPgg_ddeltab = np.zeros((len(k_grid), len(z_grid_trisp), zbins, zbins))
        # TODO this can be made more efficient - eg by having a
        # TODO "if_bias_equal_all_bins" flag

        if single_b_of_z:
            # compute dPAB/ddelta_b
            resp_obj.set_hm_resp(
                k_grid=k_grid,
                z_grid=z_grid_trisp,
                which_b1g=which_b1g_in_resp,
                b1g_zi=gal_bias_2d_trisp[:, 0],
                b1g_zj=gal_bias_2d_trisp[:, 0],
                include_terasawa_terms=include_terasawa_terms,
            )

            # reshape appropriately
            _dPmm_ddeltab_hm = resp_obj.dPmm_ddeltab_hm[:, :, None, None]
            _dPgm_ddeltab_hm = resp_obj.dPgm_ddeltab_hm[:, :, None, None]
            _dPgg_ddeltab_hm = resp_obj.dPgg_ddeltab_hm[:, :, None, None]

            dPmm_ddeltab = np.repeat(_dPmm_ddeltab_hm, zbins, axis=2)
            dPmm_ddeltab = np.repeat(dPmm_ddeltab, zbins, axis=3)
            dPgm_ddeltab = np.repeat(_dPgm_ddeltab_hm, zbins, axis=2)
            dPgm_ddeltab = np.repeat(dPgm_ddeltab, zbins, axis=3)
            dPgg_ddeltab = np.repeat(_dPgg_ddeltab_hm, zbins, axis=2)
            dPgg_ddeltab = np.repeat(dPgg_ddeltab, zbins, axis=3)

            # # TODO check these
            # r_mm = resp_obj.r1_mm_hm
            # r_gm = resp_obj.r1_gm_hm
            # r_gg = resp_obj.r1_gg_hm

        else:
            for zi in range(zbins):
                for zj in range(zbins):
                    resp_obj.set_hm_resp(
                        k_grid=k_grid,
                        z_grid=z_grid_trisp,
                        which_b1g=which_b1g_in_resp,
                        b1g_zi=gal_bias_2d_trisp[:, zi],
                        b1g_zj=gal_bias_2d_trisp[:, zj],
                        include_terasawa_terms=include_terasawa_terms,
                    )
                    dPmm_ddeltab[:, :, zi, zj] = resp_obj.dPmm_ddeltab_hm
                    dPgm_ddeltab[:, :, zi, zj] = resp_obj.dPgm_ddeltab_hm
                    dPgg_ddeltab[:, :, zi, zj] = resp_obj.dPgg_ddeltab_hm
                    # # TODO check these
                    # r_mm = resp_obj.r1_mm_hm
                    # r_gm = resp_obj.r1_gm_hm
                    # r_gg = resp_obj.r1_gg_hm

        # for mm and gm there are redundant axes: reduce dimensionality
        dPmm_ddeltab = dPmm_ddeltab[:, :, 0, 0]
        dPgm_ddeltab = dPgm_ddeltab[:, :, :, 0]

    elif cfg['covariance']['which_pk_responses'] == 'separate_universe':
        resp_obj.set_g1mm_su_resp()
        r_mm = resp_obj.compute_r1_mm()
        resp_obj.set_su_resp(
            b2g_from_halomodel=True, include_b2g=cfg['covariance']['include_b2g']
        )
        r_gm = resp_obj.r1_gm
        r_gg = resp_obj.r1_gg
        b1g_hm = resp_obj.b1g_hm
        b2g_hm = resp_obj.b2g_hm

        dPmm_ddeltab = resp_obj.dPmm_ddeltab
        dPgm_ddeltab = resp_obj.dPgm_ddeltab
        dPgg_ddeltab = resp_obj.dPgg_ddeltab

    else:
        raise ValueError(
            'which_pk_responses must be either "halo_model" or "separate_universe". '
            f' Got {cfg["covariance"]["which_pk_responses"]}.'
        )

    # ! prepare integrands (d2CAB_dVddeltab) and volume element
    # ! - test k_max_limber vs k_max_dPk and adjust z_min accordingly
    k_max_resp = np.max(k_grid)
    ell_grid = ell_obj.ells_GC
    kmax_limber = cosmo_lib.get_kmax_limber(
        ell_grid, z_grid, use_h_units, ccl_obj.cosmo_ccl
    )

    z_grid_test = deepcopy(z_grid)
    while kmax_limber > k_max_resp:
        print(
            f'kmax_limber > k_max_dPk '
            f'({kmax_limber:.2f} {k_txt_label} > {k_max_resp:.2f} {k_txt_label}): '
            f'Increasing z_min until kmax_limber < k_max_dPk. '
            f'Alternatively, increase k_max_dPk or decrease ell_max.'
        )
        z_grid_test = z_grid_test[1:]
        kmax_limber = cosmo_lib.get_kmax_limber(
            ell_grid, z_grid_test, use_h_units, ccl_obj.cosmo_ccl
        )
        print(f'Retrying with z_min = {z_grid_test[0]:.3f}')

    dPmm_ddeltab_spline = RectBivariateSpline(
        k_grid, z_grid_trisp, dPmm_ddeltab, kx=3, ky=3
    )
    dPmm_ddeltab_klimb = np.array(
        [
            dPmm_ddeltab_spline(k_limber_func(ell_val, z_grid), z_grid, grid=False)
            for ell_val in ell_obj.ells_WL
        ]
    )

    dPgm_ddeltab_klimb = np.zeros((len(ell_obj.ells_XC), len(z_grid), zbins))
    for zi in range(zbins):
        dPgm_ddeltab_spline = RectBivariateSpline(
            k_grid, z_grid_trisp, dPgm_ddeltab[:, :, zi], kx=3, ky=3
        )
        dPgm_ddeltab_klimb[:, :, zi] = np.array(
            [
                dPgm_ddeltab_spline(k_limber_func(ell_val, z_grid), z_grid, grid=False)
                for ell_val in ell_obj.ells_XC
            ]
        )

    dPgg_ddeltab_klimb = np.zeros((len(ell_obj.ells_GC), len(z_grid), zbins, zbins))
    for zi in range(zbins):
        for zj in range(zbins):
            dPgg_ddeltab_spline = RectBivariateSpline(
                k_grid, z_grid_trisp, dPgg_ddeltab[:, :, zi, zj], kx=3, ky=3
            )
            dPgg_ddeltab_klimb[:, :, zi, zj] = np.array(
                [
                    dPgg_ddeltab_spline(
                        k_limber_func(ell_val, z_grid), z_grid, grid=False
                    )
                    for ell_val in ell_obj.ells_GC
                ]
            )

    # ! integral prefactor
    cl_integral_prefactor = cosmo_lib.cl_integral_prefactor(
        z_grid,
        cl_integral_convention_ssc,
        use_h_units=use_h_units,
        cosmo_ccl=ccl_obj.cosmo_ccl,
    )
    # ! observable densities
    # z: z_grid index (for the radial projection)
    # i, j: zbin index
    d2CLL_dVddeltab = np.einsum(
        'zi,zj,Lz->Lijz', wf_lensing, wf_lensing, dPmm_ddeltab_klimb
    )
    d2CGL_dVddeltab = np.einsum(
        'zi,zj,Lzi->Lijz', wf_delta, wf_lensing, dPgm_ddeltab_klimb
    ) + np.einsum('zi,zj,Lz->Lijz', wf_mu, wf_lensing, dPmm_ddeltab_klimb)
    d2CGG_dVddeltab = (
        np.einsum('zi,zj,Lzij->Lijz', wf_delta, wf_delta, dPgg_ddeltab_klimb)
        + np.einsum('zi,zj,Lzi->Lijz', wf_delta, wf_mu, dPgm_ddeltab_klimb)
        + np.einsum('zi,zj,Lzj->Lijz', wf_mu, wf_delta, dPgm_ddeltab_klimb)
        + np.einsum('zi,zj,Lz->Lijz', wf_mu, wf_mu, dPmm_ddeltab_klimb)
    )

    # ! =================================== sigma^2_b ==================================
    if cfg['covariance']['load_cached_sigma2_b']:
        sigma2_b = np.load(f'{output_path}/cache/sigma2_b_{zgrid_str}.npy')

    else:
        if cfg['covariance']['use_KE_approximation']:
            # compute sigma2_b(z) (1 dimension) using the existing CCL implementation
            ccl_obj.set_sigma2_b(
                z_grid=z_grid, which_sigma2_b=which_sigma2_b, mask_obj=mask_obj
            )
            _a, sigma2_b = ccl_obj.sigma2_b_tuple
            # quick sanity check on the a/z grid
            sigma2_b = sigma2_b[::-1]
            _z = cosmo_lib.a_to_z(_a)[::-1]
            np.testing.assert_allclose(z_grid, _z, atol=0, rtol=1e-8)

        else:
            # depending on the modules installed, integrate with levin or simpson
            # (in the latter case, in parallel or not)
            s2b_integration_scheme = cfg['covariance']['sigma2_b_integration_scheme']
            parallel = bool(find_spec('pathos'))

            if s2b_integration_scheme == 'levin':
                k_grid_s2b = k_grid
            elif s2b_integration_scheme in ('simps', 'fft'):
                k_grid_s2b = k_grid_s2b_simps
            else:
                raise ValueError(
                    f'Unknown sigma2_b_integration_scheme: {s2b_integration_scheme}'
                )

            sigma2_b = sigma2_ssc.sigma2_z1z2_wrap_parallel(
                z_grid=z_grid,
                k_grid_sigma2=k_grid_s2b,
                cosmo_ccl=ccl_obj.cosmo_ccl,
                which_sigma2_b=which_sigma2_b,
                mask_obj=mask_obj,
                n_jobs=cfg['misc']['num_threads'],
                integration_scheme=s2b_integration_scheme,
                batch_size=cfg['misc']['levin_batch_size'],
                parallel=parallel,
            )

        np.save(f'{output_path}/cache/sigma2_b_{zgrid_str}.npy', sigma2_b)
        np.save(f'{output_path}/cache/zgrid_sigma2_b_{zgrid_str}.npy', z_grid)

    # ! 4. Perform the integration calling the Julia module
    start = time.perf_counter()
    cov_ssc_3x2pt_dict_8D = cov_obj.ssc_integral_julia(
        d2CLL_dVddeltab=d2CLL_dVddeltab,
        d2CGL_dVddeltab=d2CGL_dVddeltab,
        d2CGG_dVddeltab=d2CGG_dVddeltab,
        cl_integral_prefactor=cl_integral_prefactor,
        sigma2=sigma2_b,
        z_grid=z_grid,
        integration_type=ssc_integration_type,
        unique_probe_combs=unique_probe_combs,
        num_threads=cfg['misc']['num_threads'],
    )
    print(f'SSC computed in {(time.perf_counter() - start) / 60:.2f} m')

    # in the full_curved_sky case only, sigma2_b has to be divided by fsky
    # TODO it would make much more sense to divide s2b directly...
    if which_sigma2_b == 'full_curved_sky':
        for key in cov_ssc_3x2pt_dict_8D:
            cov_ssc_3x2pt_dict_8D[key] /= mask_obj.fsky
    elif which_sigma2_b in ['polar_cap_on_the_fly', 'from_input_mask', 'flat_sky']:
        pass
    else:
        raise ValueError(f'which_sigma2_b = {which_sigma2_b} not recognized')

    cov_obj.cov_ssc_sb_3x2pt_dict_8D = cov_ssc_3x2pt_dict_8D

# ! ========================================== PyCCL ===================================
if compute_ccl_ssc:
    # Note: this z grid has to be larger than the one requested in the trispectrum
    # (z_grid_tkka in the cfg file). You can probaby use the same grid as the
    # one used in the trispectrum, but from my tests is should be
    # zmin_s2b < zmin_s2b_tkka and zmax_s2b =< zmax_s2b_tkka.
    # if zmin=0 it looks like I can have zmin_s2b = zmin_s2b_tkka
    ccl_obj.set_sigma2_b(
        z_grid=z_default_grid_ccl,  # TODO can I not just pass z_grid here?
        which_sigma2_b=which_sigma2_b,
        mask_obj=mask_obj,
    )

if compute_ccl_ssc or compute_ccl_cng:
    ccl_ng_cov_terms_list = []
    if compute_ccl_ssc:
        ccl_ng_cov_terms_list.append('SSC')
    if compute_ccl_cng:
        ccl_ng_cov_terms_list.append('cNG')

    for which_ng_cov in ccl_ng_cov_terms_list:
        ccl_obj.initialize_trispectrum(which_ng_cov, unique_probe_combs, cfg['PyCCL'])
        ccl_obj.compute_ng_cov_3x2pt(
            which_ng_cov,
            ell_obj.ells_GC,
            mask_obj.fsky,
            integration_method=cfg['PyCCL']['cov_integration_method'],
            unique_probe_combs=unique_probe_combs,
            ind_dict=ind_dict,
        )

# ! ========================== Combine covariance terms ================================
cov_obj.build_covs(
    ccl_obj=ccl_obj,
    oc_obj=oc_obj,
    split_gaussian_cov=cfg['covariance']['split_gaussian_cov'],
)
cov_dict = cov_obj.cov_dict


# ! ============================ plot & tests ==========================================
with np.errstate(invalid='ignore', divide='ignore'):
    for cov_name, cov in cov_dict.items():
        fig, ax = plt.subplots(1, 2, figsize=(10, 6))
        ax[0].matshow(np.log10(cov))
        ax[1].matshow(sl.cov2corr(cov), vmin=-1, vmax=1, cmap='RdBu_r')

        plt.colorbar(ax[0].images[0], ax=ax[0], shrink=0.8)
        plt.colorbar(ax[1].images[0], ax=ax[1], shrink=0.8)
        ax[0].set_title('log10 cov')
        ax[1].set_title('corr')
        fig.suptitle(f'{cov_name.replace("cov_", "")}', y=0.9)

for key, cov in cov_dict.items():
    probe = key.split('_')[1]
    which_ng_cov = key.split('_')[2]
    ndim = key.split('_')[3]
    cov_filename = cfg['covariance']['cov_filename'].format(
        which_ng_cov=which_ng_cov, probe=probe, ndim=ndim
    )
    cov_filename = cov_filename.replace('_g_', '_G_')
    cov_filename = cov_filename.replace('_ssc_', '_SSC_')
    cov_filename = cov_filename.replace('_cng_', '_cNG_')
    cov_filename = cov_filename.replace('_tot_', '_TOT_')

    if cov_filename.endswith('.npz'):
        save_func = np.savez_compressed
    elif cov_filename.endswith('.npy'):
        save_func = np.save
    else:
        raise ValueError(
            f'the extension for cov_filename = {cov_filename} should be .npz or .npy'
        )

    save_func(f'{output_path}/{cov_filename}', cov)

    if cfg['covariance']['save_full_cov']:
        for a, b, c, d in unique_probe_combs_ix:
            probe_str = (
                f'{const.PROBENAME_DICT[a]}{const.PROBENAME_DICT[b]}'
                f'{const.PROBENAME_DICT[c]}{const.PROBENAME_DICT[d]}'
            )
            # compute cov tot
            cov_tot_6d = (
                cov_obj.cov_3x2pt_g_10D[a, b, c, d, ...]
                + cov_obj.cov_3x2pt_ssc_10D[a, b, c, d, ...]
                + cov_obj.cov_3x2pt_cng_10D[a, b, c, d, ...]
            )

            # save
            save_func(
                f'{output_path}/cov_{probe_str}_G_6D',
                cov_obj.cov_3x2pt_g_10D[a, b, c, d, ...],
            )
            save_func(
                f'{output_path}/cov_{probe_str}_SSC_6D',
                cov_obj.cov_3x2pt_ssc_10D[a, b, c, d, ...],
            )
            save_func(
                f'{output_path}/cov_{probe_str}_cNG_6D',
                cov_obj.cov_3x2pt_cng_10D[a, b, c, d, ...],
            )
            save_func(f'{output_path}/cov_{probe_str}_TOT_6D', cov_tot_6d)

            if cfg['covariance']['split_gaussian_cov']:
                save_func(
                    f'{output_path}/cov_{probe_str}_sva_6D',
                    cov_obj.cov_3x2pt_sva_10D[a, b, c, d, ...],
                )
                save_func(
                    f'{output_path}/cov_{probe_str}_sn_6D',
                    cov_obj.cov_3x2pt_sn_10D[a, b, c, d, ...],
                )
                save_func(
                    f'{output_path}/cov_{probe_str}_mix_6D',
                    cov_obj.cov_3x2pt_mix_10D[a, b, c, d, ...],
                )

print(f'Covariance matrices saved in {output_path}\n')

# save cfg file
with open(f'{output_path}/run_config.yaml', 'w') as yaml_file:
    yaml.dump(cfg, yaml_file, default_flow_style=False)

# save cls
sl.write_cl_tab(output_path, 'cl_ll', ccl_obj.cl_ll_3d, ell_obj.ells_WL, zbins)
sl.write_cl_tab(output_path, 'cl_gl', ccl_obj.cl_gl_3d, ell_obj.ells_XC, zbins)
sl.write_cl_tab(output_path, 'cl_gg', ccl_obj.cl_gg_3d, ell_obj.ells_GC, zbins)

# save ell values
header_list = ['ell', 'delta_ell', 'ell_lower_edges', 'ell_upper_edges']

# ells_ref, probably no need to save
# ells_2d_save = np.column_stack((
#     ell_ref_nbl32,
#     delta_l_ref_nbl32,
#     ell_edges_ref_nbl32[:-1],
#     ell_edges_ref_nbl32[1:],
# ))
# sl.savetxt_aligned(f'{output_path}/ell_values_ref.txt', ells_2d_save, header_list)

for probe in ['WL', 'GC', '3x2pt']:
    ells_2d_save = np.column_stack(
        (
            getattr(ell_obj, f'ells_{probe}'),
            getattr(ell_obj, f'delta_l_{probe}'),
            getattr(ell_obj, f'ell_edges_{probe}')[:-1],
            getattr(ell_obj, f'ell_edges_{probe}')[1:],
        )
    )
    sl.savetxt_aligned(
        f'{output_path}/ell_values_{probe}.txt', ells_2d_save, header_list
    )

if cfg['misc']['save_output_as_benchmark']:
    # some of the test quantities are not defined in some cases
    # better to work with empty arrays than None

    if not compute_sb_ssc:
        k_grid_s2b = np.array([])
        sigma2_b = np.array([])
        dPmm_ddeltab = np.array([])
        dPgm_ddeltab = np.array([])
        dPgg_ddeltab = np.array([])
        d2CLL_dVddeltab = np.array([])
        d2CGL_dVddeltab = np.array([])
        d2CGG_dVddeltab = np.array([])

    if compute_sb_ssc and cfg['covariance']['use_KE_approximation']:
        # in this case, the k grid used is the same as the Pk one, I think
        k_grid_s2b = np.array([])

    _bnt_matrix = np.array([]) if bnt_matrix is None else bnt_matrix
    _mag_bias_2d = (
        ccl_obj.mag_bias_2d if cfg['C_ell']['has_magnification_bias'] else np.array([])
    )

<<<<<<< HEAD
    # I don't fully remember why I don't save these
    _ell_dict = deepcopy(vars(ell_obj))
=======
    _ell_dict = vars(ell_obj)
>>>>>>> 3ff8eec0
    # _ell_dict.pop('ell_cuts_dict')
    # _ell_dict.pop('idxs_to_delete_dict')

    if cfg['namaster']['use_namaster']:
        import pymaster

        # convert NmtBin objects to effective ells
        for key in _ell_dict:
            if key.startswith('nmt_bin_obj_'):
                assert isinstance(_ell_dict[key], pymaster.bins.NmtBin), (
                    f'Expected NmtBin for {key}, got {_ell_dict[key]}'
                )
                _ell_dict[key] = _ell_dict[key].get_effective_ells()

    import datetime

    branch, commit = sl.get_git_info()
    metadata = {
        'timestamp': datetime.datetime.now().isoformat(),
        'branch': branch,
        'commit': commit,
    }

    bench_filename = cfg['misc']['bench_filename'].format(
        g_code=cfg['covariance']['G_code'],
        ssc_code=cfg['covariance']['SSC_code'] if cfg['covariance']['SSC'] else 'None',
        cng_code=cfg['covariance']['cNG_code'] if cfg['covariance']['cNG'] else 'None',
        use_KE=str(cfg['covariance']['use_KE_approximation']),
        which_pk_responses=cfg['covariance']['which_pk_responses'],
        which_b1g_in_resp=cfg['covariance']['which_b1g_in_resp'],
    )

    if os.path.exists(f'{bench_filename}.npz'):
        raise ValueError(
            'You are trying to overwrite the benchmark file at'
            f' {bench_filename}.npz.'
            'Please rename the new benchmark or delete the existing one.'
        )

    with open(f'{bench_filename}.yaml', 'w') as yaml_file:
        yaml.dump(cfg, yaml_file, default_flow_style=False)

    np.savez_compressed(
        bench_filename,
        backup_cfg=cfg,
        ind=ind,
        z_grid=z_grid,
        z_grid_trisp=z_grid_trisp,
        k_grid=k_grid,
        k_grid_sigma2_b=k_grid_s2b,
        nz_src=nz_src,
        nz_lns=nz_lns,
        bnt_matrix=_bnt_matrix,
        gal_bias_2d=ccl_obj.gal_bias_2d,
        mag_bias_2d=_mag_bias_2d,
        wf_delta=ccl_obj.wf_delta_arr,
        wf_gamma=ccl_obj.wf_gamma_arr,
        wf_ia=ccl_obj.wf_ia_arr,
        wf_mu=ccl_obj.wf_mu_arr,
        wf_lensing_arr=ccl_obj.wf_lensing_arr,
        cl_ll_3d=ccl_obj.cl_ll_3d,
        cl_gl_3d=ccl_obj.cl_gl_3d,
        cl_gg_3d=ccl_obj.cl_gg_3d,
        cl_3x2pt_5d=ccl_obj.cl_3x2pt_5d,
        sigma2_b=sigma2_b,
        dPmm_ddeltab=dPmm_ddeltab,
        dPgm_ddeltab=dPgm_ddeltab,
        dPgg_ddeltab=dPgg_ddeltab,
        d2CLL_dVddeltab=d2CLL_dVddeltab,
        d2CGL_dVddeltab=d2CGL_dVddeltab,
        d2CGG_dVddeltab=d2CGG_dVddeltab,
        **_ell_dict,
        **cov_dict,
        metadata=metadata,
    )


if (
    cfg['misc']['test_condition_number']
    or cfg['misc']['test_cholesky_decomposition']
    or cfg['misc']['test_numpy_inversion']
    or cfg['misc']['test_symmetry']
):
    for cov_name, cov in cov_dict.items():
        if '3x2pt' in cov_name and 'tot' in cov_name:
            print(f'Testing {cov_name}...\n')

            if cfg['misc']['test_condition_number']:
                cond_number = np.linalg.cond(cov)
                print(f'Condition number = {cond_number:.4e}')

            if cfg['misc']['test_cholesky_decomposition']:
                try:
                    np.linalg.cholesky(cov)
                    print('Cholesky decomposition successful')
                except np.linalg.LinAlgError:
                    print(
                        'Cholesky decomposition failed. Consider checking the condition '
                        'number or symmetry.'
                    )

            if cfg['misc']['test_numpy_inversion']:
                try:
                    inv_cov = np.linalg.inv(cov)
                    print('Numpy inversion successful.')
                    # Test correctness of inversion:
                    identity_check = np.allclose(
                        np.dot(cov, inv_cov), np.eye(cov.shape[0]), atol=1e-9, rtol=1e-7
                    )
                    if identity_check:
                        print(
                            'Inverse test successfully (M @ M^{-1} is identity). '
                            'atol=1e-9, rtol=1e-7'
                        )
                    else:
                        print(
                            f'Warning: Inverse test failed (M @ M^{-1} '
                            'deviates from identity). atol=0, rtol=1e-7'
                        )
                except np.linalg.LinAlgError:
                    print(
                        'Numpy inversion failed: Matrix is singular or near-singular.'
                    )

            if cfg['misc']['test_symmetry']:
                if not np.allclose(cov, cov.T, atol=0, rtol=1e-7):
                    print('Warning: Matrix is not symmetric. atol=0, rtol=1e-7')
                else:
                    print('Matrix is symmetric. atol=0, rtol=1e-7')

if cfg['misc']['save_figs']:
    output_dir = f'{output_path}/figs'
    os.makedirs(output_dir, exist_ok=True)
    for i, fig_num in enumerate(plt.get_fignums()):
        fig = plt.figure(fig_num)
        fig.savefig(os.path.join(output_dir, f'fig_{i:03d}.png'))

print(f'Finished in {(time.perf_counter() - script_start_time) / 60:.2f} minutes')<|MERGE_RESOLUTION|>--- conflicted
+++ resolved
@@ -1,15 +1,3 @@
-# [BOOKMARK] need to:
-# * finish checking cov 2d cuts, especially for SSC, cng, nmt...
-# * run many tests (eg split_g_cov)
-# - remove probe_ordering?
-# - maybe implement check on symmetrize_output_dict, just to make sure nothing breaks
-# - check that cov blocks are actually the desired ones for weird probe combs
-#   (eg make sure that eg cov_LLLL is equal to the corresponding block of cov_3x2pt)
-# * coderabbit review
-# - finish cov testing class
-# - cov_4D_to_8D 3x2ptCLOE or whatever is now broken
-# - restore check_cov_blocks_simmetry()
-
 import argparse
 import contextlib
 import os
@@ -43,14 +31,9 @@
     wf_cl_lib,
 )
 from spaceborne import covariance as sb_cov
-<<<<<<< HEAD
-=======
-from spaceborne import onecovariance_interface as oc_interface
 from spaceborne import sb_lib as sl
 from spaceborne import constants as const
->>>>>>> 3ff8eec0
 from spaceborne import plot_lib as sb_plt
-from spaceborne import sb_lib as sl
 
 with contextlib.suppress(ImportError):
     import pyfiglet
@@ -969,13 +952,8 @@
 if cfg['namaster']['use_namaster'] or cfg['sample_covariance']['compute_sample_cov']:
     from spaceborne import cov_partial_sky
 
-<<<<<<< HEAD
-    if cfg['C_ell']['use_input_cls']:
-        # check that the input cls are computed over a fine enough grid
-=======
     # check that the input cls are computed over a fine enough grid
     if cfg['C_ell']['use_input_cls']:
->>>>>>> 3ff8eec0
         for ells_in, ells_out in zip(
             [ells_WL_in, ells_XC_in, ells_GC_in],
             [ell_obj.ells_3x2pt_unb, ell_obj.ells_3x2pt_unb, ell_obj.ells_3x2pt_unb],
@@ -1424,7 +1402,7 @@
         z_grid=z_grid,
         integration_type=ssc_integration_type,
         unique_probe_combs=unique_probe_combs,
-        num_threads=cfg['misc']['num_threads'],
+        num_threads=cfg['misc']['num_threads']
     )
     print(f'SSC computed in {(time.perf_counter() - start) / 60:.2f} m')
 
@@ -1617,12 +1595,7 @@
         ccl_obj.mag_bias_2d if cfg['C_ell']['has_magnification_bias'] else np.array([])
     )
 
-<<<<<<< HEAD
-    # I don't fully remember why I don't save these
-    _ell_dict = deepcopy(vars(ell_obj))
-=======
     _ell_dict = vars(ell_obj)
->>>>>>> 3ff8eec0
     # _ell_dict.pop('ell_cuts_dict')
     # _ell_dict.pop('idxs_to_delete_dict')
 
