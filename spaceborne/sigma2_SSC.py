--- conflicted
+++ resolved
@@ -3,14 +3,7 @@
 import time
 import matplotlib.pyplot as plt
 import numpy as np
-<<<<<<< HEAD
-from joblib import delayed, Parallel
-import multiprocessing as mp
 from scipy.integrate import simpson as simps
-from scipy.interpolate import RegularGridInterpolator
-=======
-from scipy.integrate import simpson as simps
->>>>>>> dd23d4c2
 from scipy.special import spherical_jn
 import pyccl as ccl
 from tqdm import tqdm
