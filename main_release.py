--- conflicted
+++ resolved
@@ -1190,7 +1190,6 @@
     log10kmax=covariance_cfg['Spaceborne_cfg']['log10_k_max_sigma2'],
     ksteps=covariance_cfg['Spaceborne_cfg']['k_steps_sigma2']
 )
-<<<<<<< HEAD
 if covariance_cfg['Spaceborne_cfg']['load_precomputed_sigma2']:
     # TODO define a suitable interpolator if the zgrid doesn't match
     sigma2_b_dict = np.load(sigma2_b_filename, allow_pickle=True).item()
@@ -1204,20 +1203,6 @@
         'sigma2_b': sigma2_b,
     }
     np.save(sigma2_b_filename, sigma2_b_dict_tosave, allow_pickle=True)
-=======
-# if covariance_cfg['Spaceborne_cfg']['load_precomputed_sigma2']:
-#     # TODO define a suitable interpolator if the zgrid doesn't match
-#     sigma2_b = np.load(sigma2_b_filename)
-# else:
-#     sigma2_b = sigma2_SSC.compute_sigma2(z_grid_ssc_integrands, k_grid_sigma2, which_sigma2_B,
-#                                          ccl_obj.cosmo_ccl, parallel=False, vectorize=True)
-
-#     sigma2_b_tosave = {
-#         'sigma2_b': sigma2_b,
-#         'cfg': cfg
-#     }
-#     np.save(sigma2_b_filename, sigma2_b_tosave, allow_pickle=True)
->>>>>>> 58ad9004
 
 
 # ! 4. Perform the integration calling the Julia module
