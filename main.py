# ruff: noqa: E402 (ignore module import not on top of the file warnings)
import argparse
import contextlib
import gc
import itertools
import os
import sys

import yaml


def load_config(_config_path):
    # Check if we're running in a Jupyter environment (or interactive mode)
    if 'ipykernel_launcher.py' in sys.argv[0]:
        # Running interactively, so use default config file
        config_path = _config_path

    else:
        parser = argparse.ArgumentParser(description='Spaceborne')
        parser.add_argument(
            '--config',
            type=str,
            help='Path to the configuration file',
            required=False,
            default=_config_path,
        )
        parser.add_argument(
            '--show-plots',
            action='store_true',
            help='Show plots if specified',
            required=False,
        )
        args = parser.parse_args()
        config_path = args.config

    with open(config_path) as f:
        cfg = yaml.safe_load(f)

    return cfg


cfg = load_config('config.yaml')
# Set jax platform
if cfg['misc']['jax_platform'] == 'auto':
    pass
else:
    os.environ['JAX_PLATFORMS'] = cfg['misc']['jax_platform']

# if using the CPU, set the number of threads
num_threads = cfg['misc']['num_threads']
os.environ['OMP_NUM_THREADS'] = str(num_threads)
os.environ['OPENBLAS_NUM_THREADS'] = str(num_threads)
os.environ['MKL_NUM_THREADS'] = str(num_threads)
os.environ['VECLIB_MAXIMUM_THREADS'] = str(num_threads)
os.environ['NUMEXPR_NUM_THREADS'] = str(num_threads)
os.environ['XLA_FLAGS'] = (
    f'--xla_cpu_multi_thread_eigen=true intra_op_parallelism_threads={str(num_threads)}'
)


import pprint
import time
import warnings
from functools import partial

import matplotlib
import matplotlib.pyplot as plt
import numpy as np
from matplotlib import cm
from scipy.integrate import simpson as simps
from scipy.interpolate import CubicSpline, RectBivariateSpline
from scipy.ndimage import gaussian_filter1d

from spaceborne import (
    bnt,
    ccl_interface,
    config_checker,
    cosmo_lib,
    cov_harmonic_space,
    ell_utils,
    io_handler,
    mask_utils,
    oc_interface,
    responses,
    wf_cl_lib,
)
from spaceborne import constants as const
from spaceborne import plot_lib as sb_plt
from spaceborne import sb_lib as sl

with contextlib.suppress(ImportError):
    import pyfiglet

    text = 'Spaceborne'
    ascii_art = pyfiglet.figlet_format(text=text, font='slant')
    print(ascii_art)

if 'ipykernel_launcher.py' not in sys.argv[0] and '--show-plots' not in sys.argv:
    matplotlib.use('Agg')

# Get the current script's directory
# current_dir = Path(__file__).resolve().parent
# parent_dir = current_dir.parent

warnings.filterwarnings(
    'ignore',
    message='.*FigureCanvasAgg is non-interactive, and thus cannot be shown.*',
    category=UserWarning,
)

pp = pprint.PrettyPrinter(indent=4)
script_start_time = time.perf_counter()


def plot_cls():
    _, ax = plt.subplots(1, 3, figsize=(15, 4))
    # plt.tight_layout()

    # cls are (for the moment) in the ccl obj, whether they are imported from input
    # files or not
    for zi in range(zbins):
        zj = zi
        kw = {'c': clr[zi], 'ls': '-', 'marker': '.'}
        ax[0].loglog(ell_obj.ells_WL, ccl_obj.cl_ll_3d[:, zi, zj], **kw)
        ax[1].loglog(ell_obj.ells_XC, ccl_obj.cl_gl_3d[:, zi, zj], **kw)
        ax[2].loglog(ell_obj.ells_GC, ccl_obj.cl_gg_3d[:, zi, zj], **kw)

    # if input cls are used, then overplot the sb predictions on top
    if cfg['C_ell']['use_input_cls']:
        for zi in range(zbins):
            zj = zi
            sb_kw = {'c': clr[zi], 'ls': '', 'marker': 'x'}
            ax[0].loglog(ell_obj.ells_WL, cl_ll_3d_sb[:, zi, zj], **sb_kw)
            ax[1].loglog(ell_obj.ells_XC, cl_gl_3d_sb[:, zi, zj], **sb_kw)
            ax[2].loglog(ell_obj.ells_GC, cl_gg_3d_sb[:, zi, zj], **sb_kw)
        # Add style legend only to middle plot
        style_legend = ax[1].legend(
            handles=[
                plt.Line2D([], [], label='input', **kw),
                plt.Line2D([], [], label='SB', **sb_kw),
            ],
            loc='upper right',
            fontsize=16,
            frameon=False,
        )
        ax[1].add_artist(style_legend)  # Preserve after adding z-bin legend

    ax[2].legend(
        [f'$z_{{{zi}}}$' for zi in range(zbins)],
        loc='upper right',
        fontsize=16,
        frameon=False,
    )

    ax[0].set_title('LL')
    ax[1].set_title('GL')
    ax[2].set_title('GG')
    ax[0].set_xlabel('$\\ell$')
    ax[1].set_xlabel('$\\ell$')
    ax[2].set_xlabel('$\\ell$')
    ax[0].set_ylabel('$C_{\\ell}$')
    # increase font size
    for axi in ax:
        for item in (
            [axi.title, axi.xaxis.label, axi.yaxis.label]
            + axi.get_xticklabels()
            + axi.get_yticklabels()
        ):
            item.set_fontsize(16)
    plt.show()


# ! ====================================================================================
# ! ================================== PREPARATION =====================================
# ! ====================================================================================


# ! set some convenence variables, just to make things more readable
h = cfg['cosmology']['h']
galaxy_bias_fit_fiducials = np.array(cfg['C_ell']['galaxy_bias_fit_coeff'])
magnification_bias_fit_fiducials = np.array(
    cfg['C_ell']['magnification_bias_fit_coeff']
)
# this has the same length as ngal_sources, as checked below
zbins = len(cfg['nz']['ngal_lenses'])
output_path = cfg['misc']['output_path']
clr = cm.rainbow(np.linspace(0, 1, zbins))  # pylint: disable=E1101
shift_nz = cfg['nz']['shift_nz']

obs_space = cfg['probe_selection']['space']


# ! check/create paths
if not os.path.exists(output_path):
    raise FileNotFoundError(
        f'Output path {output_path} does not exist. '
        'Please create it before running the script.'
    )
for subdir in ['cache', 'cache/trispectrum/SSC', 'cache/trispectrum/cNG']:
    os.makedirs(f'{output_path}/{subdir}', exist_ok=True)

# ! START HARDCODED OPTIONS/PARAMETERS
use_h_units = False  # whether or not to normalize Megaparsecs by little h

ell_max_max = max(cfg['binning']['ell_max_WL'], cfg['binning']['ell_max_GC'])
ell_min_unb_oc = 2
ell_max_unb_oc = 5000 if ell_max_max < 5000 else ell_max_max
nbl_3x2pt_oc = 500
# for the Gaussian covariance computation
k_steps_sigma2_simps = 20_000
k_steps_sigma2_levin = 300
shift_nz_interpolation_kind = 'linear'

# whether or not to symmetrize the covariance probe blocks when
# reshaping it from 4D to 6D.
# Useful if the 6D cov elements need to be accessed directly, whereas if
# the cov is again reduced to 4D or 2D.
# Can be set to False for a significant speedup
symmetrize_output_dict = {
    ('L', 'L'): False,
    ('G', 'L'): False,
    ('L', 'G'): False,
    ('G', 'G'): False,
}


# these are configs which should not be visible to the user
cfg['covariance']['n_probes'] = 2

if 'G_code' not in cfg['covariance']:
    cfg['covariance']['G_code'] = 'Spaceborne'
if 'SSC_code' not in cfg['covariance']:
    cfg['covariance']['SSC_code'] = 'Spaceborne'
if 'cNG_code' not in cfg['covariance']:
    cfg['covariance']['cNG_code'] = 'PyCCL'

if 'OneCovariance' not in cfg:
    cfg['OneCovariance'] = {}
    cfg['OneCovariance']['path_to_oc_executable'] = (
        '/home/cosmo/davide.sciotti/data/OneCovariance/covariance.py'
    )
    cfg['OneCovariance']['consistency_checks'] = False
    cfg['OneCovariance']['oc_output_filename'] = 'cov_rcf_mergetest_v2_'

if 'save_output_as_benchmark' not in cfg['misc'] or 'bench_filename' not in cfg['misc']:
    cfg['misc']['save_output_as_benchmark'] = False
    cfg['misc']['bench_filename'] = (
        '../Spaceborne_bench/output_G{g_code:s}_SSC{ssc_code:s}_cNG{cng_code:s}'
        '_KE{use_KE:s}_resp{which_pk_responses:s}_b1g{which_b1g_in_resp:s}'
        '_devmerge3_nmt'
    )


cfg['ell_cuts'] = {}
cfg['ell_cuts']['apply_ell_cuts'] = False  # Type: bool
# Type: str. Cut if the bin *center* or the bin *lower edge* is
# larger than ell_max[zi, zj]
cfg['ell_cuts']['center_or_min'] = 'center'
cfg['ell_cuts']['cl_ell_cuts'] = False  # Type: bool
cfg['ell_cuts']['cov_ell_cuts'] = False  # Type: bool
# Type: float. This is used when ell_cuts is False, also...?
cfg['ell_cuts']['kmax_h_over_Mpc_ref'] = 1.0
cfg['ell_cuts']['kmax_h_over_Mpc_list'] = [
    0.1, 0.16681005, 0.27825594, 0.46415888, 0.77426368, 1.29154967,
    2.15443469, 3.59381366, 5.9948425, 10.0,
]  # fmt: skip

# Sigma2_b settings, common to Spaceborne and PyCCL. Can be one of:
# - full_curved_sky: Use the full- (curved-) sky expression (for Spaceborne only).
#   In this case, the output covmat
# - from_input_mask: input a mask with path specified by mask_path
# - polar_cap_on_the_fly: generate a polar cap during the run, with nside
#   specified by nside
# - null (None): use the flat-sky expression (valid for PyCCL only)
# - flat_sky: use the flat-sky expression (valid for PyCCL only)
#   has to be rescaled by fsky
cfg['covariance']['which_sigma2_b'] = 'from_input_mask'  # Type: str | None
# Integration scheme used for the SSC survey covariance (sigma2_b) computation. Options:
# - 'simps': uses simpson integration. This is faster but less accurate
# - 'levin': uses levin integration. This is slower but more accurate
cfg['covariance']['sigma2_b_int_method'] = 'fft'  # Type: str.
# Whether to load the previously computed sigma2_b.
# No need anymore since it's quite fast
cfg['covariance']['load_cached_sigma2_b'] = False  # Type: bool.

# How many integrals to compute at once for the  numerical integration of
# the sigma^2_b(z_1, z_2) function with pylevin.
# IMPORTANT NOTE: in case of memory issues, (i.e., if you notice the code crashing
# while computing sigma2_b), decrease this or num_threads.
cfg['misc']['levin_batch_size'] = 1000  # Type: int.

# ordering of the different 3x2pt probes in the covariance matrix
cfg['covariance']['probe_ordering'] = [
    ['L', 'L'],
    ['G', 'L'],
    ['G', 'G'],
]  # Type: list[list[str]]

probe_ordering = cfg['covariance']['probe_ordering']  # TODO deprecate this
GL_OR_LG = probe_ordering[1][0] + probe_ordering[1][1]

# This has been deprecated since i am no longer using Levin integration.
# This variable used to control the number of bins over which to compute the Levin
# RS cov (*without* analytical bin averaging, i.e. using J_mu in place of K_mu).
# From then, the covariance was rebinned to cfg['binning']['theta_bins'].
# This works but is not ideal, as the proper bin averaging is more correct.
# Type: int. Number of theta bins used for the fine grid, after which the covariance is rebinned
cfg['precision']['theta_bins_fine'] = cfg['binning']['theta_bins']

# Integration method for the covariance projection to real space. Options:
# - 'simps': uses simpson integration. This is faster but less accurate
# - 'levin': uses levin integration. This is slower but more accurate
cfg['precision']['cov_rs_int_method'] = 'simps'  # Type: str.
# setting this to False makes the code resort to the less accurate bin averaging method
# mentioned above
cfg['precision']['levin_bin_avg'] = True  # Type: bool.
# ! END HARDCODED OPTIONS/PARAMETERS

# convenence settings that have been hardcoded
n_probes = cfg['covariance']['n_probes']
which_sigma2_b = cfg['covariance']['which_sigma2_b']

# ! probe selection

# * small naming guide for the confused developer:
# - unique_probe_combs: the probe combinations which are actually computed, meaning the
#                       elements of the diagonal and, if requested, the cross-terms.
# - symm_probe_combs: the lower triangle, (or an empty list if cross terms are not
#                     required), which are the blocks filled by symmetry
# - nonreq_probe_combs: the blocks which are not required at all, and are set to 0 in
#                       the 10D/6D matrix. This does *not* include the probes in
#                       symm_probe_combs! "Required" means I want that probe combination
#                       in the final covariance matrix, not that I want to explicitly
#                       compute it
# - req_probe_combs_2d: the probe combinations which need to appear in the final 2D
#                       format of the covmat. This includes the cross-probes whether
#                       they are required or not (aka, they need to be present in the 2D
#                       covmat, either as actual values or as zeros)

# example: I request LL and GL, no cross-terms
# unique_probe_combs = ['LLLL', 'GLGL']
# symm_probe_combs = []
# nonreq_probe_combs = {'GGGG', 'GGGL', 'GGLL', 'GLGG', 'GLLL', 'LLGG', 'LLGL'}
# req_probe_combs_2d = ['LLLL', 'LLGL', 'GLLL', 'GLGL']

unique_probe_names_hs = []
if cfg['probe_selection']['LL']:
    unique_probe_names_hs.append('LL')
if cfg['probe_selection']['GL']:
    unique_probe_names_hs.append('GL')
if cfg['probe_selection']['GG']:
    unique_probe_names_hs.append('GG')

unique_probe_names_rs = []
if cfg['probe_selection']['xip']:
    unique_probe_names_rs.append('xip')
if cfg['probe_selection']['xim']:
    unique_probe_names_rs.append('xim')
if cfg['probe_selection']['gt']:
    unique_probe_names_rs.append('gt')
if cfg['probe_selection']['w']:
    unique_probe_names_rs.append('gg')  # TODO CHANGE TO w!

# add cross terms if requested
unique_probe_combs_hs = sl.build_probe_list(
    unique_probe_names_hs, include_cross_terms=cfg['probe_selection']['cross_cov']
)
unique_probe_combs_rs = sl.build_probe_list(
    unique_probe_names_rs, include_cross_terms=cfg['probe_selection']['cross_cov']
)

# probe combinations to be filled by symmetry or to exclude altogether
symm_probe_combs_hs, nonreq_probe_combs_hs = sl.get_probe_combs(
    unique_probe_combs_hs, space='harmonic'
)
symm_probe_combs_rs, nonreq_probe_combs_rs = sl.get_probe_combs(
    unique_probe_combs_rs, space='real'
)

# required probe combinations to include in the 2d arrays (must include the
# cross-terms!)
_req_probe_combs_hs_2d = sl.build_probe_list(
    unique_probe_names_hs, include_cross_terms=True
)
_req_probe_combs_rs_2d = sl.build_probe_list(
    unique_probe_names_rs, include_cross_terms=True
)
# as req_probe_combs_2d still only contains the upper triangle,
# add the symemtric blocks
symm_probe_combs_hs_2d, _ = sl.get_probe_combs(_req_probe_combs_hs_2d, space='harmonic')
symm_probe_combs_rs_2d, _ = sl.get_probe_combs(_req_probe_combs_rs_2d, space='real')
_req_probe_combs_hs_2d += symm_probe_combs_hs_2d
_req_probe_combs_rs_2d += symm_probe_combs_rs_2d

# reorder!
req_probe_combs_hs_2d = []
for probe in const.HS_ALL_PROBE_COMBS:
    if probe in _req_probe_combs_hs_2d:
        req_probe_combs_hs_2d.append(probe)
req_probe_combs_rs_2d = []
for probe in const.RS_ALL_PROBE_COMBS:
    if probe in _req_probe_combs_rs_2d:
        req_probe_combs_rs_2d.append(probe)

unique_probe_combs_ix_hs = [
    [const.HS_PROBE_NAME_TO_IX_DICT[idx] for idx in comb]
    for comb in unique_probe_combs_hs
]
nonreq_probe_combs_ix_hs = [
    [const.HS_PROBE_NAME_TO_IX_DICT[idx] for idx in comb]
    for comb in nonreq_probe_combs_hs
]
req_probe_combs_2d_ix_hs = [
    [const.HS_PROBE_NAME_TO_IX_DICT[idx] for idx in comb]
    for comb in req_probe_combs_hs_2d
]

# ! set non-gaussian cov terms to compute
cov_terms_list = []
if cfg['covariance']['G']:
    cov_terms_list.append('G')
if cfg['covariance']['SSC']:
    cov_terms_list.append('SSC')
if cfg['covariance']['cNG']:
    cov_terms_list.append('cNG')
cov_terms_str = ''.join(cov_terms_list)

compute_oc_g, compute_oc_ssc, compute_oc_cng = False, False, False
compute_sb_ssc, compute_sb_cng = False, False
compute_ccl_ssc, compute_ccl_cng = False, False
if cfg['covariance']['G'] and cfg['covariance']['G_code'] == 'OneCovariance':
    compute_oc_g = True
if cfg['covariance']['SSC'] and cfg['covariance']['SSC_code'] == 'OneCovariance':
    compute_oc_ssc = True
if cfg['covariance']['cNG'] and cfg['covariance']['cNG_code'] == 'OneCovariance':
    compute_oc_cng = True

if cfg['covariance']['SSC'] and cfg['covariance']['SSC_code'] == 'Spaceborne':
    compute_sb_ssc = True
if cfg['covariance']['cNG'] and cfg['covariance']['cNG_code'] == 'Spaceborne':
    raise NotImplementedError('Spaceborne cNG not implemented yet')
    compute_sb_cng = True

if cfg['covariance']['SSC'] and cfg['covariance']['SSC_code'] == 'PyCCL':
    compute_ccl_ssc = True
if cfg['covariance']['cNG'] and cfg['covariance']['cNG_code'] == 'PyCCL':
    compute_ccl_cng = True

_condition = 'GLGL' in req_probe_combs_hs_2d or 'gtgt' in req_probe_combs_rs_2d
if compute_ccl_cng and _condition:
    raise ValueError(
        'There seems to be some issue with the symmetry of the GLGL '
        'block in the '
        'CCL cNG covariance, so for the moment it is disabled. '
        'The LLLL and GGGG blocks are not affected, so you can still '
        'compute the single-probe cNG covariances.'
    )

# ! set HS probes to compute depending on RS ones
# Set HS probes depending on RS ones
if obs_space != 'real':
    pass  # nothing to do

elif cfg['covariance']['SSC'] or cfg['covariance']['cNG']:
    # Otherwise switch on HS probes corresponding to selected RS probes
    cfg['probe_selection']['LL'] = (
        cfg['probe_selection']['xip'] or cfg['probe_selection']['xim']
    )
    cfg['probe_selection']['GL'] = cfg['probe_selection']['gt']
    cfg['probe_selection']['GG'] = cfg['probe_selection']['w']

else:
    # If neither SSC nor cNG are active → turn off all HS probes
    cfg['probe_selection']['LL'] = False
    cfg['probe_selection']['GL'] = False
    cfg['probe_selection']['GG'] = False


if cfg['covariance']['use_KE_approximation']:
    cl_integral_convention_ssc = 'Euclid_KE_approximation'
    ssc_integration_type = 'simps_KE_approximation'
else:
    cl_integral_convention_ssc = 'Euclid'
    ssc_integration_type = 'simps'

if use_h_units:
    k_txt_label = 'hoverMpc'
    pk_txt_label = 'Mpcoverh3'
else:
    k_txt_label = '1overMpc'
    pk_txt_label = 'Mpc3'

if not cfg['ell_cuts']['apply_ell_cuts']:
    kmax_h_over_Mpc = cfg['ell_cuts']['kmax_h_over_Mpc_ref']


# ! sanity checks on the configs
# TODO update this periodically
cfg_check_obj = config_checker.SpaceborneConfigChecker(cfg, zbins)
cfg_check_obj.run_all_checks()

# ! instantiate CCL object
ccl_obj = ccl_interface.CCLInterface(
    cfg['cosmology'],
    cfg['extra_parameters'],
    cfg['intrinsic_alignment'],
    cfg['halo_model'],
    cfg['PyCCL']['spline_params'],
    cfg['PyCCL']['gsl_params'],
)
# set other useful attributes
ccl_obj.p_of_k_a = 'delta_matter:delta_matter'
ccl_obj.zbins = zbins
ccl_obj.output_path = output_path
ccl_obj.which_b1g_in_resp = cfg['covariance']['which_b1g_in_resp']

# get ccl default a and k grids
a_default_grid_ccl = ccl_obj.cosmo_ccl.get_pk_spline_a()
z_default_grid_ccl = cosmo_lib.a_to_z(a_default_grid_ccl)[::-1]
lk_default_grid_ccl = ccl_obj.cosmo_ccl.get_pk_spline_lk()

if cfg['C_ell']['cl_CCL_kwargs'] is not None:
    cl_ccl_kwargs = cfg['C_ell']['cl_CCL_kwargs']
else:
    cl_ccl_kwargs = {}

if cfg['intrinsic_alignment']['lumin_ratio_filename'] is not None:
    ccl_obj.lumin_ratio_2d_arr = np.genfromtxt(
        cfg['intrinsic_alignment']['lumin_ratio_filename']
    )
else:
    ccl_obj.lumin_ratio_2d_arr = None

# define k_limber function
k_limber_func = partial(
    cosmo_lib.k_limber, cosmo_ccl=ccl_obj.cosmo_ccl, use_h_units=use_h_units
)

# ! define k and z grids used throughout the code (k is in 1/Mpc)
# TODO should zmin and zmax be inferred from the nz tables?
# TODO -> not necessarily true for all the different zsteps
z_grid = np.linspace(
    cfg['covariance']['z_min'],
    cfg['covariance']['z_max'],
    cfg['covariance']['z_steps']
)  # fmt: skip
z_grid_trisp = np.linspace(
    cfg['covariance']['z_min'],
    cfg['covariance']['z_max'],
    cfg['covariance']['z_steps_trisp'],
)
# this is instantiated for better efficiency in the z sampling of the cNG (not the SSC!)
# trispectrum, as linear z grids waste points at high z
a_grid_trisp = np.linspace(
    cosmo_lib.z_to_a(cfg['covariance']['z_max']),
    cosmo_lib.z_to_a(cfg['covariance']['z_min']),
    cfg['covariance']['z_steps_trisp'],
)
k_grid = np.logspace(
    cfg['covariance']['log10_k_min'],
    cfg['covariance']['log10_k_max'],
    cfg['covariance']['k_steps'],
)
# in this case we need finer k binning because of the bessel functions
k_grid_s2b = np.logspace(
    cfg['covariance']['log10_k_min'],
    cfg['covariance']['log10_k_max'],
    k_steps_sigma2_simps
)  # fmt: skip

if len(z_grid) < 1000:
    warnings.warn(
        'the number of steps in the redshift grid is small, '
        'you may want to consider increasing it',
        stacklevel=2,
    )

zgrid_str = (
    f'zmin{cfg["covariance"]["z_min"]}_'
    f'zmax{cfg["covariance"]["z_max"]}_'
    f'zsteps{cfg["covariance"]["z_steps"]}'
)


# ! do the same for CCL - i.e., set the above in the ccl_obj with little variations
# ! (e.g. a instead of z)
z_grid_tkka_SSC = z_grid_trisp
z_grid_tkka_cNG = z_grid_trisp
ccl_obj.a_grid_tkka_SSC = cosmo_lib.z_to_a(z_grid_tkka_SSC)[::-1]
ccl_obj.a_grid_tkka_cNG = cosmo_lib.z_to_a(z_grid_tkka_cNG)[::-1]
# ccl_obj.a_grid_tkka_cNG = a_grid_trisp
ccl_obj.logn_k_grid_tkka_SSC = np.log(k_grid)
ccl_obj.logn_k_grid_tkka_cNG = np.log(k_grid)

# check that the grid is in ascending order
if not np.all(np.diff(ccl_obj.a_grid_tkka_SSC) > 0):
    raise ValueError('a_grid_tkka_SSC is not in ascending order!')
if not np.all(np.diff(ccl_obj.a_grid_tkka_cNG) > 0):
    raise ValueError('a_grid_tkka_cNG is not in ascending order!')
if not np.all(np.diff(z_grid) > 0):
    raise ValueError('z grid is not in ascending order!')
if not np.all(np.diff(z_grid_trisp) > 0):
    raise ValueError('z grid is not in ascending order!')

if cfg['PyCCL']['use_default_k_a_grids']:
    ccl_obj.a_grid_tkka_SSC = a_default_grid_ccl
    ccl_obj.a_grid_tkka_cNG = a_default_grid_ccl
    ccl_obj.logn_k_grid_tkka_SSC = lk_default_grid_ccl
    ccl_obj.logn_k_grid_tkka_cNG = lk_default_grid_ccl

# build the ind array and store it into the covariance dictionary
zpairs_auto, zpairs_cross, zpairs_3x2pt = sl.get_zpairs(zbins)
ind = sl.build_full_ind(
    cfg['covariance']['triu_tril'], cfg['covariance']['row_col_major'], zbins
)
ind_auto = ind[:zpairs_auto, :].copy()
ind_cross = ind[zpairs_auto : zpairs_cross + zpairs_auto, :].copy()
ind_dict = {('L', 'L'): ind_auto, ('G', 'L'): ind_cross, ('G', 'G'): ind_auto}

# private cfg dictionary. This serves a couple different purposeses:
# 1. To store and pass hardcoded parameters in a convenient way
# 2. To make the .format() more compact
pvt_cfg = {
    'zbins': zbins,
    'ind': ind,
    'n_probes': n_probes,
    'probe_ordering': probe_ordering,
    'unique_probe_combs': unique_probe_combs_hs,
    'probe_comb_idxs': unique_probe_combs_ix_hs,
    'req_probe_combs_2d': req_probe_combs_hs_2d,
    'which_ng_cov': cov_terms_str,
    'cov_terms_list': cov_terms_list,
    'GL_OR_LG': GL_OR_LG,
    'symmetrize_output_dict': symmetrize_output_dict,
    'use_h_units': use_h_units,
    'z_grid': z_grid,
}

# instantiate data handler class
io_obj = io_handler.IOHandler(cfg, pvt_cfg)

# ! ====================================================================================
# ! ================================= BEGIN MAIN BODY ==================================
# ! ====================================================================================

# ! ===================================== \ells ========================================
ell_obj = ell_utils.EllBinning(cfg)
ell_obj.build_ell_bins()
# not always required, but in this way it's simpler
ell_obj.compute_ells_3x2pt_unbinned()
ell_obj._validate_bins()

pvt_cfg['nbl_3x2pt'] = ell_obj.nbl_3x2pt
pvt_cfg['ell_min_3x2pt'] = ell_obj.ell_min_3x2pt


# ! ===================================== Mask =========================================
mask_obj = mask_utils.Mask(cfg['mask'])
mask_obj.process()
if hasattr(mask_obj, 'mask'):
    import healpy as hp

    hp.mollview(mask_obj.mask, cmap='inferno_r', title='Mask - Mollweide view')

# add fsky to pvt_cfg
pvt_cfg['fsky'] = mask_obj.fsky


# ! ===================================== n(z) =========================================
# load
io_obj.get_nz_fmt()
io_obj.load_nz()

# assign to variables
zgrid_nz_src = io_obj.zgrid_nz_src
zgrid_nz_lns = io_obj.zgrid_nz_lns
nz_src = io_obj.nz_src
nz_lns = io_obj.nz_lns

# nz may be subjected to a shift: save the original arrays
nz_unshifted_src = nz_src
nz_unshifted_lns = nz_lns

if shift_nz:
    nz_src = wf_cl_lib.shift_nz(
        zgrid_nz_src,
        nz_unshifted_src,
        cfg['nz']['dzWL'],
        normalize=cfg['nz']['normalize_shifted_nz'],
        plot_nz=True,
        interpolation_kind=shift_nz_interpolation_kind,
        bounds_error=False,
        fill_value=0,
        clip_min=cfg['nz']['clip_zmin'],
        clip_max=cfg['nz']['clip_zmax'],
        plt_title='$n_i(z)$ sources shifts ',
    )
    nz_lns = wf_cl_lib.shift_nz(
        zgrid_nz_lns,
        nz_unshifted_lns,
        cfg['nz']['dzGC'],
        normalize=False,
        plot_nz=True,
        interpolation_kind=shift_nz_interpolation_kind,
        bounds_error=False,
        fill_value=0,
        clip_min=cfg['nz']['clip_zmin'],
        clip_max=cfg['nz']['clip_zmax'],
        plt_title='$n_i(z)$ lenses shifts ',
    )

if cfg['nz']['smooth_nz']:
    for zi in range(zbins):
        nz_src[:, zi] = gaussian_filter1d(
            nz_src[:, zi], sigma=cfg['nz']['sigma_smoothing']
        )
        nz_lns[:, zi] = gaussian_filter1d(
            nz_lns[:, zi], sigma=cfg['nz']['sigma_smoothing']
        )

# check if they are normalised, and if not do so
nz_lns_norm = simps(y=nz_lns, x=zgrid_nz_lns, axis=0)
nz_src_norm = simps(y=nz_src, x=zgrid_nz_src, axis=0)

if not np.allclose(nz_lns_norm, 1, atol=0, rtol=1e-3):
    warnings.warn(
        '\nThe lens n(z) are not normalised. Proceeding to normalise them', stacklevel=2
    )
    nz_lns /= nz_lns_norm

if not np.allclose(nz_src_norm, 1, atol=0, rtol=1e-3):
    warnings.warn(
        '\nThe source n(z) are not normalised. Proceeding to normalise them',
        stacklevel=2,
    )
    nz_src /= nz_src_norm


ccl_obj.set_nz(
    nz_full_src=np.hstack((zgrid_nz_src[:, None], nz_src)),
    nz_full_lns=np.hstack((zgrid_nz_lns[:, None], nz_lns)),
)
ccl_obj.check_nz_tuple(zbins)

wf_cl_lib.plot_nz_src_lns(zgrid_nz_src, nz_src, zgrid_nz_lns, nz_lns, colors=clr)


# ! ========================================= IA =======================================
ccl_obj.set_ia_bias_tuple(z_grid_src=z_grid, has_ia=cfg['C_ell']['has_IA'])


# ! =================================== Galaxy bias ====================================
# TODO the alternative should be the HOD gal bias already set in the responses class!!
if cfg['C_ell']['which_gal_bias'] == 'from_input':
    gal_bias_input = np.genfromtxt(cfg['C_ell']['gal_bias_table_filename'])
    ccl_obj.gal_bias_2d, ccl_obj.gal_bias_func = sl.check_interpolate_input_tab(
        input_tab=gal_bias_input, z_grid_out=z_grid, zbins=zbins
    )
    ccl_obj.gal_bias_tuple = (z_grid, ccl_obj.gal_bias_2d)
elif cfg['C_ell']['which_gal_bias'] == 'FS2_polynomial_fit':
    ccl_obj.set_gal_bias_tuple_spv3(
        z_grid_lns=z_grid, magcut_lens=None, poly_fit_values=galaxy_bias_fit_fiducials
    )
else:
    raise ValueError('which_gal_bias should be "from_input" or "FS2_polynomial_fit"')

# Check if the galaxy bias is the same in all bins
# Note: the [0] (inside square brackets) means "select column 0 but keep the array
# two-dimensional", for shape consistency
single_b_of_z = np.allclose(ccl_obj.gal_bias_2d, ccl_obj.gal_bias_2d[:, [0]])


# ! ============================ Magnification bias ====================================
if cfg['C_ell']['has_magnification_bias']:
    if cfg['C_ell']['which_mag_bias'] == 'from_input':
        mag_bias_input = np.genfromtxt(cfg['C_ell']['mag_bias_table_filename'])
        ccl_obj.mag_bias_2d, ccl_obj.mag_bias_func = sl.check_interpolate_input_tab(
            mag_bias_input, z_grid, zbins
        )
        ccl_obj.mag_bias_tuple = (z_grid, ccl_obj.mag_bias_2d)
    elif cfg['C_ell']['which_mag_bias'] == 'FS2_polynomial_fit':
        ccl_obj.set_mag_bias_tuple(
            z_grid_lns=z_grid,
            has_magnification_bias=cfg['C_ell']['has_magnification_bias'],
            magcut_lens=None,
            poly_fit_values=magnification_bias_fit_fiducials,
        )
    else:
        raise ValueError(
            'which_mag_bias should be "from_input" or "FS2_polynomial_fit"'
        )
else:
    ccl_obj.mag_bias_tuple = None

plt.figure()
for zi in range(zbins):
    plt.plot(z_grid, ccl_obj.gal_bias_2d[:, zi], label=f'$z_{{{zi}}}$', c=clr[zi])
plt.xlabel(r'$z$')
plt.ylabel(r'$b_{g, i}(z)$')
plt.legend()


# ! ============================ Radial kernels ========================================
ccl_obj.set_kernel_obj(cfg['C_ell']['has_rsd'], cfg['PyCCL']['n_samples_wf'])
ccl_obj.set_kernel_arr(
    z_grid_wf=z_grid, has_magnification_bias=cfg['C_ell']['has_magnification_bias']
)

gal_kernel_plt_title = 'galaxy kernel\n(w/o gal bias)'
ccl_obj.wf_galaxy_arr = ccl_obj.wf_galaxy_wo_gal_bias_arr


# ! ================================= BNT and z means ==================================
if cfg['BNT']['cl_BNT_transform'] or cfg['BNT']['cov_BNT_transform']:
    bnt_matrix = bnt.compute_bnt_matrix(
        zbins, zgrid_nz_src, nz_src, cosmo_ccl=ccl_obj.cosmo_ccl, plot_nz=False
    )
    wf_gamma_ccl_bnt = (bnt_matrix @ ccl_obj.wf_gamma_arr.T).T
    z_means_ll = wf_cl_lib.get_z_means(z_grid, wf_gamma_ccl_bnt)
else:
    bnt_matrix = None
    z_means_ll = wf_cl_lib.get_z_means(z_grid, ccl_obj.wf_gamma_arr)

z_means_gg = wf_cl_lib.get_z_means(z_grid, ccl_obj.wf_galaxy_arr)


# assert np.all(np.diff(z_means_ll) > 0), 'z_means_ll should be monotonically
# increasing'
# assert np.all(np.diff(z_means_gg) > 0), 'z_means_gg should be monotonically
# increasing'
# assert np.all(np.diff(z_means_ll_bnt) > 0), (
#     'z_means_ll_bnt should be monotonically increasing '
#     '(not a strict condition, valid only if we do not shift the n(z) in this part)'
# )


# ! ===================================== \ell cuts ====================================
# TODO need to adapt this to the class structure
# ell_cuts_dict = {}
# ellcuts_kw = {
#     'kmax_h_over_Mpc': kmax_h_over_Mpc,
#     'cosmo_ccl': ccl_obj.cosmo_ccl,
#     'zbins': zbins,
#     'h': h,
#     'kmax_h_over_Mpc_ref': cfg['ell_cuts']['kmax_h_over_Mpc_ref'],
# }
# ell_cuts_dict['LL'] = ell_utils.load_ell_cuts(
#     z_values_a=z_means_ll, z_values_b=z_means_ll, **ellcuts_kw
# )
# ell_cuts_dict['GG'] = ell_utils.load_ell_cuts(
#     z_values_a=z_means_gg, z_values_b=z_means_gg, **ellcuts_kw
# )
# ell_cuts_dict['GL'] = ell_utils.load_ell_cuts(
#     z_values_a=z_means_gg, z_values_b=z_means_ll, **ellcuts_kw
# )
# ell_cuts_dict['LG'] = ell_utils.load_ell_cuts(
#     z_values_a=z_means_ll, z_values_b=z_means_gg, **ellcuts_kw
# )
# ell_dict['ell_cuts_dict'] = (
#     ell_cuts_dict  # this is to pass the ell cuts to the covariance module
# )

# convenience variables
wf_delta = ccl_obj.wf_delta_arr  # no bias here either, of course!
wf_gamma = ccl_obj.wf_gamma_arr
wf_ia = ccl_obj.wf_ia_arr
wf_mu = ccl_obj.wf_mu_arr
wf_lensing = ccl_obj.wf_lensing_arr

# plot
wf_names_list = [
    'delta',
    'gamma',
    'IA',
    'magnification',
    'lensing',
    gal_kernel_plt_title,
]
wf_ccl_list = [
    ccl_obj.wf_delta_arr,
    ccl_obj.wf_gamma_arr,
    ccl_obj.wf_ia_arr,
    ccl_obj.wf_mu_arr,
    ccl_obj.wf_lensing_arr,
    ccl_obj.wf_galaxy_arr,
]

plt.figure()
for wf_idx in range(len(wf_ccl_list)):
    for zi in range(zbins):
        plt.plot(z_grid, wf_ccl_list[wf_idx][:, zi], c=clr[zi], alpha=0.6)
    plt.xlabel('$z$')
    plt.ylabel(r'$W_i^X(z)$')
    plt.suptitle(f'{wf_names_list[wf_idx]}')
    plt.tight_layout()
    plt.show()


# ! ======================================== Cls =======================================
# ! note that the function below includes the multiplicative shear bias
print('Computing Cls...')
t0 = time.perf_counter()
_cl_3x2pt_5d = ccl_interface.compute_cl_3x2pt_5d(
    ccl_obj,
    ells=ell_obj.ells_3x2pt,
    zbins=zbins,
    mult_shear_bias=np.array(cfg['C_ell']['mult_shear_bias']),
    cl_ccl_kwargs=cl_ccl_kwargs,
    n_probes_hs=cfg['covariance']['n_probes'],
)

ccl_obj.cl_ll_3d = _cl_3x2pt_5d[0, 0]
ccl_obj.cl_gl_3d = _cl_3x2pt_5d[1, 0]
ccl_obj.cl_gg_3d = _cl_3x2pt_5d[1, 1]
print(f'done in {time.perf_counter() - t0:.2f} s')


if cfg['C_ell']['use_input_cls']:
    # TODO NMT here you should ask the user for unbinned cls

    # load input cls
    io_obj.get_cl_fmt()
    io_obj.load_cls()

    # check ells before spline interpolation
    io_obj.check_ells_in(ell_obj)

    print(f'Using input Cls for LL from file\n{cfg["C_ell"]["cl_LL_path"]}')
    print(f'Using input Cls for GGL from file\n{cfg["C_ell"]["cl_GL_path"]}')
    print(f'Using input Cls for GG from file\n{cfg["C_ell"]["cl_GG_path"]}')

    ells_WL_in, cl_ll_3d_in = io_obj.ells_WL_in, io_obj.cl_ll_3d_in
    ells_XC_in, cl_gl_3d_in = io_obj.ells_XC_in, io_obj.cl_gl_3d_in
    ells_GC_in, cl_gg_3d_in = io_obj.ells_GC_in, io_obj.cl_gg_3d_in

    # interpolate input Cls on the desired ell grid
    cl_ll_3d_spline = CubicSpline(ells_WL_in, cl_ll_3d_in, axis=0)
    cl_gl_3d_spline = CubicSpline(ells_XC_in, cl_gl_3d_in, axis=0)
    cl_gg_3d_spline = CubicSpline(ells_GC_in, cl_gg_3d_in, axis=0)
    cl_ll_3d_in = cl_ll_3d_spline(ell_obj.ells_3x2pt)
    cl_gl_3d_in = cl_gl_3d_spline(ell_obj.ells_3x2pt)
    cl_gg_3d_in = cl_gg_3d_spline(ell_obj.ells_3x2pt)

    # save the sb cls for the plot comparing sb and input cls
    cl_ll_3d_sb = ccl_obj.cl_ll_3d
    cl_gl_3d_sb = ccl_obj.cl_gl_3d
    cl_gg_3d_sb = ccl_obj.cl_gg_3d

    # assign them to ccl_obj; m-bias is applied right below
    ccl_obj.cl_ll_3d = cl_ll_3d_in
    ccl_obj.cl_gl_3d = cl_gl_3d_in
    ccl_obj.cl_gg_3d = cl_gg_3d_in

# I am creating copies here, not just a view (so modifying ccl_obj.cl_3x2pt_5d will
# not affect ccl_obj.cl_ll_3d, ccl_obj.cl_gl_3d, ccl_obj.cl_gg_3d and vice versa)
ccl_obj.cl_3x2pt_5d = np.zeros((n_probes, n_probes, ell_obj.nbl_3x2pt, zbins, zbins))
ccl_obj.cl_3x2pt_5d[0, 0] = ccl_obj.cl_ll_3d
ccl_obj.cl_3x2pt_5d[1, 0] = ccl_obj.cl_gl_3d
ccl_obj.cl_3x2pt_5d[0, 1] = ccl_obj.cl_gl_3d.transpose(0, 2, 1)
ccl_obj.cl_3x2pt_5d[1, 1] = ccl_obj.cl_gg_3d

# cls plots
plot_cls()

# this is a lil' bit convoluted: the cls used by the code (wither from input or from sb)
# are stored in ccl_obj.cl_xx_3d. The cl_xx_3d_sb are only computed if 'use_input_cls'
# is True and are only plotted in that case
_key = 'input' if cfg['C_ell']['use_input_cls'] else 'SB'
_ell_dict_wl = {_key: ell_obj.ells_3x2pt}
_ell_dict_xc = {_key: ell_obj.ells_3x2pt}
_ell_dict_gc = {_key: ell_obj.ells_3x2pt}
_cl_dict_wl = {_key: ccl_obj.cl_3x2pt_5d[0, 0]}
_cl_dict_xc = {_key: ccl_obj.cl_3x2pt_5d[1, 0]}
_cl_dict_gc = {_key: ccl_obj.cl_3x2pt_5d[1, 1]}
if cfg['C_ell']['use_input_cls']:
    _ell_dict_wl['SB'] = ell_obj.ells_3x2pt
    _ell_dict_xc['SB'] = ell_obj.ells_3x2pt
    _ell_dict_gc['SB'] = ell_obj.ells_3x2pt
    _cl_dict_wl['SB'] = cl_ll_3d_sb
    _cl_dict_xc['SB'] = cl_gl_3d_sb
    _cl_dict_gc['SB'] = cl_gg_3d_sb

if cfg['misc']['cl_triangle_plot']:
    sb_plt.cls_triangle_plot(
        _ell_dict_wl, _cl_dict_wl, is_auto=True, zbins=zbins, suptitle='WL'
    )
    sb_plt.cls_triangle_plot(
        _ell_dict_xc, _cl_dict_xc, is_auto=False, zbins=zbins, suptitle='GGL'
    )
    sb_plt.cls_triangle_plot(
        _ell_dict_gc, _cl_dict_gc, is_auto=True, zbins=zbins, suptitle='GCph'
    )


# ! BNT transform the cls (and responses?) - it's more complex since I also have to
# ! transform the noise spectra, better to transform directly the covariance matrix
if cfg['BNT']['cl_BNT_transform']:
    print('BNT-transforming the Cls...')
    assert cfg['BNT']['cov_BNT_transform'] is False, (
        'the BNT transform should be applied either to the Cls or to the covariance, '
        'not both'
    )
    from spaceborne import bnt

    cl_ll_3d = bnt.cl_bnt_transform(ccl_obj.cl_ll_3d, bnt_matrix, 'L', 'L')
    cl_3x2pt_5d = bnt.cl_bnt_transform_3x2pt(ccl_obj.cl_3x2pt_5d, bnt_matrix)
    warnings.warn('you should probably BNT-transform the responses too!', stacklevel=2)
    if compute_oc_g or compute_oc_ssc or compute_oc_cng:
        raise NotImplementedError('You should cut also the OC Cls')


if cfg['ell_cuts']['center_or_min'] == 'center':
    ell_prefix = 'ell'
elif cfg['ell_cuts']['center_or_min'] == 'min':
    ell_prefix = 'ell_edges'
else:
    raise ValueError(
        'cfg["ell_cuts"]["center_or_min"] should be either "center" or "min"'
    )

# ell_dict['idxs_to_delete_dict'] = {
#     'LL': ell_utils.get_idxs_to_delete(
#         ell_dict[f'{ell_prefix}_WL'],
#         ell_cuts_dict['LL'],
#         is_auto_spectrum=True,
#         zbins=zbins,
#     ),
#     'GG': ell_utils.get_idxs_to_delete(
#         ell_dict[f'{ell_prefix}_GC'],
#         ell_cuts_dict['GG'],
#         is_auto_spectrum=True,
#         zbins=zbins,
#     ),
#     'GL': ell_utils.get_idxs_to_delete(
#         ell_dict[f'{ell_prefix}_XC'],
#         ell_cuts_dict['GL'],
#         is_auto_spectrum=False,
#         zbins=zbins,
#     ),
#     'LG': ell_utils.get_idxs_to_delete(
#         ell_dict[f'{ell_prefix}_XC'],
#         ell_cuts_dict['LG'],
#         is_auto_spectrum=False,
#         zbins=zbins,
#     ),
#     '3x2pt': ell_utils.get_idxs_to_delete_3x2pt(
#         ell_dict[f'{ell_prefix}_3x2pt'], ell_cuts_dict, zbins, cfg['covariance']
#     ),
# }


# cov_rs_2d_full = np.hstack((cov_obj.cov_rs_obj.cov_rs_2d_dict[xipxip, xipxim, xipxip]))

# for _, cov in cov_obj.cov_rs_obj.cov_rs_full_2d:
#     print(_)
#     sl.plot_correlation_matrix(corr_dav)
#     plt.title(_)


# ! 3d cl ell cuts (*after* BNT!!)
# TODO here you could implement 1d cl ell cuts (but we are cutting at the covariance
# TODO and derivatives level)
# if cfg['ell_cuts']['cl_ell_cuts']:
#     cl_ll_3d = cl_utils.cl_ell_cut(cl_ll_3d, ell_obj.ells_WL, ell_cuts_dict['LL'])
#     cl_gg_3d = cl_utils.cl_ell_cut(cl_gg_3d, ell_obj.ells_GC, ell_cuts_dict['GG'])
#     cl_3x2pt_5d = cl_utils.cl_ell_cut_3x2pt(
#         cl_3x2pt_5d, ell_cuts_dict, ell_dict['ell_3x2pt']
#     )
#     if compute_oc_g or compute_oc_ssc or compute_oc_cng:
#         raise NotImplementedError('You should cut also the OC Cls')

# re-set cls in the ccl_obj after BNT transform and/or ell cuts
# ccl_obj.cl_ll_3d = cl_ll_3d
# ccl_obj.cl_gg_3d = cl_gg_3d
# ccl_obj.cl_3x2pt_5d = cl_3x2pt_5d

# ! =========================== Unbinned Cls for nmt/sample cov ========================
if cfg['namaster']['use_namaster'] or cfg['sample_covariance']['compute_sample_cov']:
    from spaceborne import cov_partial_sky

    # check that the input cls are computed over a fine enough grid
    if cfg['C_ell']['use_input_cls']:
        for ells_in, ells_out in zip(
            [ells_WL_in, ells_XC_in, ells_GC_in],
            [ell_obj.ells_3x2pt_unb, ell_obj.ells_3x2pt_unb, ell_obj.ells_3x2pt_unb],
        ):
            io_obj.check_ells_in(ells_in, ells_out)

    # initialize nmt_cov_obj and set a couple useful attributes
    nmt_cov_obj = cov_partial_sky.NmtCov(
        cfg=cfg, pvt_cfg=pvt_cfg, ell_obj=ell_obj, mask_obj=mask_obj
    )

    # set unbinned ells in nmt_cov_obj
    nmt_cov_obj.ells_3x2pt_unb = ell_obj.ells_3x2pt_unb
    nmt_cov_obj.nbl_3x2pt_unb = ell_obj.nbl_3x2pt_unb

    if cfg['C_ell']['use_input_cls']:
        cl_3x2pt_5d_unb = np.zeros(
            (n_probes, n_probes, ell_obj.nbl_3x2pt_unb, zbins, zbins)
        )
        cl_3x2pt_5d_unb[0, 0] = cl_ll_3d_spline(ell_obj.ells_3x2pt_unb)
        cl_3x2pt_5d_unb[1, 0] = cl_gl_3d_spline(ell_obj.ells_3x2pt_unb)
        cl_3x2pt_5d_unb[0, 1] = cl_3x2pt_5d_unb[1, 0].transpose(0, 2, 1)
        cl_3x2pt_5d_unb[1, 1] = cl_gg_3d_spline(ell_obj.ells_3x2pt_unb)

    else:
        cl_3x2pt_5d_unb = ccl_interface.compute_cl_3x2pt_5d(
            ccl_obj,
            ells=ell_obj.ells_3x2pt_unb,
            zbins=zbins,
            mult_shear_bias=np.array(cfg['C_ell']['mult_shear_bias']),
            cl_ccl_kwargs=cl_ccl_kwargs,
            n_probes_hs=cfg['covariance']['n_probes'],
        )

    nmt_cov_obj.cl_ll_unb_3d = cl_3x2pt_5d_unb[0, 0]
    nmt_cov_obj.cl_gl_unb_3d = cl_3x2pt_5d_unb[1, 0]
    nmt_cov_obj.cl_gg_unb_3d = cl_3x2pt_5d_unb[1, 1]

else:
    nmt_cov_obj = None


# ! =============== Init real space cov object, put here for simplicity for the moment ==============
if obs_space == 'real':
    from spaceborne import cov_real_space

    # initialize cov_rs_obj and set a couple useful attributes
    cov_rs_obj = cov_real_space.CovRealSpace(cfg, pvt_cfg, mask_obj)
    cov_rs_obj.set_cov_2d_ordering(req_probe_combs_2d=req_probe_combs_rs_2d)
    cov_rs_obj.set_ind_and_zpairs(ind, zbins)
    ell_obj.compute_ells_3x2pt_rs()
    cov_rs_obj.ells = ell_obj.ells_3x2pt_rs
    cov_rs_obj.nbl = len(ell_obj.ells_3x2pt_rs)

    # set 3x2pt cls: recompute cls on the finer ell grid...
    if cfg['C_ell']['use_input_cls']:
        cl_ll_3d_for_rs = cl_ll_3d_spline(cov_rs_obj.ells)
        cl_gl_3d_for_rs = cl_gl_3d_spline(cov_rs_obj.ells)
        cl_gg_3d_for_rs = cl_gg_3d_spline(cov_rs_obj.ells)

    else:
        cl_3x2pt_5d_for_rs = ccl_interface.compute_cl_3x2pt_5d(
            ccl_obj,
            ells=cov_rs_obj.ells,
            zbins=zbins,
            mult_shear_bias=np.array(cfg['C_ell']['mult_shear_bias']),
            cl_ccl_kwargs=cl_ccl_kwargs,
            n_probes_hs=cfg['covariance']['n_probes'],
        )
    # ...and store them in the cov_rs object
    cov_rs_obj.cl_3x2pt_5d = cl_3x2pt_5d_for_rs


# !  =============================== Build Gaussian covs ===============================
cov_hs_obj = cov_harmonic_space.SpaceborneCovariance(
    cfg, pvt_cfg, ell_obj, nmt_cov_obj, bnt_matrix
)
cov_hs_obj.set_ind_and_zpairs(ind)
cov_hs_obj.consistency_checks()
cov_hs_obj.set_gauss_cov(
    ccl_obj=ccl_obj,
    split_gaussian_cov=cfg['covariance']['split_gaussian_cov'],
    nonreq_probe_combs_ix=nonreq_probe_combs_ix_hs,
)

# ! =================================== OneCovariance ================================
if compute_oc_g or compute_oc_ssc or compute_oc_cng:
    if cfg['ell_cuts']['cl_ell_cuts']:
        raise NotImplementedError(
            'TODO double check inputs in this case. This case is untested'
        )

    start_time = time.perf_counter()

    # * 1. save ingredients in ascii format
    # TODO this should me moved to io_handler.py
    oc_path = f'{output_path}/OneCovariance'
    if not os.path.exists(oc_path):
        os.makedirs(oc_path)

    nz_src_ascii_filename = cfg['nz']['nz_sources_filename'].replace(
        '.dat', f'_dzshifts{shift_nz}.ascii'
    )
    nz_lns_ascii_filename = cfg['nz']['nz_lenses_filename'].replace(
        '.dat', f'_dzshifts{shift_nz}.ascii'
    )
    nz_src_ascii_filename = nz_src_ascii_filename.format(**pvt_cfg)
    nz_lns_ascii_filename = nz_lns_ascii_filename.format(**pvt_cfg)
    nz_src_ascii_filename = os.path.basename(nz_src_ascii_filename)
    nz_lns_ascii_filename = os.path.basename(nz_lns_ascii_filename)
    nz_src_tosave = np.column_stack((zgrid_nz_src, nz_src))
    nz_lns_tosave = np.column_stack((zgrid_nz_lns, nz_lns))
    np.savetxt(f'{oc_path}/{nz_src_ascii_filename}', nz_src_tosave)
    np.savetxt(f'{oc_path}/{nz_lns_ascii_filename}', nz_lns_tosave)

    # oc needs finer ell sampling to avoid issues with ell bin edges
    ells_3x2pt_oc = np.geomspace(
        ell_obj.ell_min_3x2pt, ell_obj.ell_max_3x2pt, nbl_3x2pt_oc
    )
    cl_ll_3d_oc = ccl_obj.compute_cls(
        ells_3x2pt_oc,
        ccl_obj.p_of_k_a,
        ccl_obj.wf_lensing_obj,
        ccl_obj.wf_lensing_obj,
        cl_ccl_kwargs,
    )
    cl_gl_3d_oc = ccl_obj.compute_cls(
        ells_3x2pt_oc,
        ccl_obj.p_of_k_a,
        ccl_obj.wf_galaxy_obj,
        ccl_obj.wf_lensing_obj,
        cl_ccl_kwargs,
    )
    cl_gg_3d_oc = ccl_obj.compute_cls(
        ells_3x2pt_oc,
        ccl_obj.p_of_k_a,
        ccl_obj.wf_galaxy_obj,
        ccl_obj.wf_galaxy_obj,
        cl_ccl_kwargs,
    )
    cl_3x2pt_5d_oc = np.zeros((n_probes, n_probes, nbl_3x2pt_oc, zbins, zbins))
    cl_3x2pt_5d_oc[0, 0, :, :, :] = cl_ll_3d_oc
    cl_3x2pt_5d_oc[1, 0, :, :, :] = cl_gl_3d_oc
    cl_3x2pt_5d_oc[0, 1, :, :, :] = cl_gl_3d_oc.transpose(0, 2, 1)
    cl_3x2pt_5d_oc[1, 1, :, :, :] = cl_gg_3d_oc

    cl_ll_ascii_filename = f'Cell_ll_nbl{nbl_3x2pt_oc}'
    cl_gl_ascii_filename = f'Cell_gl_nbl{nbl_3x2pt_oc}'
    cl_gg_ascii_filename = f'Cell_gg_nbl{nbl_3x2pt_oc}'
    sl.write_cl_ascii(
        oc_path, cl_ll_ascii_filename, cl_3x2pt_5d_oc[0, 0, ...], ells_3x2pt_oc, zbins
    )
    sl.write_cl_ascii(
        oc_path, cl_gl_ascii_filename, cl_3x2pt_5d_oc[1, 0, ...], ells_3x2pt_oc, zbins
    )
    sl.write_cl_ascii(
        oc_path, cl_gg_ascii_filename, cl_3x2pt_5d_oc[1, 1, ...], ells_3x2pt_oc, zbins
    )

    ascii_filenames_dict = {
        'cl_ll_ascii_filename': cl_ll_ascii_filename,
        'cl_gl_ascii_filename': cl_gl_ascii_filename,
        'cl_gg_ascii_filename': cl_gg_ascii_filename,
        'nz_src_ascii_filename': nz_src_ascii_filename,
        'nz_lns_ascii_filename': nz_lns_ascii_filename,
    }

    if cfg['covariance']['which_b1g_in_resp'] == 'from_input':
        gal_bias_ascii_filename = f'{oc_path}/gal_bias_table.ascii'
        ccl_obj.save_gal_bias_table_ascii(z_grid, gal_bias_ascii_filename)
        ascii_filenames_dict['gal_bias_ascii_filename'] = gal_bias_ascii_filename
    elif cfg['covariance']['which_b1g_in_resp'] == 'from_HOD':
        warnings.warn(
            'OneCovariance will use the HOD-derived galaxy bias '
            'for the Cls and responses',
            stacklevel=2,
        )

    # * 2. compute cov using the onecovariance interface class
    print('Start cov computation with OneCovariance...')
    # initialize object, build cfg file
    oc_obj = oc_interface.OneCovarianceInterface(
        cfg, pvt_cfg, do_g=compute_oc_g, do_ssc=compute_oc_ssc, do_cng=compute_oc_cng
    )
    oc_obj.oc_path = oc_path
    oc_obj.z_grid_trisp_sb = z_grid_trisp
    oc_obj.path_to_config_oc_ini = f'{oc_obj.oc_path}/input_configs.ini'
    oc_obj.ells_sb = ell_obj.ells_3x2pt
    oc_obj.build_save_oc_ini(ascii_filenames_dict, h, print_ini=True)

    # compute covs
    oc_obj.call_oc_from_bash()

    # load output .list file (maybe the .mat format would be better, actually...)
    # and store it into a 6d dictionary
    oc_output_covlist_fname = (
        f'{oc_path}/{cfg["OneCovariance"]["oc_output_filename"]}_list.dat'
    )
    oc_obj.cov_dict_6d = oc_interface.process_cov_from_list_file(
        oc_output_covlist_fname=oc_output_covlist_fname,
        zbins=zbins,
        df_chunk_size=5_000_000,
    )

    # some useful vars to make the cov processing work regardless of the space
    ps = cfg['probe_selection']
    full_cov = False  # True if all probes + the cross-covariance are required
    if obs_space == 'harmonic':
        _valid_probes_oc = const.HS_DIAG_PROBES_OC
        _req_probe_combs_2d = req_probe_combs_hs_2d
        nbx = ell_obj.nbl_3x2pt
        probe_idx_dict = oc_obj.probe_idx_dict_hs
        n_probes_oc = 2
        full_cov = (ps['LL'] + ps['GL'] + ps['GG']) == 3 and ps['cross_cov'] is True
    elif obs_space == 'real':
        _valid_probes_oc = const.RS_DIAG_PROBES_OC
        _req_probe_combs_2d = req_probe_combs_rs_2d
        nbx = cov_rs_obj.nbt_coarse
        probe_idx_dict = cov_rs_obj.probe_idx_dict_short_oc
        n_probes_oc = 4
        full_cov = (ps['xip'] + ps['xim'] + ps['gt'] + ps['w']) == 4 and ps[
            'cross_cov'
        ] is True

    # fill the missing probe combinations (ab, cd -> cd, ab) by symmetry
    oc_obj.cov_dict_6d = oc_interface.symmetrize_probes_dict_6d(
        cov_dict_6d=oc_obj.cov_dict_6d, space=obs_space, valid_probes=_valid_probes_oc
    )

    # turn to 10d arrays, which are still used in the SpaceborneCovariance class
    cov_tot = np.zeros(
        (
            n_probes_oc,
            n_probes_oc,
            n_probes_oc,
            n_probes_oc,
            nbx,
            nbx,
            zbins,
            zbins,
            zbins,
            zbins,
        )
    )
    for term in ['sva', 'sn', 'mix', 'g', 'ssc', 'cng']:
        cov = oc_interface.oc_cov_dict_6d_to_array_10d(
            cov_dict_6d=oc_obj.cov_dict_6d,
            desired_term=term,
            n_probes=n_probes_oc,
            nbx=nbx,
            zbins=zbins,
            probe_idx_dict=probe_idx_dict,
        )

        # finally, store the arrays in the corresponding attributes
        setattr(oc_obj, f'cov_3x2pt_{term}_10d', cov)
        cov_tot += cov

    # set also total covariance
    oc_obj.cov_3x2pt_tot_10d = cov_tot
    # free memory
    del cov_tot
    gc.collect()

    # compare list and mat formats
    if full_cov:
        oc_obj.output_sanity_check(req_probe_combs_2d=_req_probe_combs_2d, rtol=1e-4)

    # This is an alternative method to call OC (more convoluted but more maintanable).
    # I keep the code for optional consistency checks
    if cfg['OneCovariance']['consistency_checks']:
        # store in temp variables for later check
        check_cov_sva_oc_3x2pt_10D = oc_obj.cov_3x2pt_sva_10d
        check_cov_mix_oc_3x2pt_10D = oc_obj.cov_3x2pt_mix_10d
        check_cov_sn_oc_3x2pt_10D = oc_obj.cov_3x2pt_sn_10d
        check_cov_ssc_oc_3x2pt_10D = oc_obj.cov_3x2pt_ssc_10d
        check_cov_cng_oc_3x2pt_10D = oc_obj.cov_3x2pt_cng_10d

        oc_obj.call_oc_from_class()
        oc_obj.process_cov_from_class()

        # a more strict relative tolerance will make this test fail,
        # the number of digits in the .dat and .mat files is lower
        np.testing.assert_allclose(
            check_cov_sva_oc_3x2pt_10D, oc_obj.cov_sva_oc_3x2pt_10D, atol=0, rtol=1e-3
        )
        np.testing.assert_allclose(
            check_cov_mix_oc_3x2pt_10D, oc_obj.cov_mix_oc_3x2pt_10D, atol=0, rtol=1e-3
        )
        np.testing.assert_allclose(
            check_cov_sn_oc_3x2pt_10D, oc_obj.cov_sn_oc_3x2pt_10D, atol=0, rtol=1e-3
        )
        np.testing.assert_allclose(
            check_cov_ssc_oc_3x2pt_10D, oc_obj.cov_ssc_oc_3x2pt_10D, atol=0, rtol=1e-3
        )
        np.testing.assert_allclose(
            check_cov_cng_oc_3x2pt_10D, oc_obj.cov_cng_oc_3x2pt_10D, atol=0, rtol=1e-3
        )

    print(f'Time taken to compute OC: {(time.perf_counter() - start_time) / 60:.2f} m')

else:
    oc_obj = None

if compute_sb_ssc:
    # ! ================================= Probe responses ==============================
    resp_obj = responses.SpaceborneResponses(
        cfg=cfg, k_grid=k_grid, z_grid=z_grid_trisp, ccl_obj=ccl_obj
    )
    resp_obj.use_h_units = use_h_units

    if cfg['covariance']['which_pk_responses'] == 'halo_model':
        # convenience variables
        which_b1g_in_resp = cfg['covariance']['which_b1g_in_resp']
        include_terasawa_terms = cfg['covariance']['include_terasawa_terms']

        # recompute galaxy bias on the z grid used to compute the responses/trispectrum
        gal_bias_2d_trisp = ccl_obj.gal_bias_func(z_grid_trisp)
        if gal_bias_2d_trisp.ndim == 1:
            assert single_b_of_z, (
                'Galaxy bias should be a single function of redshift for all bins, '
                'there seems to be some inconsistency'
            )
            gal_bias_2d_trisp = np.tile(gal_bias_2d_trisp[:, None], zbins)

        dPmm_ddeltab = np.zeros((len(k_grid), len(z_grid_trisp), zbins, zbins))
        dPgm_ddeltab = np.zeros((len(k_grid), len(z_grid_trisp), zbins, zbins))
        dPgg_ddeltab = np.zeros((len(k_grid), len(z_grid_trisp), zbins, zbins))
        # TODO this can be made more efficient - eg by having a
        # TODO "if_bias_equal_all_bins" flag

        if single_b_of_z:
            # compute dPAB/ddelta_b
            resp_obj.set_hm_resp(
                k_grid=k_grid,
                z_grid=z_grid_trisp,
                which_b1g=which_b1g_in_resp,
                b1g_zi=gal_bias_2d_trisp[:, 0],
                b1g_zj=gal_bias_2d_trisp[:, 0],
                include_terasawa_terms=include_terasawa_terms,
            )

            # reshape appropriately
            _dPmm_ddeltab_hm = resp_obj.dPmm_ddeltab_hm[:, :, None, None]
            _dPgm_ddeltab_hm = resp_obj.dPgm_ddeltab_hm[:, :, None, None]
            _dPgg_ddeltab_hm = resp_obj.dPgg_ddeltab_hm[:, :, None, None]

            dPmm_ddeltab = np.repeat(_dPmm_ddeltab_hm, zbins, axis=2)
            dPmm_ddeltab = np.repeat(dPmm_ddeltab, zbins, axis=3)
            dPgm_ddeltab = np.repeat(_dPgm_ddeltab_hm, zbins, axis=2)
            dPgm_ddeltab = np.repeat(dPgm_ddeltab, zbins, axis=3)
            dPgg_ddeltab = np.repeat(_dPgg_ddeltab_hm, zbins, axis=2)
            dPgg_ddeltab = np.repeat(dPgg_ddeltab, zbins, axis=3)

            # # TODO check these
            # r_mm = resp_obj.r1_mm_hm
            # r_gm = resp_obj.r1_gm_hm
            # r_gg = resp_obj.r1_gg_hm

        else:
            for zi in range(zbins):
                for zj in range(zbins):
                    resp_obj.set_hm_resp(
                        k_grid=k_grid,
                        z_grid=z_grid_trisp,
                        which_b1g=which_b1g_in_resp,
                        b1g_zi=gal_bias_2d_trisp[:, zi],
                        b1g_zj=gal_bias_2d_trisp[:, zj],
                        include_terasawa_terms=include_terasawa_terms,
                    )
                    dPmm_ddeltab[:, :, zi, zj] = resp_obj.dPmm_ddeltab_hm
                    dPgm_ddeltab[:, :, zi, zj] = resp_obj.dPgm_ddeltab_hm
                    dPgg_ddeltab[:, :, zi, zj] = resp_obj.dPgg_ddeltab_hm
                    # # TODO check these
                    # r_mm = resp_obj.r1_mm_hm
                    # r_gm = resp_obj.r1_gm_hm
                    # r_gg = resp_obj.r1_gg_hm

        # for mm and gm there are redundant axes: reduce dimensionality (squeeze)
        dPmm_ddeltab = dPmm_ddeltab[:, :, 0, 0]
        dPgm_ddeltab = dPgm_ddeltab[:, :, :, 0]

    elif cfg['covariance']['which_pk_responses'] == 'separate_universe':
        resp_obj.set_g1mm_su_resp()
        r_mm = resp_obj.compute_r1_mm()
        resp_obj.set_su_resp(
            b2g_from_halomodel=True, include_b2g=cfg['covariance']['include_b2g']
        )
        r_gm = resp_obj.r1_gm
        r_gg = resp_obj.r1_gg
        b1g_hm = resp_obj.b1g_hm
        b2g_hm = resp_obj.b2g_hm

        dPmm_ddeltab = resp_obj.dPmm_ddeltab
        dPgm_ddeltab = resp_obj.dPgm_ddeltab
        dPgg_ddeltab = resp_obj.dPgg_ddeltab

    else:
        raise ValueError(
            'which_pk_responses must be either "halo_model" or "separate_universe". '
            f' Got {cfg["covariance"]["which_pk_responses"]}.'
        )

    # ! prepare integrands (d2CAB_dVddeltab) and volume element
    # ! - test k_max_limber vs k_max_dPk and adjust z_min accordingly
    k_max_resp = np.max(k_grid)
    ell_grid = ell_obj.ells_GC
    kmax_limber = cosmo_lib.get_kmax_limber(
        ell_grid, z_grid, use_h_units, ccl_obj.cosmo_ccl
    )

    z_grid_test = z_grid.copy()
    while kmax_limber > k_max_resp:
        print(
            f'kmax_limber > k_max_dPk '
            f'({kmax_limber:.2f} {k_txt_label} > {k_max_resp:.2f} {k_txt_label}): '
            f'Increasing z_min until kmax_limber < k_max_dPk. '
            f'Alternatively, increase k_max_dPk or decrease ell_max.'
        )
        z_grid_test = z_grid_test[1:]
        kmax_limber = cosmo_lib.get_kmax_limber(
            ell_grid, z_grid_test, use_h_units, ccl_obj.cosmo_ccl
        )
        print(f'Retrying with z_min = {z_grid_test[0]:.3f}')

    dPmm_ddeltab_spline = RectBivariateSpline(
        k_grid, z_grid_trisp, dPmm_ddeltab, kx=3, ky=3
    )
    dPmm_ddeltab_klimb = np.array(
        [
            dPmm_ddeltab_spline(k_limber_func(ell_val, z_grid), z_grid, grid=False)
            for ell_val in ell_obj.ells_WL
        ]
    )

    dPgm_ddeltab_klimb = np.zeros((len(ell_obj.ells_XC), len(z_grid), zbins))
    for zi in range(zbins):
        dPgm_ddeltab_spline = RectBivariateSpline(
            k_grid, z_grid_trisp, dPgm_ddeltab[:, :, zi], kx=3, ky=3
        )
        dPgm_ddeltab_klimb[:, :, zi] = np.array(
            [
                dPgm_ddeltab_spline(k_limber_func(ell_val, z_grid), z_grid, grid=False)
                for ell_val in ell_obj.ells_XC
            ]
        )

    dPgg_ddeltab_klimb = np.zeros((len(ell_obj.ells_GC), len(z_grid), zbins, zbins))
    for zi in range(zbins):
        for zj in range(zbins):
            dPgg_ddeltab_spline = RectBivariateSpline(
                k_grid, z_grid_trisp, dPgg_ddeltab[:, :, zi, zj], kx=3, ky=3
            )
            dPgg_ddeltab_klimb[:, :, zi, zj] = np.array(
                [
                    dPgg_ddeltab_spline(
                        k_limber_func(ell_val, z_grid), z_grid, grid=False
                    )
                    for ell_val in ell_obj.ells_GC
                ]
            )

    # ! observable densities
    # z: z_grid index (for the radial projection)
    # i, j: zbin index
    d2CLL_dVddeltab = np.einsum(
        'zi,zj,Lz->Lijz', wf_lensing, wf_lensing, dPmm_ddeltab_klimb
    )
    d2CGL_dVddeltab = np.einsum(
        'zi,zj,Lzi->Lijz', wf_delta, wf_lensing, dPgm_ddeltab_klimb
    ) + np.einsum('zi,zj,Lz->Lijz', wf_mu, wf_lensing, dPmm_ddeltab_klimb)
    d2CGG_dVddeltab = (
        np.einsum('zi,zj,Lzij->Lijz', wf_delta, wf_delta, dPgg_ddeltab_klimb)
        + np.einsum('zi,zj,Lzi->Lijz', wf_delta, wf_mu, dPgm_ddeltab_klimb)
        + np.einsum('zi,zj,Lzj->Lijz', wf_mu, wf_delta, dPgm_ddeltab_klimb)
        + np.einsum('zi,zj,Lz->Lijz', wf_mu, wf_mu, dPmm_ddeltab_klimb)
    )

    from spaceborne import cov_ssc

    ssc_obj = cov_ssc.SpaceborneSSC(cfg, ccl_obj, z_grid, ind_dict, zbins, use_h_units)
    ssc_obj.set_sigma2_b(ccl_obj, mask_obj, k_grid_s2b, which_sigma2_b)

    cov_ssc_3x2pt_dict_8D = ssc_obj.compute_ssc(
        d2CLL_dVddeltab_4d=d2CLL_dVddeltab,
        d2CGL_dVddeltab_4d=d2CGL_dVddeltab,
        d2CGG_dVddeltab_4d=d2CGG_dVddeltab,
        unique_probe_combs_hs=unique_probe_combs_hs,
        symm_probe_combs_hs=symm_probe_combs_hs,
        nonreq_probe_combs_hs=nonreq_probe_combs_hs,
    )

    # in the full_curved_sky case only, sigma2_b has to be divided by fsky
    # TODO it would make much more sense to divide s2b directly...
    if which_sigma2_b == 'full_curved_sky':
        for key in cov_ssc_3x2pt_dict_8D:
            cov_ssc_3x2pt_dict_8D[key] /= mask_obj.fsky
    elif which_sigma2_b in ['polar_cap_on_the_fly', 'from_input_mask', 'flat_sky']:
        pass
    else:
        raise ValueError(f'which_sigma2_b = {which_sigma2_b} not recognized')

    cov_hs_obj.cov_ssc_sb_3x2pt_dict_8D = cov_ssc_3x2pt_dict_8D

# ! ========================================== PyCCL ===================================
if compute_ccl_ssc:
    # Note: this z grid has to be larger than the one requested in the trispectrum
    # (z_grid_tkka in the cfg file). You can probaby use the same grid as the
    # one used in the trispectrum, but from my tests is should be
    # zmin_s2b < zmin_s2b_tkka and zmax_s2b =< zmax_s2b_tkka.
    # if zmin=0 it looks like I can have zmin_s2b = zmin_s2b_tkka
    ccl_obj.set_sigma2_b(
        z_grid=z_default_grid_ccl,  # TODO can I not just pass z_grid here?
        which_sigma2_b=which_sigma2_b,
        mask_obj=mask_obj,
    )

if compute_ccl_ssc or compute_ccl_cng:
    ccl_ng_cov_terms_list = []
    if compute_ccl_ssc:
        ccl_ng_cov_terms_list.append('SSC')
    if compute_ccl_cng:
        ccl_ng_cov_terms_list.append('cNG')

    for which_ng_cov in ccl_ng_cov_terms_list:
        ccl_obj.initialize_trispectrum(
            which_ng_cov, unique_probe_combs_hs, cfg['PyCCL']
        )
        ccl_obj.compute_ng_cov_3x2pt(
            which_ng_cov,
            ell_obj.ells_GC,
            mask_obj.fsky,
            integration_method=cfg['PyCCL']['cov_integration_method'],
            unique_probe_combs=unique_probe_combs_hs,
            ind_dict=ind_dict,
        )

# ! ========================== Combine covariance terms ================================
cov_hs_obj.build_covs(
    ccl_obj=ccl_obj,
    oc_obj=oc_obj,
    split_gaussian_cov=cfg['covariance']['split_gaussian_cov'],
)


<<<<<<< HEAD
# ! ============================ plot & tests ==========================================
# with np.errstate(invalid='ignore', divide='ignore'):
#     for cov_name, cov in cov_dict.items():
#         fig, ax = plt.subplots(1, 2, figsize=(10, 6))
#         ax[0].matshow(np.log10(cov))
#         ax[1].matshow(sl.cov2corr(cov), vmin=-1, vmax=1, cmap='RdBu_r')

#         plt.colorbar(ax[0].images[0], ax=ax[0], shrink=0.8)
#         plt.colorbar(ax[1].images[0], ax=ax[1], shrink=0.8)
#         ax[0].set_title('log10 cov')
#         ax[1].set_title('corr')
#         fig.suptitle(f'{cov_name.replace("cov_", "")}', y=0.9)

for key, cov in cov_dict.items():
    probe = key.split('_')[1]
    which_ng_cov = key.split('_')[2]
    ndim = key.split('_')[3]
    cov_filename = cfg['covariance']['cov_filename'].format(
        which_ng_cov=which_ng_cov, probe=probe, ndim=ndim
    )
    cov_filename = cov_filename.replace('_g_', '_G_')
    cov_filename = cov_filename.replace('_ssc_', '_SSC_')
    cov_filename = cov_filename.replace('_cng_', '_cNG_')
    cov_filename = cov_filename.replace('_tot_', '_TOT_')

    if cov_filename.endswith('.npz'):
        save_func = np.savez_compressed
        save_kw = {}
    elif cov_filename.endswith('.npy'):
        save_func = np.save
        save_kw = {}
    elif cov_filename.endswith('.dat') or cov_filename.endswith('.txt'):
        save_func = np.savetxt
        save_kw = {'fmt': '%.10e'}
    else:
        raise ValueError(
            f'the extension for cov_filename = {cov_filename} should be '
            '.npz, .npy, .txt or .dat'
=======
if obs_space == 'real':
    print('Computing RS covariance...')
    start_rs = time.perf_counter()

    # TODO understand a bit better how to treat real-space SSC and cNG
    for _probe, _term in itertools.product(
        unique_probe_combs_rs, cov_rs_obj.terms_toloop
    ):
        print(f'\n***** working on probe {_probe} - term {_term} *****')
        cov_rs_obj.compute_realspace_cov(
            cov_hs_obj=cov_hs_obj, probe=_probe, term=_term
>>>>>>> 8d221dfc
        )

    for term in cov_rs_obj.terms_toloop:
        cov_rs_obj.fill_remaining_probe_blocks(
            term, symm_probe_combs_rs, nonreq_probe_combs_rs
        )

    # put everything together
    cov_rs_obj.combine_terms_and_probes(
        unique_probe_combs=unique_probe_combs_rs,
        req_probe_combs_2d=req_probe_combs_rs_2d,
    )

    print(f'...done in {time.perf_counter() - start_rs:.2f} s')


if obs_space == 'harmonic':
    _cov_obj = cov_hs_obj
    _probes = unique_probe_combs_hs
elif obs_space == 'real':
    _cov_obj = cov_rs_obj
    _probes = unique_probe_combs_rs
else:
    raise ValueError(
        f'Unknown cfg["probe_selection"]["space"]: {cfg["probe_selection"]["space"]}'
    )

# ! save 2D covs (for each term) in npz archive
cov_dict_tosave_2d = {}
if cfg['covariance']['G']:
    cov_dict_tosave_2d['Gauss'] = _cov_obj.cov_3x2pt_g_2d
if cfg['covariance']['SSC']:
    cov_dict_tosave_2d['SSC'] = _cov_obj.cov_3x2pt_ssc_2d
if cfg['covariance']['cNG']:
    cov_dict_tosave_2d['cNG'] = _cov_obj.cov_3x2pt_cng_2d
if cfg['covariance']['split_gaussian_cov']:
    cov_dict_tosave_2d['SVA'] = _cov_obj.cov_3x2pt_sva_2d
    cov_dict_tosave_2d['SN'] = _cov_obj.cov_3x2pt_sn_2d
    cov_dict_tosave_2d['MIX'] = _cov_obj.cov_3x2pt_mix_2d
# the total covariance is equal to the Gaussian one if neither SSC nor cNG are computed,
# so only save it if at least one of the two is computed
if cfg['covariance']['cNG'] or cfg['covariance']['SSC']:
    cov_dict_tosave_2d['TOT'] = _cov_obj.cov_3x2pt_tot_2d

cov_filename = cfg['covariance']['cov_filename']
np.savez_compressed(f'{output_path}/{cov_filename}_2D.npz', **cov_dict_tosave_2d)

# ! save 6D covs (for each probe and term) in npz archive.
# ! note that the 6D covs are always probe-specific,
# ! i.e. there is no cov_3x2pt_{term}_6d
if cfg['covariance']['save_full_cov']:
    cov_dict_tosave_6d = {}

    for _probe in _probes:
        if obs_space == 'harmonic':
            probe_a, probe_b, probe_c, probe_d = tuple(_probe)
            probe_ixs = (
                const.HS_PROBE_NAME_TO_IX_DICT[probe_a],
                const.HS_PROBE_NAME_TO_IX_DICT[probe_b],
                const.HS_PROBE_NAME_TO_IX_DICT[probe_c],
                const.HS_PROBE_NAME_TO_IX_DICT[probe_d],
            )
            if cfg['covariance']['G']:
                cov_dict_tosave_6d[f'{_probe}_Gauss'] = _cov_obj.cov_3x2pt_g_10d[
                    *probe_ixs, ...
                ]
            if cfg['covariance']['SSC']:
                cov_dict_tosave_6d[f'{_probe}_SSC'] = _cov_obj.cov_3x2pt_ssc_10d[
                    *probe_ixs, ...
                ]
            if cfg['covariance']['cNG']:
                cov_dict_tosave_6d[f'{_probe}_cNG'] = _cov_obj.cov_3x2pt_cng_10d[
                    *probe_ixs, ...
                ]
            if cfg['covariance']['split_gaussian_cov']:
                cov_dict_tosave_6d[f'{_probe}_SVA'] = _cov_obj.cov_3x2pt_sva_10d[
                    *probe_ixs, ...
                ]
                cov_dict_tosave_6d[f'{_probe}_SN'] = _cov_obj.cov_3x2pt_sn_10d[
                    *probe_ixs, ...
                ]
                cov_dict_tosave_6d[f'{_probe}_MIX'] = _cov_obj.cov_3x2pt_mix_10d[
                    *probe_ixs, ...
                ]
            if cfg['covariance']['cNG'] or cfg['covariance']['SSC']:
                cov_dict_tosave_6d[f'{_probe}_TOT'] = _cov_obj.cov_3x2pt_tot_10d[
                    *probe_ixs, ...
                ]

        # This case is a bit different, no cov_3x2pt_10d is ever created, but I have
        # individual attributes for the 6d covs for each probe
        elif obs_space == 'real':
            if cfg['covariance']['G']:
                cov_dict_tosave_6d[f'{_probe}_Gauss'] = getattr(
                    _cov_obj, f'cov_{_probe}_g_6d'
                )
            if cfg['covariance']['SSC']:
                cov_dict_tosave_6d[f'{_probe}_SSC'] = getattr(
                    _cov_obj, f'cov_{_probe}_ssc_6d'
                )
            if cfg['covariance']['cNG']:
                cov_dict_tosave_6d[f'{_probe}_cNG'] = getattr(
                    _cov_obj, f'cov_{_probe}_cng_6d'
                )
            if cfg['covariance']['split_gaussian_cov']:
                cov_dict_tosave_6d[f'{_probe}_SVA'] = getattr(
                    _cov_obj, f'cov_{_probe}_sva_6d'
                )
                cov_dict_tosave_6d[f'{_probe}_SN'] = getattr(
                    _cov_obj, f'cov_{_probe}_sn_6d'
                )
                cov_dict_tosave_6d[f'{_probe}_MIX'] = getattr(
                    _cov_obj, f'cov_{_probe}_mix_6d'
                )
            if cfg['covariance']['cNG'] or cfg['covariance']['SSC']:
                cov_dict_tosave_6d[f'{_probe}_TOT'] = getattr(
                    _cov_obj, f'cov_{_probe}_tot_6d'
                )

    np.savez_compressed(f'{output_path}/{cov_filename}_6D.npz', **cov_dict_tosave_6d)

if cfg['covariance']['save_cov_fits'] and obs_space == 'harmonic':
    io_obj.save_cov_euclidlib(cov_hs_obj=_cov_obj)


print(f'Covariance matrices saved in {output_path}\n')

# ! ============================ plot & tests ==========================================

with np.errstate(invalid='ignore', divide='ignore'):
    for cov_name, cov in cov_dict_tosave_2d.items():
        if not np.allclose(cov, 0, atol=0, rtol=1e-6):
            fig, ax = plt.subplots(1, 2, figsize=(10, 6))
            ax[0].matshow(np.log10(cov))
            ax[1].matshow(sl.cov2corr(cov), vmin=-1, vmax=1, cmap='RdBu_r')

            # ! add lines and labels for the different selected probes
            if (
                cfg['covariance']['covariance_ordering_2D'].startswith('probe')
                and cfg['misc']['plot_probe_names']
            ):
                if obs_space == 'harmonic':
                    unique_probe_combs = unique_probe_combs_hs
                    diag_probe_combs = const.HS_DIAG_PROBE_COMBS
                    latex_labels = const.HS_PROBE_NAME_TO_LATEX
                    scale_bins = ell_obj.nbl_3x2pt
                elif obs_space == 'real':
                    unique_probe_combs = unique_probe_combs_rs
                    diag_probe_combs = const.RS_DIAG_PROBE_COMBS
                    latex_labels = const.RS_PROBE_NAME_TO_LATEX
                    scale_bins = cov_rs_obj.nbt_coarse

                # this is to get the names and order of the *required* probes
                # along the diagonel
                req_diag_probes = list(set(unique_probe_combs) & set(diag_probe_combs))
                req_diag_probes = [p for p in diag_probe_combs if p in req_diag_probes]

                # set the boundaries
                elem_auto = zpairs_auto * scale_bins
                elem_cross = zpairs_cross * scale_bins

                lim_dict = {
                    'LL': elem_auto,
                    'GL': elem_cross,
                    'GG': elem_auto,
                    'xip': elem_auto,
                    'xim': elem_auto,
                    'gt': elem_cross,
                    'gg': elem_auto,
                }

                # draw the boundaries
                start_ab, start_cd = 0, 0
                for probe_abcd in req_diag_probes[:-1]:
                    if obs_space == 'harmonic':
                        probe_ab, probe_cd = probe_abcd[:2], probe_abcd[2:]
                    if obs_space == 'real':
                        probe_ab, probe_cd = sl.split_probe_name(probe_abcd)

                    kw = {'color': 'k', 'alpha': 0.7, 'ls': '--'}
                    ax[0].axvline(start_ab + lim_dict[probe_ab], **kw)
                    ax[0].axhline(start_ab + lim_dict[probe_ab], **kw)
                    ax[0].axvline(start_cd + lim_dict[probe_cd], **kw)
                    ax[0].axhline(start_cd + lim_dict[probe_cd], **kw)

                    ax[1].axvline(start_ab + lim_dict[probe_ab], **kw)
                    ax[1].axhline(start_ab + lim_dict[probe_ab], **kw)
                    ax[1].axvline(start_cd + lim_dict[probe_cd], **kw)
                    ax[1].axhline(start_cd + lim_dict[probe_cd], **kw)

                    start_ab += lim_dict[probe_ab]
                    start_cd += lim_dict[probe_cd]

                xticks, xlabels = [], []
                yticks, ylabels = [], []

                start_ab, start_cd = 0, 0
                for probe_abcd in req_diag_probes:
                    if obs_space == 'harmonic':
                        probe_ab, probe_cd = probe_abcd[:2], probe_abcd[2:]
                    if obs_space == 'real':
                        probe_ab, probe_cd = sl.split_probe_name(probe_abcd)

                    # x direction
                    center_ab = start_ab + lim_dict[probe_ab] / 2
                    xticks.append(center_ab)
                    xlabels.append(latex_labels[probe_ab])

                    # y direction
                    center_cd = start_cd + lim_dict[probe_cd] / 2
                    yticks.append(center_cd)
                    ylabels.append(latex_labels[probe_cd])

                    start_ab += lim_dict[probe_ab]
                    start_cd += lim_dict[probe_cd]

                for _a in ax:  # apply to both panels
                    _a.set_xticks(xticks)
                    _a.set_xticklabels(xlabels)
                    _a.set_yticks(yticks)
                    _a.set_yticklabels(ylabels)

            plt.colorbar(ax[0].images[0], ax=ax[0], shrink=0.8)
            plt.colorbar(ax[1].images[0], ax=ax[1], shrink=0.8)
            ax[0].set_title('log10 cov')
            ax[1].set_title('corr')
            fig.suptitle(f'cov {cov_name}', y=0.9)


# save cfg file
with open(f'{output_path}/run_config.yaml', 'w') as yaml_file:
    yaml.dump(cfg, yaml_file, default_flow_style=False)

# save nz
nz_header = (
    'This is the actual redshift distribution used internally in the\n'
    'code (albeit not necessarily on this z grid).\n'
    'Please beware that, depending on the settings in the config file,\n'
    'it might have been shifted/smoothed/interpolated/normalized with respect\n'
    'to the raw input one. Also, if you use it directly as input for a subsequent\n'
    'run, make sure to turn off the relevant flags in the config file (e.g. to avoid\n'
    'shifting it twice).\n\n'
)
col_width = 24
labels = ['z'] + [f'n_{i + 1}(z)' for i in range(zbins)]
additional_str = ''.join(label.ljust(col_width) for label in labels)
# additional_str = 'z\t' + '\t'.join([f'n_{zi+1}(z)' for zi in range(zbins)])
nz_header += f'{additional_str}'

np.savetxt(
    f'{output_path}/nz_pos.txt',
    np.column_stack((zgrid_nz_lns, nz_lns)),
    header=nz_header,
    fmt='%.18e',
)
np.savetxt(
    f'{output_path}/nz_shear.txt',
    np.column_stack((zgrid_nz_src, nz_src)),
    header=nz_header,
    fmt='%.18e',
)

# save cls
sl.write_cl_tab(output_path, 'cl_ll', ccl_obj.cl_ll_3d, ell_obj.ells_WL, zbins)
sl.write_cl_tab(output_path, 'cl_gl', ccl_obj.cl_gl_3d, ell_obj.ells_XC, zbins)
sl.write_cl_tab(output_path, 'cl_gg', ccl_obj.cl_gg_3d, ell_obj.ells_GC, zbins)

# save ell values
header_list = ['ell', 'delta_ell', 'ell_lower_edges', 'ell_upper_edges']

# ells_ref, probably no need to save
# ells_2d_save = np.column_stack((
#     ell_ref_nbl32,
#     delta_l_ref_nbl32,
#     ell_edges_ref_nbl32[:-1],
#     ell_edges_ref_nbl32[1:],
# ))
# sl.savetxt_aligned(f'{output_path}/ell_values_ref.txt', ells_2d_save, header_list)

for probe in ['WL', 'GC', '3x2pt']:
    ells_2d_save = np.column_stack(
        (
            getattr(ell_obj, f'ells_{probe}'),
            getattr(ell_obj, f'delta_l_{probe}'),
            getattr(ell_obj, f'ell_edges_{probe}')[:-1],
            getattr(ell_obj, f'ell_edges_{probe}')[1:],
        )
    )
    sl.savetxt_aligned(
        f'{output_path}/ell_values_{probe}.txt', ells_2d_save, header_list
    )

if cfg['misc']['save_output_as_benchmark']:
    # some of the test quantities are not defined in some cases
    # better to work with empty arrays than None

    if not compute_sb_ssc:
        k_grid_s2b = np.array([])
        sigma2_b = np.array([])
        dPmm_ddeltab = np.array([])
        dPgm_ddeltab = np.array([])
        dPgg_ddeltab = np.array([])
        d2CLL_dVddeltab = np.array([])
        d2CGL_dVddeltab = np.array([])
        d2CGG_dVddeltab = np.array([])

    if compute_sb_ssc and cfg['covariance']['use_KE_approximation']:
        # in this case, the k grid used is the same as the Pk one, I think
        k_grid_s2b = np.array([])

    if compute_sb_ssc:
        sigma2_b = ssc_obj.sigma2_b

    _bnt_matrix = np.array([]) if bnt_matrix is None else bnt_matrix
    _mag_bias_2d = (
        ccl_obj.mag_bias_2d if cfg['C_ell']['has_magnification_bias'] else np.array([])
    )

    _ell_dict = vars(ell_obj)
    # _ell_dict.pop('ell_cuts_dict')
    # _ell_dict.pop('idxs_to_delete_dict')

    if cfg['namaster']['use_namaster']:
        import pymaster

        # convert NmtBin objects to effective ells
        for key in _ell_dict:
            if key.startswith('nmt_bin_obj_'):
                assert isinstance(_ell_dict[key], pymaster.bins.NmtBin), (
                    f'Expected NmtBin for {key}, got {_ell_dict[key]}'
                )
                _ell_dict[key] = _ell_dict[key].get_effective_ells()

    # save metadata
    import datetime

    branch, commit = sl.get_git_info()
    metadata = {
        'timestamp': datetime.datetime.now().isoformat(),
        'branch': branch,
        'commit': commit,
    }

    # this is no longer set manually
    # bench_filename = cfg['misc']['bench_filename'].format(
    #     g_code=cfg['covariance']['G_code'],
    #     ssc_code=cfg['covariance']['SSC_code'] if cfg['covariance']['SSC'] else 'None',
    #     cng_code=cfg['covariance']['cNG_code'] if cfg['covariance']['cNG'] else 'None',
    #     use_KE=str(cfg['covariance']['use_KE_approximation']),
    #     which_pk_responses=cfg['covariance']['which_pk_responses'],
    #     which_b1g_in_resp=cfg['covariance']['which_b1g_in_resp'],
    # )
    bench_filename = cfg['misc']['bench_filename']

    if os.path.exists(f'{bench_filename}.npz'):
        raise ValueError(
            'You are trying to overwrite the benchmark file at'
            f' {bench_filename}.npz.'
            'Please rename the new benchmark or delete the existing one.'
        )

    with open(f'{bench_filename}.yaml', 'w') as yaml_file:
        yaml.dump(cfg, yaml_file, default_flow_style=False)

    # save every array contained in _cov_obj
    covs_arrays_dict = {
        k: v for k, v in vars(_cov_obj).items() if isinstance(v, np.ndarray)
    }
    # remove the 'ind' arrays
    covs_arrays_dict.pop('ind')
    covs_arrays_dict.pop('ind_auto')
    covs_arrays_dict.pop('ind_cross')

    # make the keys consistent with the old benchmark files
    covs_arrays_dict_renamed = covs_arrays_dict.copy()
    for key, cov in covs_arrays_dict.items():
        # key_new = key.replace('_tot_', '_TOT_')
        key_new = key.replace('_2d', '_2D')
        covs_arrays_dict_renamed[key_new] = cov
        covs_arrays_dict_renamed.pop(key)

    np.savez_compressed(
        bench_filename,
        backup_cfg=cfg,
        ind=ind,
        z_grid=z_grid,
        z_grid_trisp=z_grid_trisp,
        k_grid=k_grid,
        k_grid_sigma2_b=k_grid_s2b,
        nz_src=nz_src,
        nz_lns=nz_lns,
        bnt_matrix=_bnt_matrix,
        gal_bias_2d=ccl_obj.gal_bias_2d,
        mag_bias_2d=_mag_bias_2d,
        wf_delta=ccl_obj.wf_delta_arr,
        wf_gamma=ccl_obj.wf_gamma_arr,
        wf_ia=ccl_obj.wf_ia_arr,
        wf_mu=ccl_obj.wf_mu_arr,
        wf_lensing_arr=ccl_obj.wf_lensing_arr,
        cl_ll_3d=ccl_obj.cl_ll_3d,
        cl_gl_3d=ccl_obj.cl_gl_3d,
        cl_gg_3d=ccl_obj.cl_gg_3d,
        cl_3x2pt_5d=ccl_obj.cl_3x2pt_5d,
        sigma2_b=sigma2_b,
        dPmm_ddeltab=dPmm_ddeltab,
        dPgm_ddeltab=dPgm_ddeltab,
        dPgg_ddeltab=dPgg_ddeltab,
        d2CLL_dVddeltab=d2CLL_dVddeltab,
        d2CGL_dVddeltab=d2CGL_dVddeltab,
        d2CGG_dVddeltab=d2CGG_dVddeltab,
        **_ell_dict,
        **covs_arrays_dict_renamed,
        metadata=metadata,
    )


if (
    cfg['misc']['test_condition_number']
    or cfg['misc']['test_cholesky_decomposition']
    or cfg['misc']['test_numpy_inversion']
    or cfg['misc']['test_symmetry']
):
    key = list(cov_dict_tosave_2d.keys())[0] if len(cov_dict_tosave_2d) == 1 else 'TOT'
    cov = cov_dict_tosave_2d[key]
    print(f'Testing cov {cov_name}...\n')

    if cfg['misc']['test_condition_number']:
        cond_number = np.linalg.cond(cov)
        print(f'Condition number = {cond_number:.4e}')

    if cfg['misc']['test_cholesky_decomposition']:
        try:
            np.linalg.cholesky(cov)
            print('Cholesky decomposition successful')
        except np.linalg.LinAlgError:
            print(
                'Cholesky decomposition failed. Consider checking the condition'
                ' number or symmetry.'
            )

    if cfg['misc']['test_numpy_inversion']:
        try:
            inv_cov = np.linalg.inv(cov)
            print('Numpy inversion successful.')
            # Test correctness of inversion:
            identity_check = np.allclose(
                np.dot(cov, inv_cov), np.eye(cov.shape[0]), atol=1e-9, rtol=1e-7
            )
            if identity_check:
                print(
                    'Inverse test successfully (M @ M^{-1} is identity). '
                    'atol=1e-9, rtol=1e-7'
                )
            else:
                print(
                    f'Warning: Inverse test failed (M @ M^{-1} '
                    'deviates from identity). atol=0, rtol=1e-7'
                )
        except np.linalg.LinAlgError:
            print('Numpy inversion failed: Matrix is singular or near-singular.')

    if cfg['misc']['test_symmetry']:
        if not np.allclose(cov, cov.T, atol=0, rtol=1e-7):
            print('Warning: Matrix is not symmetric. atol=0, rtol=1e-7')
        else:
            print('Matrix is symmetric. atol=0, rtol=1e-7')

<<<<<<< HEAD
            if cfg['misc']['test_symmetry']:
                if not np.allclose(cov, cov.T, atol=0, rtol=1e-3):
                    print('Warning: Matrix is not symmetric. atol=0, rtol=1e-3')
                else:
                    print('Matrix is symmetric. atol=0, rtol=1e-3')
=======
        print('')
>>>>>>> 8d221dfc


# note that this is *not* compatible with %matplotlib inline in the interactive window!
if cfg['misc']['save_figs']:
    output_dir = f'{output_path}/figs'
    os.makedirs(output_dir, exist_ok=True)
    for i, fig_num in enumerate(plt.get_fignums()):
        fig = plt.figure(fig_num)
        fig.savefig(os.path.join(output_dir, f'fig_{i:03d}.png'))

<<<<<<< HEAD
gl_start = zpairs_auto * ell_obj.nbl_3x2pt
gl_stop = (zpairs_auto + zpairs_cross) * ell_obj.nbl_3x2pt

# cov = cov_obj.cov_3x2pt_cng_2D[gl_start:gl_stop, gl_start:gl_stop]
cov = cov_obj.cov_3x2pt_cng_2D
cov_hiprec = np.load(f'{output_path}/cov_cNG_3x2pt_2D_hiprec.npz')['arr_0']
perc_diff = sl.percent_diff(cov, cov.T)
sl.matshow(np.where(np.abs(perc_diff) > 0.01, np.abs(perc_diff), np.nan), log=False)
# perc_diff = cov/cov.T-1
sl.matshow(np.where(np.abs(perc_diff) == 0, np.nan, np.abs(perc_diff)), log=True)

sl.compare_arrays(
    cov,
    cov.T,
    'cov',
    'cov.T',
    early_return=False,
    plot_diff_hist=True,
    log_diff=True,
    plot_diff_perc_threshold=None,
    abs_val=True,
)
sl.compare_arrays(
    cov,
    cov_hiprec,
    'cov',
    'cov_hiprec',
    early_return=False,
    plot_diff_hist=True,
    log_diff=False,
    plot_diff_perc_threshold=10,
    abs_val=True,
)

print(f'Finished in {(time.perf_counter() - script_start_time) / 60:.2f} minutes')
=======

print(f'Finished in {(time.perf_counter() - script_start_time) / 60:.2f} minutes')

# THIS CODE HAS BEEN COMMENTED OUT TO TEST AGAINST THE BENCHMARKS
"""
# BOOKMARK 2
# ! read OC files: list
oc_path = f'{output_path}/OneCovariance'

oc_output_covlist_fname = (
    f'{oc_path}/{cfg["OneCovariance"]["oc_output_filename"]}_list.dat'
)
cov_oc_dict_6d = oc_interface.process_cov_from_list_file(
    oc_output_covlist_fname,
    zbins=zbins,
    df_chunk_size=5_000_000,
)

# compare individual terms/probes
term = cov_rs_obj.terms_toloop[0]

term = 'mix'
for probe_sb in unique_probe_combs_rs:
    oc_interface.compare_sb_cov_to_oc_list(
        cov_rs_obj=cov_rs_obj,
        cov_oc_dict_6d=cov_oc_dict_6d,
        probe_sb=probe_sb,
        term=term,
        ind_auto=ind_auto,
        ind_cross=ind_cross,
        zpairs_auto=zpairs_auto,
        zpairs_cross=zpairs_cross,
        scale_bins=scale_bins,
        title=None,
    )

cov_sva_oc_3x2pt_8D = cov_oc_dict_6d['cov_sva_oc_3x2pt_8D']
cov_sn_oc_3x2pt_8D = cov_oc_dict_6d['cov_sn_oc_3x2pt_8D']
cov_mix_oc_3x2pt_8D = cov_oc_dict_6d['cov_mix_oc_3x2pt_8D']

cov_oc_list_8d = cov_sva_oc_3x2pt_8D + cov_sn_oc_3x2pt_8D + cov_mix_oc_3x2pt_8D

# TODO SB and OC MUST have same fmt so I can combine probes and terms with the same function!!!
cov_oc_dict_2d = {}
nbt = cfg['binning']['theta_bins']
for probe in const.RS_PROBE_NAME_TO_IX_DICT:
    # split_g_ix = (
    # cov_rs_obj.split_g_dict[term] if term in ['sva', 'sn', 'mix'] else 0
    # )

    # term_oc = (
    #     'gauss'
    #     if (len(cov_rs_obj.terms_toloop) > 1 or term == 'gauss_ell')
    #     else term
    # )

    probe_ab, probe_cd = sl.split_probe_name(probe)
    probe_ab_ix, probe_cd_ix = (
        const.RS_PROBE_NAME_TO_IX_DICT_SHORT[probe_ab],
        const.RS_PROBE_NAME_TO_IX_DICT_SHORT[probe_cd],
    )

    zpairs_ab = zpairs_cross if probe_ab_ix == 1 else zpairs_auto
    zpairs_cd = zpairs_cross if probe_cd_ix == 1 else zpairs_auto
    ind_ab = ind_cross if probe_ab_ix == 1 else ind_auto
    ind_cd = ind_cross if probe_cd_ix == 1 else ind_auto

    # no need to assign 6d and 4d to dedicated dictionary
    probe_oc = probe.replace('gt', 'gm')
    cov_oc_6d = cov_oc_list_8d[*cov_rs_obj.probe_idx_dict_short_oc[probe_oc], ...]

    # check theta simmetry
    if np.allclose(cov_oc_6d, cov_oc_6d.transpose(1, 0, 2, 3, 4, 5), atol=0, rtol=1e-5):
        print(f'probe {probe} is symmetric in theta_1, theta_2')

    # if probe in ['gtxip', 'gtxim']:
    #     print('I am manually transposing the OC blocks!!')
    #     warnings.warn('I am manually transposing the OC blocks!!', stacklevel=2)
    #     cov_oc_6d = cov_oc_6d.transpose(1, 0, 3, 2, 5, 4)

    cov_oc_4d = sl.cov_6D_to_4D_blocks(
        cov_oc_6d, nbt, zpairs_ab, zpairs_cd, ind_ab, ind_cd
    )

    cov_oc_dict_2d[probe] = sl.cov_4D_to_2D(
        cov_oc_4d, block_index='zpair', optimize=True
    )


cov_oc_list_2d = cov_real_space.stack_probe_blocks_deprecated(cov_oc_dict_2d)

# ! read OC files: mat
cov_oc_mat_2d = np.genfromtxt(
    oc_output_covlist_fname.replace('list.dat', 'matrix_gauss.mat')
)
cov_oc_mat_2d_2 = np.genfromtxt(
    oc_output_covlist_fname.replace('list.dat', 'matrix.mat')
)
np.testing.assert_allclose(cov_oc_mat_2d, cov_oc_mat_2d_2, atol=0, rtol=1e-5)

del cov_oc_mat_2d_2
gc.collect()

# compare OC list against mat - transposition issue is still present!
# sl.compare_2d_covs(
#     cov_oc_list_2d, cov_oc_mat_2d, 'list', 'mat', title=title, diff_threshold=1
# )

# ! compare full 2d SB against mat fmt
# I will compare SB against the mat fmt
cov_sb_2d = cov_rs_obj.cov_3x2pt_g_2d
cov_oc_2d = cov_oc_mat_2d

title = (
    f'integration {cfg["precision"]["cov_rs_int_method"]} - '
    f'ell_bins_rs {cfg["precision"]["ell_bins_rs"]} - '
    f'ell_max_rs {cfg["precision"]["ell_max_rs"]} - '
    f'theta bins fine {cfg["precision"]["theta_bins_fine"]}\n'
    f'n_sub {cfg["precision"]["n_sub"]} - '
    f'n_bisec_max {cfg["precision"]["n_bisec_max"]} - '
    f'rel_acc {cfg["precision"]["rel_acc"]}'
)


# # rearrange in OC 2D SB fmt
elem_auto = nbt * zpairs_auto
elem_cross = nbt * zpairs_cross
# these are the end indices
lim_1 = elem_auto
lim_2 = lim_1 + elem_cross
lim_3 = lim_2 + elem_auto
lim_4 = lim_3 + elem_auto

assert lim_4 == cov_oc_2d.shape[0]
assert lim_4 == cov_oc_2d.shape[1]

cov_oc_2d_dict = {
    # first OC row is gg
    'gggg': cov_oc_2d[:lim_1, :lim_1],
    'gggt': cov_oc_2d[:lim_1, lim_1:lim_2],
    'ggxip': cov_oc_2d[:lim_1, lim_2:lim_3],
    'ggxim': cov_oc_2d[:lim_1, lim_3:lim_4],
    'gtgg': cov_oc_2d[lim_1:lim_2, :lim_1],
    'gtgt': cov_oc_2d[lim_1:lim_2, lim_1:lim_2],
    'gtxip': cov_oc_2d[lim_1:lim_2, lim_2:lim_3],
    'gtxim': cov_oc_2d[lim_1:lim_2, lim_3:lim_4],
    'xipgg': cov_oc_2d[lim_2:lim_3, :lim_1],
    'xipgt': cov_oc_2d[lim_2:lim_3, lim_1:lim_2],
    'xipxip': cov_oc_2d[lim_2:lim_3, lim_2:lim_3],
    'xipxim': cov_oc_2d[lim_2:lim_3, lim_3:lim_4],
    'ximgg': cov_oc_2d[lim_3:lim_4, :lim_1],
    'ximgt': cov_oc_2d[lim_3:lim_4, lim_1:lim_2],
    'ximxip': cov_oc_2d[lim_3:lim_4, lim_2:lim_3],
    'ximxim': cov_oc_2d[lim_3:lim_4, lim_3:lim_4],
}

cov_oc_2d = cov_real_space.stack_probe_blocks_deprecated(cov_oc_2d_dict)


sl.compare_2d_covs(cov_sb_2d, cov_oc_2d, 'SB', 'OC', title=title, diff_threshold=5)

"""
print('Done')
>>>>>>> 8d221dfc
<|MERGE_RESOLUTION|>--- conflicted
+++ resolved
@@ -1625,46 +1625,6 @@
 )
 
 
-<<<<<<< HEAD
-# ! ============================ plot & tests ==========================================
-# with np.errstate(invalid='ignore', divide='ignore'):
-#     for cov_name, cov in cov_dict.items():
-#         fig, ax = plt.subplots(1, 2, figsize=(10, 6))
-#         ax[0].matshow(np.log10(cov))
-#         ax[1].matshow(sl.cov2corr(cov), vmin=-1, vmax=1, cmap='RdBu_r')
-
-#         plt.colorbar(ax[0].images[0], ax=ax[0], shrink=0.8)
-#         plt.colorbar(ax[1].images[0], ax=ax[1], shrink=0.8)
-#         ax[0].set_title('log10 cov')
-#         ax[1].set_title('corr')
-#         fig.suptitle(f'{cov_name.replace("cov_", "")}', y=0.9)
-
-for key, cov in cov_dict.items():
-    probe = key.split('_')[1]
-    which_ng_cov = key.split('_')[2]
-    ndim = key.split('_')[3]
-    cov_filename = cfg['covariance']['cov_filename'].format(
-        which_ng_cov=which_ng_cov, probe=probe, ndim=ndim
-    )
-    cov_filename = cov_filename.replace('_g_', '_G_')
-    cov_filename = cov_filename.replace('_ssc_', '_SSC_')
-    cov_filename = cov_filename.replace('_cng_', '_cNG_')
-    cov_filename = cov_filename.replace('_tot_', '_TOT_')
-
-    if cov_filename.endswith('.npz'):
-        save_func = np.savez_compressed
-        save_kw = {}
-    elif cov_filename.endswith('.npy'):
-        save_func = np.save
-        save_kw = {}
-    elif cov_filename.endswith('.dat') or cov_filename.endswith('.txt'):
-        save_func = np.savetxt
-        save_kw = {'fmt': '%.10e'}
-    else:
-        raise ValueError(
-            f'the extension for cov_filename = {cov_filename} should be '
-            '.npz, .npy, .txt or .dat'
-=======
 if obs_space == 'real':
     print('Computing RS covariance...')
     start_rs = time.perf_counter()
@@ -1676,7 +1636,6 @@
         print(f'\n***** working on probe {_probe} - term {_term} *****')
         cov_rs_obj.compute_realspace_cov(
             cov_hs_obj=cov_hs_obj, probe=_probe, term=_term
->>>>>>> 8d221dfc
         )
 
     for term in cov_rs_obj.terms_toloop:
@@ -2144,15 +2103,7 @@
         else:
             print('Matrix is symmetric. atol=0, rtol=1e-7')
 
-<<<<<<< HEAD
-            if cfg['misc']['test_symmetry']:
-                if not np.allclose(cov, cov.T, atol=0, rtol=1e-3):
-                    print('Warning: Matrix is not symmetric. atol=0, rtol=1e-3')
-                else:
-                    print('Matrix is symmetric. atol=0, rtol=1e-3')
-=======
         print('')
->>>>>>> 8d221dfc
 
 
 # note that this is *not* compatible with %matplotlib inline in the interactive window!
@@ -2163,7 +2114,6 @@
         fig = plt.figure(fig_num)
         fig.savefig(os.path.join(output_dir, f'fig_{i:03d}.png'))
 
-<<<<<<< HEAD
 gl_start = zpairs_auto * ell_obj.nbl_3x2pt
 gl_stop = (zpairs_auto + zpairs_cross) * ell_obj.nbl_3x2pt
 
@@ -2197,9 +2147,6 @@
     plot_diff_perc_threshold=10,
     abs_val=True,
 )
-
-print(f'Finished in {(time.perf_counter() - script_start_time) / 60:.2f} minutes')
-=======
 
 print(f'Finished in {(time.perf_counter() - script_start_time) / 60:.2f} minutes')
 
@@ -2362,5 +2309,4 @@
 sl.compare_2d_covs(cov_sb_2d, cov_oc_2d, 'SB', 'OC', title=title, diff_threshold=5)
 
 """
-print('Done')
->>>>>>> 8d221dfc
+print('Done')