import argparse
import os
import multiprocessing
from tqdm import tqdm
num_cores = multiprocessing.cpu_count()
<<<<<<< HEAD
os.environ['OMP_NUM_THREADS'] = '30'
=======
os.environ['OMP_NUM_THREADS'] = str(num_cores)
>>>>>>> dd23d4c2
from functools import partial
import numpy as np
import time
import matplotlib.cm as cm
import matplotlib.pyplot as plt
import warnings
import gc
import yaml
import pprint
from copy import deepcopy
from scipy.interpolate import interp1d, RegularGridInterpolator, CubicSpline

import spaceborne.ell_utils as ell_utils
import spaceborne.cl_utils as cl_utils
import spaceborne.bnt as bnt_utils
import spaceborne.my_module as mm
import spaceborne.cosmo_lib as cosmo_lib
import spaceborne.wf_cl_lib as wf_cl_lib
import spaceborne.pyccl_interface as pyccl_interface
import spaceborne.sigma2_SSC as sigma2_SSC
import spaceborne.config_checker as config_checker
import spaceborne.onecovariance_interface as oc_interface
import spaceborne.responses as responses
import spaceborne.covariance as sb_cov

pp = pprint.PrettyPrinter(indent=4)
ROOT = os.getenv('ROOT')
script_start_time = time.perf_counter()


# ! Set up argument parsing
# parser = argparse.ArgumentParser(description="Your script description here.")
# parser.add_argument('--config', type=str, help='Path to the configuration file', required=True)
# # parser.add_argument('--show_plots', action='store_true', help='Show plots if specified',  required=False)
# args = parser.parse_args()
# with open(args.config, 'r') as f:
#     cfg = yaml.safe_load(f)
<<<<<<< HEAD

# if not args.show_plots:
#     matplotlib.use('Agg')
=======
# # if not args.show_plots:
# #     matplotlib.use('Agg')
>>>>>>> dd23d4c2

# ! LOAD CONFIG
# ! uncomment this if executing from interactive window
with open('config.yaml', 'r') as f:
    cfg = yaml.safe_load(f)


# some convenence variables, just to make things more readable
h = cfg['cosmology']['h']
galaxy_bias_fit_fiducials = np.array(cfg['C_ell']['galaxy_bias_fit_coeff'])
magnification_bias_fit_fiducials = np.array(cfg['C_ell']['magnification_bias_fit_coeff'])
ngal_lensing = cfg['nz']['ngal_sources']
ngal_clustering = cfg['nz']['ngal_lenses']
dzWL_fiducial = cfg['nz']['dzWL']
dzGC_fiducial = cfg['nz']['dzGC']
shift_nz_interpolation_kind = cfg['nz']['shift_nz_interpolation_kind']
nz_gaussian_smoothing = cfg['nz']['nz_gaussian_smoothing']  # does not seem to have a large effect...
nz_gaussian_smoothing_sigma = cfg['nz']['nz_gaussian_smoothing_sigma']
shift_nz = cfg['nz']['shift_nz']
normalize_shifted_nz = cfg['nz']['normalize_shifted_nz']
zbins = len(ngal_lensing)
ell_max_WL = cfg['ell_binning']['ell_max_WL']
ell_max_GC = cfg['ell_binning']['ell_max_GC']
ell_max_3x2pt = cfg['ell_binning']['ell_max_3x2pt']
nbl_WL_opt = cfg['ell_binning']['nbl_WL_opt']
triu_tril = cfg['covariance']['triu_tril']
row_col_major = cfg['covariance']['row_col_major']
n_probes = cfg['covariance']['n_probes']
which_sigma2_b = cfg['covariance']['which_sigma2_b']
z_steps_ssc_integrands = cfg['covariance']['z_steps_ssc_integrands']
bnt_transform = cfg['BNT']['BNT_transform']
include_ia_in_bnt_kernel_for_zcuts = cfg['BNT']['include_ia_in_bnt_kernel_for_zcuts']
compute_bnt_with_shifted_nz_for_zcuts = cfg['BNT']['compute_bnt_with_shifted_nz_for_zcuts']
probe_ordering = cfg['covariance']['probe_ordering']
GL_OR_LG = probe_ordering[1][0] + probe_ordering[1][1]
EP_OR_ED = cfg['nz']['EP_or_ED']
output_path = cfg['misc']['output_path']
<<<<<<< HEAD
if not os.path.exists(f'{output_path}/cache'):
    os.makedirs(f'{output_path}/cache')
=======

if not os.path.exists(f'{output_path}/cache'):
    os.mkdir(f'{output_path}/cache')
>>>>>>> dd23d4c2

clr = cm.rainbow(np.linspace(0, 1, zbins))
use_h_units = False  # TODO decide on this
# whether or not to symmetrize the covariance probe blocks when reshaping it from 4D to 6D.
# Useful if the 6D cov elements need to be accessed directly, whereas if the cov is again reduced to 4D or 2D
# can be set to False for a significant speedup
symmetrize_output_dict = {
    ('L', 'L'): False,
    ('G', 'L'): False,
    ('L', 'G'): False,
    ('G', 'G'): False,
}

# ! set ng cov terms to compute
cov_terms_list = []
if cfg['covariance']['G']:
    cov_terms_list.append("G")
if cfg['covariance']['SSC']:
    cov_terms_list.append("SSC")
if cfg['covariance']['cNG']:
    cov_terms_list.append("cNG")
cov_terms_str = ''.join(cov_terms_list)

<<<<<<< HEAD
compute_oc_ssc, compute_oc_cng = False, False
compute_sb_ssc, compute_sb_cng = False, False
compute_ccl_ssc, compute_ccl_cng = False, False
=======
compute_oc_g, compute_oc_ssc, compute_oc_cng = False, False, False
compute_sb_ssc, compute_sb_cng = False, False
compute_ccl_ssc, compute_ccl_cng = False, False
if cfg['covariance']['G'] and cfg['covariance']['G_code'] == 'OneCovariance':
    compute_oc_g = True
>>>>>>> dd23d4c2
if cfg['covariance']['SSC'] and cfg['covariance']['SSC_code'] == 'OneCovariance':
    compute_oc_ssc = True
if cfg['covariance']['cNG'] and cfg['covariance']['cNG_code'] == 'OneCovariance':
    compute_oc_cng = True

if cfg['covariance']['SSC'] and cfg['covariance']['SSC_code'] == 'Spaceborne':
    compute_sb_ssc = True
if cfg['covariance']['cNG'] and cfg['covariance']['cNG_code'] == 'Spaceborne':
    raise NotImplementedError('Spaceborne cNG not implemented yet')
    compute_sb_cng = True

if cfg['covariance']['SSC'] and cfg['covariance']['SSC_code'] == 'PyCCL':
    compute_ccl_ssc = True
if cfg['covariance']['cNG'] and cfg['covariance']['cNG_code'] == 'PyCCL':
    compute_ccl_cng = True
<<<<<<< HEAD
    
=======

>>>>>>> dd23d4c2
if cfg['covariance']['use_KE_approximation']:
    cl_integral_convention_ssc = 'Euclid_KE_approximation'
    ssc_integration_type = 'simps_KE_approximation'
else:
    cl_integral_convention_ssc = 'Euclid'
    ssc_integration_type = 'simps'


if cfg['misc']['use_h_units']:
    k_txt_label = "hoverMpc"
    pk_txt_label = "Mpcoverh3"
else:
    k_txt_label = "1overMpc"
    pk_txt_label = "Mpc3"

if not cfg['ell_cuts']['apply_ell_cuts']:
    kmax_h_over_Mpc = cfg['ell_cuts']['kmax_h_over_Mpc_ref']

# ! define grids for the SSC integrands
z_grid_ssc_integrands = np.linspace(cfg['covariance']['z_min_ssc_integrands'],
                                    cfg['covariance']['z_max_ssc_integrands'],
                                    cfg['covariance']['z_steps_ssc_integrands'])
k_grid_resp = np.geomspace(cfg['PyCCL']['k_grid_tkka_min'],
                           cfg['PyCCL']['k_grid_tkka_max'],
                           cfg['PyCCL']['k_grid_tkka_steps_SSC'])


# ! sanity checks on the configs
# TODO update this when cfg are done
cfg_check_obj = config_checker.SpaceborneConfigChecker(cfg)
cfg_check_obj.run_all_checks()

if len(z_grid_ssc_integrands) < 250:
<<<<<<< HEAD
    warnings.warn('z_steps_ssc_integrands is quite small, results may be inaccurate')

if cfg['misc']['is_CLOE_validation_run']:
    assert cfg['mask']['survey_area_deg2'] == 13245, 'survey area must be 13245 deg2'
    assert ell_max_WL == ell_max_3x2pt == 5000, 'all probes should be up to lmax=5000'
    assert cfg['extra_parameters']['camb']['halofit_version'] == 'mead2020_feedback', 'which_pk must be HMCodeBar'
    # assert z_steps_ssc_integrands == 7000, 'for the actual run, I used z_steps_ssc_integrands == 7000'
    assert cfg['OneCovariance']['precision_settings'] == 'high_precision'
    assert cfg['covariance']['which_b1g_in_resp'] == 'from_input'
    assert cfg['covariance']['which_pk_responses'] == 'halo_model_SB'
    assert cfg['covariance']['which_sigma2_b'] == 'polar_cap_on_the_fly'
    assert cfg['covariance']['covariance_ordering_2D'] == 'probe_ell_zpair'
    assert zbins == 13, 'zbins must be 13'
    assert cfg['nz']['EP_or_ED'] == 'EP', 'ep_or_ed must be "EP"'
    use_CLOE_bench_cls = True
    cloe_bench_path = '/home/cosmo/davide.sciotti/data/CLOE_benchmarks'
    cov_g_3x2pt_bench = np.load(f'{cloe_bench_path}/CovMat-3x2pt-Gauss-32Bins-13245deg2.npy')
    cov_gssc_3x2pt_bench = np.load(f'{cloe_bench_path}/CovMat-3x2pt-GaussSSC-32Bins-13245deg2.npy')
    cov_gssccng_3x2pt_bench = np.load(f'{cloe_bench_path}/CovMat-3x2pt-GaussSSCcNG-32Bins-13245deg2.npy')
=======
    warnings.warn('z_grid_ssc_integrands is small, at the moment it used to compute various intermediate quantities')
>>>>>>> dd23d4c2

# ! instantiate CCL object
ccl_obj = pyccl_interface.PycclClass(cfg['cosmology'], cfg['extra_parameters'],
                                     cfg['intrinsic_alignment'], cfg['halo_model'])
ccl_obj.p_of_k_a = 'delta_matter:delta_matter'
ccl_obj.zbins = zbins
ccl_obj.which_b1g_in_resp = cfg['covariance']['which_b1g_in_resp']
a_default_grid_ccl = ccl_obj.cosmo_ccl.get_pk_spline_a()
z_default_grid_ccl = cosmo_lib.a_to_z(a_default_grid_ccl)[::-1]
# TODO class to access CCL precision parameters

# build the ind array and store it into the covariance dictionary
zpairs_auto, zpairs_cross, zpairs_3x2pt = mm.get_zpairs(zbins)
ind = mm.build_full_ind(triu_tril, row_col_major, zbins)
ind_auto = ind[:zpairs_auto, :].copy()
ind_cross = ind[zpairs_auto:zpairs_cross + zpairs_auto, :].copy()
ind_dict = {('L', 'L'): ind_auto,
            ('G', 'L'): ind_cross,
            ('G', 'G'): ind_auto}

# ! Import redshift distributions
# The shape of these input files should be `(zpoints, zbins + 1)`, with `zpoints` the number of points over which the
# distribution is measured and zbins the number of redshift bins. The first column should contain the redshifts values.
# We also define:
# - `nz_full`: nz table including a column for the z values
# - `nz`:      nz table excluding a column for the z values
# - `nz_original`: nz table as imported (it may be subjected to shifts later on)

nz_src_tab_full = np.genfromtxt(cfg["nz"]["nz_sources_filename"])
nz_lns_tab_full = np.genfromtxt(cfg["nz"]["nz_lenses_filename"])
zgrid_nz_src = nz_src_tab_full[:, 0]
zgrid_nz_lns = nz_lns_tab_full[:, 0]
nz_src = nz_src_tab_full[:, 1:]
nz_lns = nz_lns_tab_full[:, 1:]

# nz may be subjected to a shift
nz_unshifted_src = nz_src
nz_unshifted_lns = nz_lns

wf_cl_lib.plot_nz_src_lns(zgrid_nz_src, nz_src, zgrid_nz_lns, nz_lns, colors=clr)

# ! compute ell values, ell bins and delta ell
# compute ell and delta ell values in the reference (optimistic) case
ell_ref_nbl32, delta_l_ref_nbl32, ell_edges_ref_nbl32 = (
    ell_utils.compute_ells(cfg['ell_binning']['nbl_WL_opt'], cfg['ell_binning']['ell_min'], cfg['ell_binning']['ell_max_WL_opt'],
                           recipe='ISTF', output_ell_bin_edges=True))

# perform the cuts (not the redshift-dependent ones!) on the ell centers and edges
ell_dict = {}
ell_dict['ell_WL'] = np.copy(ell_ref_nbl32[ell_ref_nbl32 < ell_max_WL])
ell_dict['ell_GC'] = np.copy(ell_ref_nbl32[ell_ref_nbl32 < ell_max_GC])
ell_dict['ell_3x2pt'] = np.copy(ell_ref_nbl32[ell_ref_nbl32 < ell_max_3x2pt])
ell_dict['ell_XC'] = np.copy(ell_dict['ell_3x2pt'])

# store edges *except last one for dimensional consistency* in the ell_dict
ell_dict['ell_edges_WL'] = np.copy(ell_edges_ref_nbl32[ell_edges_ref_nbl32 < ell_max_WL])[:-1]
ell_dict['ell_edges_GC'] = np.copy(ell_edges_ref_nbl32[ell_edges_ref_nbl32 < ell_max_GC])[:-1]
ell_dict['ell_edges_3x2pt'] = np.copy(ell_edges_ref_nbl32[ell_edges_ref_nbl32 < ell_max_3x2pt])[:-1]
ell_dict['ell_edges_XC'] = np.copy(ell_dict['ell_edges_3x2pt'])

for key in ell_dict.keys():
    assert ell_dict[key].size > 0, f'ell values for key {key} must be non-empty'
    assert np.max(ell_dict[key]) > 15, f'ell values for key {key} must *not* be in log space'

# set the corresponding number of ell bins
nbl_WL = len(ell_dict['ell_WL'])
nbl_GC = len(ell_dict['ell_GC'])
nbl_3x2pt = nbl_GC

assert len(ell_dict['ell_3x2pt']) == len(ell_dict['ell_XC']) == len(ell_dict['ell_GC']), '3x2pt, XC and GC should '\
    ' have the same number of ell bins'
assert np.all(ell_dict['ell_3x2pt'] == ell_dict['ell_XC']), '3x2pt and XC should have the same ell values'
assert np.all(ell_dict['ell_3x2pt'] == ell_dict['ell_GC']), '3x2pt and GC should have the same ell values'
assert nbl_WL == nbl_3x2pt == nbl_GC, 'use the same number of bins for the moment'

# delta_ell values, needed for gaussian covariance (if binned in this way)
ell_dict['delta_l_WL'] = np.copy(delta_l_ref_nbl32[:nbl_WL])
ell_dict['delta_l_GC'] = np.copy(delta_l_ref_nbl32[:nbl_GC])

# this is just to make the .format() more compact
variable_specs = {'EP_OR_ED': EP_OR_ED,
                  'zbins': zbins,
                  'ell_max_WL': ell_max_WL, 'ell_max_GC': ell_max_GC, 'ell_max_3x2pt': ell_max_3x2pt,
                  'nbl_WL': nbl_WL, 'nbl_GC': nbl_GC, 'nbl_3x2pt': nbl_3x2pt,
                  'BNT_transform': bnt_transform,
                  'which_ng_cov': cov_terms_str,
                  'ell_min': cfg['ell_binning']['ell_min'],
                  }
pp.pprint(variable_specs)


# ! START SCALE CUTS: for these, we need to:
# 1. Compute the BNT. This is done with the raw, or unshifted n(z), but only for the purpose of computing the
#    ell cuts - the rest of the code uses a BNT matrix from the shifted n(z) - see also comment below.
# 2. compute the kernels for the un-shifted n(z) (for consistency)
# 3. bnt-transform these kernels (for lensing, it's only the gamma kernel), and use these to:
# 4. compute the z means
# 5. compute the ell cuts

# 1. Compute BNT
assert compute_bnt_with_shifted_nz_for_zcuts is False, 'The BNT used to compute the z_means and ell cuts is just for a simple case: no IA, no dz shift'
assert shift_nz is True, 'The signal (and BNT used to transform it) is computed with a shifted n(z); You could use an un-shifted n(z) for the BNT, but' \
    'this would be slightly inconsistent (but also what I did so far).'
assert include_ia_in_bnt_kernel_for_zcuts is False, 'We compute the BNT just for a simple case: no IA, no shift. This is because we want' \
                                                    ' to compute the z means'

# * IMPORTANT NOTE: The BNT should be computed from the same n(z) (shifted or not) which is then used to compute
# * the kernels which are then used to get the z_means, and finally the ell_cuts, for consistency. In other words,
# * we cannot compute the kernels with a shifted n(z) and transform them with a BNT computed from the unshifted n(z)
# * and viceversa. If the n(z) are shifted, one of the BNT kernels will become negative, but this is just because
# * two of the original kernels get very close after the shift: the transformation is correct.
# * Having said that, I leave the code below in case we want to change this in the future
if nz_gaussian_smoothing:
    nz_src = wf_cl_lib.gaussian_smmothing_nz(zgrid_nz_src, nz_unshifted_src, nz_gaussian_smoothing_sigma, plot=True)
    nz_lns = wf_cl_lib.gaussian_smmothing_nz(zgrid_nz_lns, nz_unshifted_lns, nz_gaussian_smoothing_sigma, plot=True)

if compute_bnt_with_shifted_nz_for_zcuts:
    nz_src = wf_cl_lib.shift_nz(zgrid_nz_src, nz_unshifted_src, dzWL_fiducial, normalize=normalize_shifted_nz,
                                plot_nz=False, interpolation_kind=shift_nz_interpolation_kind,
                                bounds_error=False, fill_value=0)
    nz_lns = wf_cl_lib.shift_nz(zgrid_nz_lns, nz_unshifted_lns, dzGC_fiducial, normalize=normalize_shifted_nz,
                                plot_nz=False, interpolation_kind=shift_nz_interpolation_kind,
                                bounds_error=False, fill_value=0)

bnt_matrix = bnt_utils.compute_BNT_matrix(
    zbins, zgrid_nz_src, nz_src, cosmo_ccl=ccl_obj.cosmo_ccl, plot_nz=False)

# 2. compute the kernels for the un-shifted n(z) (for consistency)
ccl_obj.set_nz(nz_full_src=np.hstack((zgrid_nz_src[:, None], nz_src)),
               nz_full_lns=np.hstack((zgrid_nz_lns[:, None], nz_lns)))
ccl_obj.check_nz_tuple(zbins)
ccl_obj.set_ia_bias_tuple(z_grid_src=z_grid_ssc_integrands, has_ia=cfg['C_ell']['has_IA'])

# ! set galaxy and magnification bias
if cfg['C_ell']['which_gal_bias'] == 'from_input':
    gal_bias_tab_full = np.genfromtxt(cfg['C_ell']['gal_bias_table_filename'])
    gal_bias_tab = mm.check_interpolate_input_tab(gal_bias_tab_full, z_grid_ssc_integrands, zbins)
    ccl_obj.gal_bias_tuple = (z_grid_ssc_integrands, gal_bias_tab)
    ccl_obj.gal_bias_2d = gal_bias_tab
elif cfg['C_ell']['which_gal_bias'] == 'FS2_polynomial_fit':
    ccl_obj.set_gal_bias_tuple_spv3(z_grid_lns=z_grid_ssc_integrands,
                                    magcut_lens=None,
                                    poly_fit_values=galaxy_bias_fit_fiducials)
else:
    raise ValueError('which_gal_bias should be "from_input" or "FS2_polynomial_fit"')

if cfg['C_ell']['has_magnification_bias']:

    if cfg['C_ell']['which_mag_bias'] == 'from_input':
        mag_bias_tab_full = np.genfromtxt(cfg['C_ell']['mag_bias_table_filename'])
        mag_bias_tab = mm.check_interpolate_input_tab(mag_bias_tab_full, z_grid_ssc_integrands, zbins)
        ccl_obj.mag_bias_tuple = (z_grid_ssc_integrands, mag_bias_tab)
    elif cfg['C_ell']['which_mag_bias'] == 'FS2_polynomial_fit':
        ccl_obj.set_mag_bias_tuple(z_grid_lns=z_grid_ssc_integrands,
                                   has_magnification_bias=cfg['C_ell']['has_magnification_bias'],
                                   magcut_lens=None,
                                   poly_fit_values=magnification_bias_fit_fiducials)
    else:
        raise ValueError('which_mag_bias should be "from_input" or "FS2_polynomial_fit"')
<<<<<<< HEAD

else:
    ccl_obj.mag_bias_tuple = None


# ! set radial kernel arrays and objects
ccl_obj.set_kernel_obj(cfg['C_ell']['has_rsd'], cfg['PyCCL']['n_samples_wf'])
ccl_obj.set_kernel_arr(z_grid_wf=z_grid_ssc_integrands,
                       has_magnification_bias=cfg['C_ell']['has_magnification_bias'])

gal_kernel_plt_title = 'galaxy kernel\n(w/o gal bias!)'
ccl_obj.wf_galaxy_arr = ccl_obj.wf_galaxy_wo_gal_bias_arr

=======

else:
    ccl_obj.mag_bias_tuple = None


# ! set radial kernel arrays and objects
ccl_obj.set_kernel_obj(cfg['C_ell']['has_rsd'], cfg['PyCCL']['n_samples_wf'])
ccl_obj.set_kernel_arr(z_grid_wf=z_grid_ssc_integrands,
                       has_magnification_bias=cfg['C_ell']['has_magnification_bias'])

gal_kernel_plt_title = 'galaxy kernel\n(w/o gal bias!)'
ccl_obj.wf_galaxy_arr = ccl_obj.wf_galaxy_wo_gal_bias_arr

>>>>>>> dd23d4c2
# 3. ! bnt-transform these kernels (for lensing, it's only the gamma kernel, without IA)
wf_gamma_ccl_bnt = (bnt_matrix @ ccl_obj.wf_gamma_arr.T).T

# 4. compute the z means
z_means_ll = wf_cl_lib.get_z_means(z_grid_ssc_integrands, ccl_obj.wf_gamma_arr)
z_means_gg = wf_cl_lib.get_z_means(z_grid_ssc_integrands, ccl_obj.wf_galaxy_arr)
z_means_ll_bnt = wf_cl_lib.get_z_means(z_grid_ssc_integrands, wf_gamma_ccl_bnt)

plt.figure()
for zi in range(zbins):
    plt.plot(z_grid_ssc_integrands, ccl_obj.wf_gamma_arr[:, zi], ls='-', c=clr[zi],
             alpha=0.6, label='wf_gamma_ccl' if zi == 0 else None)
    plt.plot(z_grid_ssc_integrands, wf_gamma_ccl_bnt[:, zi], ls='--', c=clr[zi],
             alpha=0.6, label='wf_gamma_ccl_bnt' if zi == 0 else None)
    plt.axvline(z_means_ll_bnt[zi], ls=':', c=clr[zi])
plt.legend()
plt.xlabel('$z$')
plt.ylabel(r'$W_i^{\gamma}(z)$')

assert np.all(np.diff(z_means_ll) > 0), 'z_means_ll should be monotonically increasing'
assert np.all(np.diff(z_means_gg) > 0), 'z_means_gg should be monotonically increasing'
assert np.all(np.diff(z_means_ll_bnt) > 0), ('z_means_ll_bnt should be monotonically increasing '
                                             '(not a strict condition, valid only if we do not shift the n(z) in this part)')

# 5. compute the ell cuts
ell_cuts_dict = {}
ell_cuts_dict['LL'] = ell_utils.load_ell_cuts(
    kmax_h_over_Mpc, z_means_ll_bnt, z_means_ll_bnt, ccl_obj.cosmo_ccl, zbins, h, cfg['ell_cuts'])
ell_cuts_dict['GG'] = ell_utils.load_ell_cuts(
    kmax_h_over_Mpc, z_means_gg, z_means_gg, ccl_obj.cosmo_ccl, zbins, h, cfg['ell_cuts'])
ell_cuts_dict['GL'] = ell_utils.load_ell_cuts(
    kmax_h_over_Mpc, z_means_gg, z_means_ll_bnt, ccl_obj.cosmo_ccl, zbins, h, cfg['ell_cuts'])
ell_cuts_dict['LG'] = ell_utils.load_ell_cuts(
    kmax_h_over_Mpc, z_means_ll_bnt, z_means_gg, ccl_obj.cosmo_ccl, zbins, h, cfg['ell_cuts'])
ell_dict['ell_cuts_dict'] = ell_cuts_dict  # this is to pass the ell cuts to the covariance module
# ! END SCALE CUTS

# now compute the BNT used for the rest of the code
if shift_nz:
    nz_src = wf_cl_lib.shift_nz(zgrid_nz_src, nz_unshifted_src, dzWL_fiducial, normalize=normalize_shifted_nz,
                                plot_nz=False, interpolation_kind=shift_nz_interpolation_kind)
    nz_lns = wf_cl_lib.shift_nz(zgrid_nz_lns, nz_unshifted_lns, dzGC_fiducial, normalize=normalize_shifted_nz,
                                plot_nz=False, interpolation_kind=shift_nz_interpolation_kind)
    # * this is important: the BNT matrix I use for the rest of the code (so not to compute the ell cuts) is instead
    # * consistent with the shifted n(z) used to compute the kernels
    bnt_matrix = bnt_utils.compute_BNT_matrix(
        zbins, zgrid_nz_src, nz_src, cosmo_ccl=ccl_obj.cosmo_ccl, plot_nz=False)


wf_cl_lib.plot_nz_src_lns(zgrid_nz_src, nz_src, zgrid_nz_lns, nz_lns, colors=clr)

# re-set n(z) used in CCL class, then re-compute kernels
ccl_obj.set_nz(nz_full_src=np.hstack((zgrid_nz_src[:, None], nz_src)),
               nz_full_lns=np.hstack((zgrid_nz_lns[:, None], nz_lns)))
ccl_obj.set_kernel_obj(cfg['C_ell']['has_rsd'], cfg['PyCCL']['n_samples_wf'])
ccl_obj.set_kernel_arr(z_grid_wf=z_grid_ssc_integrands,
                       has_magnification_bias=cfg['C_ell']['has_magnification_bias'])
<<<<<<< HEAD

gal_kernel_plt_title = 'galaxy kernel\n(w/o gal bias)'
ccl_obj.wf_galaxy_arr = ccl_obj.wf_galaxy_wo_gal_bias_arr

=======

gal_kernel_plt_title = 'galaxy kernel\n(w/o gal bias)'
ccl_obj.wf_galaxy_arr = ccl_obj.wf_galaxy_wo_gal_bias_arr

>>>>>>> dd23d4c2

# plot
wf_names_list = ['delta', 'gamma', 'ia', 'magnification', 'lensing', gal_kernel_plt_title]
wf_ccl_list = [ccl_obj.wf_delta_arr, ccl_obj.wf_gamma_arr, ccl_obj.wf_ia_arr, ccl_obj.wf_mu_arr,
               ccl_obj.wf_lensing_arr, ccl_obj.wf_galaxy_arr]

plt.figure()
for wf_idx in range(len(wf_ccl_list)):
    for zi in range(zbins):
        plt.plot(z_grid_ssc_integrands, wf_ccl_list[wf_idx][:, zi], c=clr[zi], alpha=0.6)
    plt.xlabel('$z$')
    plt.ylabel(r'$W_i^X(z)$')
    plt.suptitle(f'{wf_names_list[wf_idx]}')
    plt.tight_layout()
    plt.show()

# compute cls
ccl_obj.cl_ll_3d = ccl_obj.compute_cls(ell_dict['ell_WL'], ccl_obj.p_of_k_a,
                                       ccl_obj.wf_lensing_obj, ccl_obj.wf_lensing_obj, 'spline')
ccl_obj.cl_gl_3d = ccl_obj.compute_cls(ell_dict['ell_XC'], ccl_obj.p_of_k_a,
                                       ccl_obj.wf_galaxy_obj, ccl_obj.wf_lensing_obj, 'spline')
ccl_obj.cl_gg_3d = ccl_obj.compute_cls(ell_dict['ell_GC'], ccl_obj.p_of_k_a,
                                       ccl_obj.wf_galaxy_obj, ccl_obj.wf_galaxy_obj, 'spline')

<<<<<<< HEAD
# ! add multiplicative shear bias
=======
# oc needs finer sampling to avoid issues
nbl_3x2pt_oc = 500
ells_3x2pt_oc = np.geomspace(cfg['ell_binning']['ell_min'], cfg['ell_binning']['ell_max_3x2pt'], nbl_3x2pt_oc)
cl_ll_3d_oc = ccl_obj.compute_cls(ells_3x2pt_oc, ccl_obj.p_of_k_a,
                                  ccl_obj.wf_lensing_obj, ccl_obj.wf_lensing_obj, 'spline')
cl_gl_3d_oc = ccl_obj.compute_cls(ells_3x2pt_oc, ccl_obj.p_of_k_a,
                                  ccl_obj.wf_galaxy_obj, ccl_obj.wf_lensing_obj, 'spline')
cl_gg_3d_oc = ccl_obj.compute_cls(ells_3x2pt_oc, ccl_obj.p_of_k_a,
                                  ccl_obj.wf_galaxy_obj, ccl_obj.wf_galaxy_obj, 'spline')

# ! add multiplicative shear bias
# ! THIS SHOULD NOT BE DONE FOR THE OC Cls!! mult shear bias values are passed in the .ini file
>>>>>>> dd23d4c2
mult_shear_bias = np.array(cfg['C_ell']['mult_shear_bias'])
assert len(mult_shear_bias) == zbins, 'mult_shear_bias should be a scalar'
if not np.all(mult_shear_bias == 0):
    print('applying multiplicative shear bias')
    print(f'mult_shear_bias = {mult_shear_bias}')
    for ell_idx, _ in enumerate(ccl_obj.cl_ll_3d.shape[0]):
        for zi in range(zbins):
            for zj in range(zbins):
                ccl_obj.cl_ll_3d[ell_idx, zi, zj] *= (1 + mult_shear_bias[zi]) * (1 + mult_shear_bias[zj])

    for ell_idx, _ in enumerate(ccl_obj.cl_gl_3d.shape[0]):
        for zi in range(zbins):
            for zj in range(zbins):
                ccl_obj.cl_gl_3d[ell_idx, zi, zj] *= (1 + mult_shear_bias[zj])

ccl_obj.cl_3x2pt_5d = np.zeros((n_probes, n_probes, nbl_3x2pt, zbins, zbins))
ccl_obj.cl_3x2pt_5d[0, 0, :, :, :] = ccl_obj.cl_ll_3d[:nbl_3x2pt, :, :]
ccl_obj.cl_3x2pt_5d[1, 0, :, :, :] = ccl_obj.cl_gl_3d[:nbl_3x2pt, :, :]
ccl_obj.cl_3x2pt_5d[0, 1, :, :, :] = ccl_obj.cl_gl_3d[:nbl_3x2pt, :, :].transpose(0, 2, 1)
ccl_obj.cl_3x2pt_5d[1, 1, :, :, :] = ccl_obj.cl_gg_3d[:nbl_3x2pt, :, :]

cl_ll_3d, cl_gl_3d, cl_gg_3d = ccl_obj.cl_ll_3d, ccl_obj.cl_gl_3d, ccl_obj.cl_gg_3d
cl_3x2pt_5d = ccl_obj.cl_3x2pt_5d
<<<<<<< HEAD


if use_CLOE_bench_cls:
    # import CLOE cls
    cl_ll_2d = np.genfromtxt(f'{cloe_bench_path}/Cls_zNLA_ShearShear_C00.dat')
    cl_gl_2d = np.genfromtxt(f'{cloe_bench_path}/Cls_zNLA_PosShear_C00.dat')
    cl_gg_2d = np.genfromtxt(f'{cloe_bench_path}/Cls_zNLA_PosPos_C00.dat')

    # some checks on the ell values
    np.testing.assert_allclose(cl_ll_2d[:, 0], cl_gl_2d[:, 0], atol=0, rtol=1e-10)
    np.testing.assert_allclose(cl_ll_2d[:, 0], cl_gg_2d[:, 0], atol=0, rtol=1e-10)
    np.testing.assert_allclose(cl_ll_2d[:, 0], ell_ref_nbl32, atol=0, rtol=1e-10)
    np.testing.assert_allclose(cl_ll_2d[:, 0][:nbl_3x2pt], ell_dict['ell_3x2pt'], atol=0, rtol=1e-10)

    cl_ll_2d = cl_ll_2d[:, 1:]
    cl_gl_2d = cl_gl_2d[:, 1:]
    cl_gg_2d = cl_gg_2d[:, 1:]

    cl_ll_3d = mm.cl_2D_to_3D_symmetric(cl_ll_2d, nbl=nbl_WL_opt, zpairs=zpairs_auto, zbins=zbins)
    cl_gl_3d = mm.cl_2D_to_3D_asymmetric(cl_gl_2d, nbl=nbl_WL_opt, zbins=zbins, order='C')
    cl_gg_3d = mm.cl_2D_to_3D_symmetric(cl_gg_2d, nbl=nbl_WL_opt, zpairs=zpairs_auto, zbins=zbins)

    cl_ll_3d = cl_ll_3d[:nbl_WL, :, :]
    cl_gl_3d = cl_gl_3d[:nbl_3x2pt, :, :]
    cl_gg_3d = cl_gg_3d[:nbl_GC, :, :]
=======
>>>>>>> dd23d4c2

cl_3x2pt_5d_oc = np.zeros((n_probes, n_probes, nbl_3x2pt_oc, zbins, zbins))
cl_3x2pt_5d_oc[0, 0, :, :, :] = cl_ll_3d_oc
cl_3x2pt_5d_oc[1, 0, :, :, :] = cl_gl_3d_oc
cl_3x2pt_5d_oc[0, 1, :, :, :] = cl_gl_3d_oc.transpose(0, 2, 1)
cl_3x2pt_5d_oc[1, 1, :, :, :] = cl_gg_3d_oc

<<<<<<< HEAD

=======
>>>>>>> dd23d4c2
fig, ax = plt.subplots(1, 3)
plt.tight_layout()
for zi in range(zbins):
    zj = zi
<<<<<<< HEAD
    ax[0].loglog(ell_dict['ell_WL'], cl_ll_3d[:, zi, zj][:nbl_WL], ls="-", c=clr[zi], alpha=0.6)
    ax[0].loglog(ell_dict['ell_WL'], ccl_obj.cl_ll_3d[:, zi, zj], ls=":", c=clr[zi], alpha=0.6)

    ax[1].loglog(ell_dict['ell_XC'], cl_gl_3d[:, zi, zj][:nbl_3x2pt], ls="-", c=clr[zi], alpha=0.6)
    ax[1].loglog(ell_dict['ell_XC'], ccl_obj.cl_gl_3d[:, zi, zj], ls=":", c=clr[zi], alpha=0.6)

    ax[2].loglog(ell_dict['ell_GC'], cl_gg_3d[:, zi, zj][:nbl_GC], ls="-", c=clr[zi], alpha=0.6)
    ax[2].loglog(ell_dict['ell_GC'], ccl_obj.cl_gg_3d[:, zi, zj], ls=":", c=clr[zi], alpha=0.6)
=======
    ax[0].loglog(ell_dict['ell_WL'], ccl_obj.cl_ll_3d[:, zi, zj], c=clr[zi])
    ax[1].loglog(ell_dict['ell_XC'], ccl_obj.cl_gl_3d[:, zi, zj], c=clr[zi])
    ax[2].loglog(ell_dict['ell_GC'], ccl_obj.cl_gg_3d[:, zi, zj], c=clr[zi])
>>>>>>> dd23d4c2
ax[0].set_xlabel('$\\ell$')
ax[1].set_xlabel('$\\ell$')
ax[2].set_xlabel('$\\ell$')
ax[0].set_ylabel('$C_{\\ell}$')
<<<<<<< HEAD
lines = [plt.Line2D([], [], color='k', linestyle=ls) for ls in ['-', ':']]
plt.show()

# cl_ll_3d_test = np.load('./tests/benchmarks/cl_ll_3d.npy', )
# cl_gl_3d_test = np.load('./tests/benchmarks/cl_gl_3d.npy', )
# cl_gg_3d_test = np.load('./tests/benchmarks/cl_gg_3d.npy', )
# cl_3x2pt_5d_test = np.load('./tests/benchmarks/cl_3x2pt_5d.npy', )
# wf_delta_arr_test = np.load('./tests/benchmarks/wf_delta_arr.npy')
# wf_gamma_arr_test = np.load('./tests/benchmarks/wf_gamma_arr.npy')
# wf_ia_arr_test = np.load('./tests/benchmarks/wf_ia_arr.npy')
# wf_mu_arr_test = np.load('./tests/benchmarks/wf_mu_arr.npy')
# wf_lensing_arr_test = np.load('./tests/benchmarks/wf_lensing_arr.npy')
# wf_galaxy_arr_test = np.load('./tests/benchmarks/wf_galaxy_arr.npy')

# np.testing.assert_allclose(cl_ll_3d, cl_ll_3d_test, rtol=1e-5, atol=0)
# np.testing.assert_allclose(cl_gl_3d, cl_gl_3d_test, rtol=1e-5, atol=0)
# np.testing.assert_allclose(cl_gg_3d, cl_gg_3d_test, rtol=1e-5, atol=0)
# np.testing.assert_allclose(cl_3x2pt_5d, cl_3x2pt_5d_test, rtol=1e-5, atol=0)
# np.testing.assert_allclose(ccl_obj.wf_delta_arr, wf_delta_arr_test, rtol=1e-5, atol=0)
# np.testing.assert_allclose(ccl_obj.wf_gamma_arr, wf_gamma_arr_test, rtol=1e-5, atol=0)
# np.testing.assert_allclose(ccl_obj.wf_ia_arr, wf_ia_arr_test, rtol=1e-5, atol=0)
# np.testing.assert_allclose(ccl_obj.wf_mu_arr, wf_mu_arr_test, rtol=1e-5, atol=0)
# np.testing.assert_allclose(ccl_obj.wf_lensing_arr, wf_lensing_arr_test, rtol=1e-5, atol=0)
# np.testing.assert_allclose(ccl_obj.wf_galaxy_arr, wf_galaxy_arr_test, rtol=1e-5, atol=0)
# print('cl and wf match!! ✅')

=======
plt.show()

>>>>>>> dd23d4c2

# ! BNT transform the cls (and responses?) - it's more complex since I also have to transform the noise
# ! spectra, better to transform directly the covariance matrix
if cfg['BNT']['cl_BNT_transform']:
    print('BNT-transforming the Cls...')
    assert cfg['BNT']['cov_BNT_transform'] is False, \
        'the BNT transform should be applied either to the Cls or to the covariance, not both'
    cl_ll_3d = cl_utils.cl_BNT_transform(cl_ll_3d, bnt_matrix, 'L', 'L')
    cl_3x2pt_5d = cl_utils.cl_BNT_transform_3x2pt(cl_3x2pt_5d, bnt_matrix)
    warnings.warn('you should probably BNT-transform the responses too!')
    if compute_oc_g or compute_oc_ssc or compute_oc_cng:
        raise NotImplementedError('You should cut also the OC Cls')


# ! cut datavectors and responses in the pessimistic case; be carful of WA, because it does not start from ell_min
if ell_max_WL == 1500:
    warnings.warn(
        'you are cutting the datavectors and responses in the pessimistic case, but is this compatible '
        'with the redshift-dependent ell cuts? Yes, this is an old warning; nonetheless, check ')
    assert False, 'you should check this'
    cl_ll_3d = cl_ll_3d[:nbl_WL, :, :]
    cl_gg_3d = cl_gg_3d[:nbl_GC, :, :]
    cl_3x2pt_5d = cl_3x2pt_5d[:nbl_3x2pt, :, :]

# ! Vincenzo's method for cl_ell_cuts: get the idxs to delete for the flattened 1d cls
if cfg['ell_cuts']['center_or_min'] == 'center':
    prefix = 'ell'
elif cfg['ell_cuts']['center_or_min'] == 'min':
    prefix = 'ell_edges'
else:
    raise ValueError('cfg["ell_cuts"]["center_or_min"] should be either "center" or "min"')

ell_dict['idxs_to_delete_dict'] = {
    'LL': ell_utils.get_idxs_to_delete(ell_dict[f'{prefix}_WL'], ell_cuts_dict['LL'], is_auto_spectrum=True, zbins=zbins),
    'GG': ell_utils.get_idxs_to_delete(ell_dict[f'{prefix}_GC'], ell_cuts_dict['GG'], is_auto_spectrum=True, zbins=zbins),
    'GL': ell_utils.get_idxs_to_delete(ell_dict[f'{prefix}_XC'], ell_cuts_dict['GL'], is_auto_spectrum=False, zbins=zbins),
    'LG': ell_utils.get_idxs_to_delete(ell_dict[f'{prefix}_XC'], ell_cuts_dict['LG'], is_auto_spectrum=False, zbins=zbins),
    '3x2pt': ell_utils.get_idxs_to_delete_3x2pt(ell_dict[f'{prefix}_3x2pt'], ell_cuts_dict, zbins, cfg['covariance'])
}

# ! 3d cl ell cuts (*after* BNT!!)
# TODO here you could implement 1d cl ell cuts (but we are cutting at the covariance and derivatives level)
if cfg['ell_cuts']['cl_ell_cuts']:
    cl_ll_3d = cl_utils.cl_ell_cut(cl_ll_3d, ell_dict['ell_WL'], ell_cuts_dict['LL'])
    cl_gg_3d = cl_utils.cl_ell_cut(cl_gg_3d, ell_dict['ell_GC'], ell_cuts_dict['GG'])
    cl_3x2pt_5d = cl_utils.cl_ell_cut_3x2pt(cl_3x2pt_5d, ell_cuts_dict, ell_dict['ell_3x2pt'])
    if compute_oc_g or compute_oc_ssc or compute_oc_cng:
        raise NotImplementedError('You should cut also the OC Cls')

# re-set cls in the ccl_obj after BNT transform and/or ell cuts
ccl_obj.cl_ll_3d = cl_ll_3d
ccl_obj.cl_gg_3d = cl_gg_3d
ccl_obj.cl_3x2pt_5d = cl_3x2pt_5d

# ! build covariance matrices
cov_obj = sb_cov.SpaceborneCovariance(cfg, zbins, ell_dict, bnt_matrix)
cov_obj.set_ind_and_zpairs(ind, zbins)
cov_obj.cov_terms_list = cov_terms_list
cov_obj.GL_OR_LG = GL_OR_LG
cov_obj.EP_OR_ED = EP_OR_ED
cov_obj.symmetrize_output_dict = symmetrize_output_dict
cov_obj.consistency_checks()
cov_obj.set_gauss_cov(ccl_obj=ccl_obj, split_gaussian_cov=cfg['covariance']['split_gaussian_cov'])
<<<<<<< HEAD

np.testing.assert_allclose(cov_g_3x2pt_bench, cov_obj.cov_3x2pt_g_2D, atol=0, rtol=1e-5)


# ! ========================================== OneCovariance ===================================================
if compute_oc_ssc or compute_oc_cng:
=======


# ! ========================================== OneCovariance ===================================================
if compute_oc_g or compute_oc_ssc or compute_oc_cng:
>>>>>>> dd23d4c2

    if cfg['ell_cuts']['cl_ell_cuts']:
        raise NotImplementedError('TODO double check inputs in this case. This case is untested')

    start_time = time.perf_counter()

    # * 1. save ingredients in ascii format
    oc_path = f'{output_path}/OneCovariance'
    if not os.path.exists(oc_path):
        os.makedirs(oc_path)

    nz_src_ascii_filename = cfg['nz']['nz_sources_filename'].replace('.dat', f'_dzshifts{shift_nz}.ascii')
    nz_lns_ascii_filename = cfg['nz']['nz_lenses_filename'].replace('.dat', f'_dzshifts{shift_nz}.ascii')
    nz_src_ascii_filename = nz_src_ascii_filename.format(**variable_specs)
    nz_lns_ascii_filename = nz_lns_ascii_filename.format(**variable_specs)
    nz_src_ascii_filename = os.path.basename(nz_src_ascii_filename)
    nz_lns_ascii_filename = os.path.basename(nz_lns_ascii_filename)
    nz_src_tosave = np.column_stack((zgrid_nz_src, nz_src))
    nz_lns_tosave = np.column_stack((zgrid_nz_lns, nz_lns))
    np.savetxt(f'{oc_path}/{nz_src_ascii_filename}', nz_src_tosave)
    np.savetxt(f'{oc_path}/{nz_lns_ascii_filename}', nz_lns_tosave)

<<<<<<< HEAD
    cl_ll_ascii_filename = f'Cell_ll_SPV3_nbl{nbl_3x2pt}'
    cl_gl_ascii_filename = f'Cell_gl_SPV3_nbl{nbl_3x2pt}'
    cl_gg_ascii_filename = f'Cell_gg_SPV3_nbl{nbl_3x2pt}'
    mm.write_cl_ascii(oc_path, cl_ll_ascii_filename, ccl_obj.cl_3x2pt_5d[0, 0, ...], ell_dict['ell_3x2pt'], zbins)
    mm.write_cl_ascii(oc_path, cl_gl_ascii_filename, ccl_obj.cl_3x2pt_5d[1, 0, ...], ell_dict['ell_3x2pt'], zbins)
    mm.write_cl_ascii(oc_path, cl_gg_ascii_filename, ccl_obj.cl_3x2pt_5d[1, 1, ...], ell_dict['ell_3x2pt'], zbins)

    gal_bias_ascii_filename = f'{oc_path}/gal_bias_table.ascii'
    ccl_obj.save_gal_bias_table_ascii(z_grid_ssc_integrands, gal_bias_ascii_filename)
=======
    cl_ll_ascii_filename = f'Cell_ll_nbl{nbl_3x2pt_oc}'
    cl_gl_ascii_filename = f'Cell_gl_nbl{nbl_3x2pt_oc}'
    cl_gg_ascii_filename = f'Cell_gg_nbl{nbl_3x2pt_oc}'
    mm.write_cl_ascii(oc_path, cl_ll_ascii_filename, cl_3x2pt_5d_oc[0, 0, ...], ells_3x2pt_oc, zbins)
    mm.write_cl_ascii(oc_path, cl_gl_ascii_filename, cl_3x2pt_5d_oc[1, 0, ...], ells_3x2pt_oc, zbins)
    mm.write_cl_ascii(oc_path, cl_gg_ascii_filename, cl_3x2pt_5d_oc[1, 1, ...], ells_3x2pt_oc, zbins)
>>>>>>> dd23d4c2

    ascii_filenames_dict = {
        'cl_ll_ascii_filename': cl_ll_ascii_filename,
        'cl_gl_ascii_filename': cl_gl_ascii_filename,
        'cl_gg_ascii_filename': cl_gg_ascii_filename,
        'nz_src_ascii_filename': nz_src_ascii_filename,
        'nz_lns_ascii_filename': nz_lns_ascii_filename,
    }

    if cfg["covariance"]["which_b1g_in_resp"] == 'from_input':
        gal_bias_ascii_filename = f'{oc_path}/gal_bias_table.ascii'
        ccl_obj.save_gal_bias_table_ascii(z_grid_ssc_integrands, gal_bias_ascii_filename)
        ascii_filenames_dict['gal_bias_ascii_filename'] = gal_bias_ascii_filename
    elif cfg["covariance"]["which_b1g_in_resp"] == 'from_HOD':
        warnings.warn('OneCovariance will use the HOD-derived galaxy bias for the Cls and responses')

    # * 2. compute cov using the onecovariance interface class
    print('Start NG cov computation with OneCovariance...')
    # initialize object, build cfg file
    oc_obj = oc_interface.OneCovarianceInterface(ROOT, cfg, variable_specs,
                                                 do_ssc=compute_oc_ssc, do_cng=compute_oc_cng)
    oc_obj.zbins = zbins
<<<<<<< HEAD
=======
    oc_obj.ind = ind
    oc_obj.probe_ordering = probe_ordering
    oc_obj.GL_OR_LG = GL_OR_LG
>>>>>>> dd23d4c2
    oc_obj.nbl_3x2pt = nbl_3x2pt
    oc_obj.oc_path = oc_path
    oc_obj.path_to_config_oc_ini = f'{oc_obj.oc_path}/input_configs.ini'
    oc_obj.ells_sb = ell_dict['ell_3x2pt']
    oc_obj.build_save_oc_ini(ascii_filenames_dict, print_ini=True)

    # compute covs
<<<<<<< HEAD
    oc_obj.call_onecovariance()

    # reload and store output
    oc_obj.reshape_oc_output(variable_specs, ind_dict, symmetrize_output_dict)
    oc_obj.cov_g_oc_3x2pt_10D = oc_obj.oc_output_to_dict_or_array(
        'G', '10D_array', ind_dict, symmetrize_output_dict)
    oc_obj.cov_ssc_oc_3x2pt_10D = oc_obj.oc_output_to_dict_or_array(
        'SSC', '10D_array', ind_dict, symmetrize_output_dict)
    oc_obj.cov_cng_oc_3x2pt_10D = oc_obj.oc_output_to_dict_or_array(
        'cNG', '10D_array', ind_dict, symmetrize_output_dict)
=======
    oc_obj.call_oc_from_bash()
    oc_obj.process_cov_from_list_file()
    oc_obj.output_sanity_check(rtol=1e-4)  # .dat vs .mat

    # This is an alternative method to call OC (more convoluted and more maintanable).
    # I keep the code for optional consistency checks
    if cfg['OneCovariance']['consistency_checks']:

        # store in temp variables for later check
        check_cov_sva_oc_3x2pt_10D = oc_obj.cov_sva_oc_3x2pt_10D
        check_cov_mix_oc_3x2pt_10D = oc_obj.cov_mix_oc_3x2pt_10D
        check_cov_sn_oc_3x2pt_10D = oc_obj.cov_sn_oc_3x2pt_10D
        check_cov_ssc_oc_3x2pt_10D = oc_obj.cov_ssc_oc_3x2pt_10D
        check_cov_cng_oc_3x2pt_10D = oc_obj.cov_cng_oc_3x2pt_10D

        oc_obj.call_oc_from_class()
        oc_obj.process_cov_from_class()

        # a more strict relative tolerance will make this test fail,
        # the number of digits in the .dat and .mat files is lower
        np.testing.assert_allclose(check_cov_sva_oc_3x2pt_10D, oc_obj.cov_sva_oc_3x2pt_10D, atol=0, rtol=1e-3)
        np.testing.assert_allclose(check_cov_mix_oc_3x2pt_10D, oc_obj.cov_mix_oc_3x2pt_10D, atol=0, rtol=1e-3)
        np.testing.assert_allclose(check_cov_sn_oc_3x2pt_10D, oc_obj.cov_sn_oc_3x2pt_10D, atol=0, rtol=1e-3)
        np.testing.assert_allclose(check_cov_ssc_oc_3x2pt_10D, oc_obj.cov_ssc_oc_3x2pt_10D, atol=0, rtol=1e-3)
        np.testing.assert_allclose(check_cov_cng_oc_3x2pt_10D, oc_obj.cov_cng_oc_3x2pt_10D, atol=0, rtol=1e-3)
>>>>>>> dd23d4c2

    print('Time taken to compute OC: {:.2f} m'.format((time.perf_counter() - start_time) / 60))

else:
    oc_obj = None

# ! ========================================== Spaceborne ===================================================

# precompute pk_mm, pk_gm and pk_mm, if you want to rescale the responses
k_array, pk_mm_2d = cosmo_lib.pk_from_ccl(k_grid_resp, z_grid_ssc_integrands, use_h_units,
                                          ccl_obj.cosmo_ccl, pk_kind='nonlinear')

# compute P_gm, P_gg
gal_bias = ccl_obj.gal_bias_2d[:, 0]

# check that it's the same in each bin
for zi in range(zbins):
    np.testing.assert_allclose(ccl_obj.gal_bias_2d[:, 0], ccl_obj.gal_bias_2d[:, zi], atol=0, rtol=1e-5)
# TODO case with different bias in each bin!

pk_gm_2d = pk_mm_2d * gal_bias
pk_gg_2d = pk_mm_2d * gal_bias ** 2

if compute_sb_ssc:
    print('Start SSC computation with Spaceborne...')

    # ! from Vincenzo's files
    if cfg['covariance']['which_pk_responses'] == 'separate_universe_vin':

        separate_universe_responses_filename = "resfun-idBM03.dat"
        separate_universe_responses_folder = "{ROOT:s}/common_data/vincenzo/SPV3_07_2022/LiFEforSPV3/InputFiles/InputSSC/ResFun/HMCodeBar"

        # import the response *coefficients* (not the responses themselves)
        su_responses_folder = separate_universe_responses_folder.format(ROOT=ROOT)
        su_responses_filename = separate_universe_responses_filename
        rAB_of_k = np.genfromtxt(f'{su_responses_folder}/{su_responses_filename}')

        log_k_arr = np.unique(rAB_of_k[:, 0])
        k_grid_resp_vin = 10 ** log_k_arr
        z_grid_resp_vin = np.unique(rAB_of_k[:, 1])

        r_mm_vin = np.reshape(rAB_of_k[:, 2], (len(k_grid_resp_vin), len(z_grid_resp_vin)))
        r_gm_vin = np.reshape(rAB_of_k[:, 3], (len(k_grid_resp_vin), len(z_grid_resp_vin)))
        r_gg_vin = np.reshape(rAB_of_k[:, 4], (len(k_grid_resp_vin), len(z_grid_resp_vin)))

        # remove z=0 and z = 0.01
        z_grid_resp_vin = z_grid_resp_vin[2:]
        r_mm_vin = r_mm_vin[:, 2:]
        r_gm_vin = r_gm_vin[:, 2:]
        r_gg_vin = r_gg_vin[:, 2:]

        r_mm_vin_func = RegularGridInterpolator(
            (k_grid_resp_vin, z_grid_resp_vin), r_mm_vin, method='linear')
        r_gm_vin_func = RegularGridInterpolator(
            (k_grid_resp_vin, z_grid_resp_vin), r_gm_vin, method='linear')
        r_gg_vin_func = RegularGridInterpolator(
            (k_grid_resp_vin, z_grid_resp_vin), r_gg_vin, method='linear')

        k_grid_resp_xx, z_grid_ssc_integrands_yy = np.meshgrid(k_grid_resp, z_grid_ssc_integrands, indexing='ij')
        r_mm_vin = r_mm_vin_func((k_grid_resp_xx, z_grid_ssc_integrands_yy))
        r_gm_vin = r_gm_vin_func((k_grid_resp_xx, z_grid_ssc_integrands_yy))
        r_gg_vin = r_gg_vin_func((k_grid_resp_xx, z_grid_ssc_integrands_yy))

        # now turn the response coefficients into responses
        dPmm_ddeltab_vin = r_mm_vin * pk_mm_2d
        dPgm_ddeltab_vin = r_gm_vin * pk_gm_2d
        dPgg_ddeltab_vin = r_gg_vin * pk_gg_2d

        dPmm_ddeltab = dPmm_ddeltab_vin
        dPgm_ddeltab = dPgm_ddeltab_vin
        dPgg_ddeltab = dPgg_ddeltab_vin

    # ! 1. Get halo model responses from CCL
<<<<<<< HEAD
    elif cfg['covariance']['which_pk_responses'] == 'halo_model_CCL':
=======
    if cfg['covariance']['which_pk_responses'] == 'halo_model_CCL':
>>>>>>> dd23d4c2

        ccl_obj.initialize_trispectrum(which_ng_cov='SSC', probe_ordering=probe_ordering,
                                       pyccl_cfg=cfg['PyCCL'])

        # k and z grids (responses will be interpolated below)
        k_grid_resp_hm = ccl_obj.responses_dict['L', 'L', 'L', 'L']['k_1overMpc']
        a_grid_resp_hm = ccl_obj.responses_dict['L', 'L', 'L', 'L']['a_arr']
        # translate a to z and cut the arrays to the maximum redshift of the SU responses (much smaller range!)
        z_grid_resp_hm = cosmo_lib.a_to_z(a_grid_resp_hm)[::-1]

        assert np.allclose(k_grid_resp_hm, k_grid_resp, atol=0, rtol=1e-2), \
            'CCL and SB k_grids for responses should match'

        dPmm_ddeltab_hm = ccl_obj.responses_dict['L', 'L', 'L', 'L']['dpk12']
        dPgm_ddeltab_hm = ccl_obj.responses_dict['L', 'L', 'G', 'L']['dpk34']
        dPgg_ddeltab_hm = ccl_obj.responses_dict['G', 'G', 'G', 'G']['dpk12']

        # a is flipped w.r.t. z
        dPmm_ddeltab_hm = np.flip(dPmm_ddeltab_hm, axis=1)
        dPgm_ddeltab_hm = np.flip(dPgm_ddeltab_hm, axis=1)
        dPgg_ddeltab_hm = np.flip(dPgg_ddeltab_hm, axis=1)

        # quick sanity check
        assert np.allclose(ccl_obj.responses_dict['L', 'L', 'G', 'L']['dpk34'],
                           ccl_obj.responses_dict['G', 'L', 'G', 'G']['dpk12'], atol=0, rtol=1e-5)
        assert np.allclose(ccl_obj.responses_dict['L', 'L', 'L', 'L']['dpk34'],
                           ccl_obj.responses_dict['L', 'L', 'L', 'L']['dpk12'], atol=0, rtol=1e-5)
        assert dPmm_ddeltab_hm.shape == dPgm_ddeltab_hm.shape == dPgg_ddeltab_hm.shape, 'dPab_ddeltab_hm shape mismatch'

        dPmm_ddeltab_hm_func = CubicSpline(x=z_grid_resp_hm, y=dPmm_ddeltab_hm, axis=1)
        dPgm_ddeltab_hm_func = CubicSpline(x=z_grid_resp_hm, y=dPgm_ddeltab_hm, axis=1)
        dPgg_ddeltab_hm_func = CubicSpline(x=z_grid_resp_hm, y=dPgg_ddeltab_hm, axis=1)

        # I do not assign diretly to dPxx_ddeltab to be able to plot later if necessary
        dPmm_ddeltab_hm = dPmm_ddeltab_hm_func(z_grid_ssc_integrands)
        dPgm_ddeltab_hm = dPgm_ddeltab_hm_func(z_grid_ssc_integrands)
        dPgg_ddeltab_hm = dPgg_ddeltab_hm_func(z_grid_ssc_integrands)
        r_mm_hm = dPmm_ddeltab_hm / pk_mm_2d
        r_gm_hm = dPgm_ddeltab_hm / pk_gm_2d
        r_gg_hm = dPgg_ddeltab_hm / pk_gg_2d

        dPmm_ddeltab = dPmm_ddeltab_hm
        dPgm_ddeltab = dPgm_ddeltab_hm
        dPgg_ddeltab = dPgg_ddeltab_hm

<<<<<<< HEAD
        # ! start tests 
        resp_obj = responses.SpaceborneResponses(cfg=cfg, k_grid=k_grid_resp,
                                                 z_grid=z_grid_ssc_integrands,
                                                 ccl_obj=ccl_obj)

        a_grid_ssc_integrands = cosmo_lib.z_to_a(z_grid_ssc_integrands)
        b1g_of_a = ccl_obj.gal_bias_func_ofz(z_grid_ssc_integrands)  # ok-ish

        resp_obj.set_hm_resp(k_grid_resp, z_grid_ssc_integrands, 'from_input', b1g_of_a)
        dPmm_ddeltab_sb_input = resp_obj.dPmm_ddeltab_hm
        dPgm_ddeltab_sb_input = resp_obj.dPgm_ddeltab_hm
        dPgg_ddeltab_sb_input = resp_obj.dPgg_ddeltab_hm

        resp_obj.set_hm_resp(k_grid_resp, z_grid_ssc_integrands, 'from_HOD', b1g_of_a)
        dPmm_ddeltab_sb_HOD = resp_obj.dPmm_ddeltab_hm
        dPgm_ddeltab_sb_HOD = resp_obj.dPgm_ddeltab_hm
        dPgg_ddeltab_sb_HOD = resp_obj.dPgg_ddeltab_hm

        if cfg["covariance"]["which_b1g_in_resp"] == 'from_input':
            dPmm_ddeltab_sb = dPmm_ddeltab_sb_input
            dPgm_ddeltab_sb = dPgm_ddeltab_sb_input
            dPgg_ddeltab_sb = dPgg_ddeltab_sb_input
        elif cfg["covariance"]["which_b1g_in_resp"] == 'from_HOD':
            dPmm_ddeltab_sb = dPmm_ddeltab_sb_HOD
            dPgm_ddeltab_sb = dPgm_ddeltab_sb_HOD
            dPgg_ddeltab_sb = dPgg_ddeltab_sb_HOD

        z_val = -1
        z_idx = np.argmin(np.abs(z_grid_ssc_integrands - z_val))

        plt.figure()
        plt.loglog(k_grid_resp_hm, np.fabs(dPmm_ddeltab_hm[:, z_idx]), label='mm_ccl', c='tab:blue')
        plt.loglog(k_grid_resp_hm, np.fabs(dPgm_ddeltab_hm[:, z_idx]), label='gm_ccl', c='tab:orange')
        plt.loglog(k_grid_resp_hm, np.fabs(dPgg_ddeltab_hm[:, z_idx]), label='gg_ccl', c='tab:green')
        plt.loglog(k_grid_resp_hm, np.fabs(dPmm_ddeltab_sb[:, z_idx]), label='mm_sb', c='tab:blue', ls='--')
        plt.loglog(k_grid_resp_hm, np.fabs(dPgm_ddeltab_sb[:, z_idx]), label='gm_sb', c='tab:orange', ls='--')
        plt.loglog(k_grid_resp_hm, np.fabs(dPgg_ddeltab_sb[:, z_idx]), label='gg_sb', c='tab:green', ls='--')

        # plt.semilogx(k_grid_resp_hm, dPmm_ddeltab_sb_input[:, z_idx], label='mm_sb input', c='tab:blue', ls=':')
        # plt.semilogx(k_grid_resp_hm, dPgm_ddeltab_sb_input[:, z_idx], label='gm_sb input', c='tab:orange', ls=':')
        # plt.semilogx(k_grid_resp_hm, dPgg_ddeltab_sb_input[:, z_idx], label='gg_sb input', c='tab:green', ls=':')

        # plt.semilogx(k_grid_resp_hm, dPmm_ddeltab_sb_HOD[:, z_idx], label='mm_sb HOD', c='tab:blue', ls='--')
        # plt.semilogx(k_grid_resp_hm, dPgm_ddeltab_sb_HOD[:, z_idx], label='gm_sb HOD', c='tab:orange', ls='--')
        # plt.semilogx(k_grid_resp_hm, dPgg_ddeltab_sb_HOD[:, z_idx], label='gg_sb HOD', c='tab:green', ls='--')

        plt.xlabel('k [1/Mpc]')
        plt.legend()
        plt.title('which b1g: ' + cfg["covariance"]["which_b1g_in_resp"])
        # plt.ylim([-3, 12])
        plt.show()
        # ! end tests

        
=======
        # ! start tests
        resp_obj = responses.SpaceborneResponses(cfg=cfg, k_grid=k_grid_resp,
                                                 z_grid=z_grid_ssc_integrands,
                                                 ccl_obj=ccl_obj)

        a_grid_ssc_integrands = cosmo_lib.z_to_a(z_grid_ssc_integrands)
        b1g_of_a = ccl_obj.gal_bias_func_ofz(z_grid_ssc_integrands)  # ok-ish

        resp_obj.set_hm_resp(k_grid_resp, z_grid_ssc_integrands, 'from_input', b1g_of_a)
        dPmm_ddeltab_sb_input = resp_obj.dPmm_ddeltab_hm
        dPgm_ddeltab_sb_input = resp_obj.dPgm_ddeltab_hm
        dPgg_ddeltab_sb_input = resp_obj.dPgg_ddeltab_hm

        resp_obj.set_hm_resp(k_grid_resp, z_grid_ssc_integrands, 'from_HOD', b1g_of_a)
        dPmm_ddeltab_sb_HOD = resp_obj.dPmm_ddeltab_hm
        dPgm_ddeltab_sb_HOD = resp_obj.dPgm_ddeltab_hm
        dPgg_ddeltab_sb_HOD = resp_obj.dPgg_ddeltab_hm

        if cfg["covariance"]["which_b1g_in_resp"] == 'from_input':
            dPmm_ddeltab_sb = dPmm_ddeltab_sb_input
            dPgm_ddeltab_sb = dPgm_ddeltab_sb_input
            dPgg_ddeltab_sb = dPgg_ddeltab_sb_input
            # TODO last dimensions??
        elif cfg["covariance"]["which_b1g_in_resp"] == 'from_HOD':
            dPmm_ddeltab_sb = dPmm_ddeltab_sb_HOD
            dPgm_ddeltab_sb = dPgm_ddeltab_sb_HOD
            dPgg_ddeltab_sb = dPgg_ddeltab_sb_HOD

        dPmm_ddeltab_oc = np.load(
            '/home/davide/Documenti/Lavoro/Programmi/ISTNL_paper/OC_validation/response_mm.npy') / h**3
        dPgm_ddeltab_oc = np.load(
            '/home/davide/Documenti/Lavoro/Programmi/ISTNL_paper/OC_validation/response_gm.npy')[:, :, 0] / h**3
        dPgg_ddeltab_oc = np.load(
            '/home/davide/Documenti/Lavoro/Programmi/ISTNL_paper/OC_validation/response_gg.npy')[:, :, 0, 0] / h**3
        k_grid_resp_oc = np.load('/home/davide/Documenti/Lavoro/Programmi/ISTNL_paper/OC_validation/k.npy') * h
        chi_grid_resp_oc = np.load('/home/davide/Documenti/Lavoro/Programmi/ISTNL_paper/OC_validation/chi.npy') / h
        z_grid_resp_oc = np.load('/home/davide/Documenti/Lavoro/Programmi/ISTNL_paper/OC_validation/z.npy')

        z_val = 0.25
        z_idx_sb = np.argmin(np.abs(z_grid_ssc_integrands - z_val))
        z_idx_oc = np.argmin(np.abs(z_grid_resp_oc - z_val))

        # TODO delete in public branch

        # ! rstore rob resp comparison
        # response_mm_func = RegularGridInterpolator((k_rob, z_rob), response_mm)
        # response_gm_func = RegularGridInterpolator((k_rob, z_rob), response_gm)
        # response_gg_func = RegularGridInterpolator((k_rob, z_rob), response_gg)
        # # clip k_grid_resp and z_grid_ssc_integrands to avoid interpolation errors
        # k_mask = np.logical_and(k_rob.min() <= k_grid_resp, k_grid_resp < k_rob.max())
        # _k_grid_resp = k_grid_resp[k_mask]
        # z_mask = np.logical_and(z_rob.min() <= z_grid_ssc_integrands, z_grid_ssc_integrands < z_rob.max())
        # _z_grid_ssc_integrands = z_grid_ssc_integrands[z_mask]
        # kk, zz = np.meshgrid(_k_grid_resp, _z_grid_ssc_integrands, indexing='ij')
        # dPmm_ddeltab = response_mm_func((kk, zz))
        # dPgm_ddeltab = response_gm_func((kk, zz))
        # dPgg_ddeltab = response_gg_func((kk, zz))
        # assert False, 'stop here'

        # which_pk_resp = covariance_cfg["Spaceborne_cfg"]["which_pk_responses"]
        # which_pk = cfg["cosmology"]["other_params"]["camb_extra_parameters"]["camb"]["halofit_version"]
        # fig, ax = plt.subplots(2, 1, sharex=True, figsize=(10, 10), height_ratios=[2, 1])
        # # plt.tight_layout()
        # fig.subplots_adjust(hspace=0)
        # z_val = 0.02
        # z_ix_rob = np.argmin(np.abs(_z_grid_ssc_integrands - z_val))
        # z_ix_dav = np.argmin(np.abs(z_grid_ssc_integrands - z_val))
        # # ax[0].loglog(_k_grid_resp, response_mm_interp[:, z_ix_rob], label=f'OC mm', c='tab:blue')
        # # ax[0].loglog(_k_grid_resp, np.fabs(response_gm_interp)[:, z_ix_rob], label=f'OC abs(gm)', c='tab:orange')
        # ax[0].loglog(_k_grid_resp, np.fabs(response_gg_interp)[:, z_ix_rob], label=f'OC bgtab abs(gg)', c='tab:orange')
        # # ax[0].loglog(k_grid_resp, dPmm_ddeltab[:, z_ix_dav], label=f'CCL mm', ls='--', c='tab:blue')
        # # ax[0].loglog(k_grid_resp, np.fabs(dPgm_ddeltab)[:, z_ix_dav], label=f'CCL abs(gm)', ls='--', c='tab:orange')
        # ax[0].loglog(k_grid_resp, np.fabs(dPgg_ddeltab)[:, z_ix_dav], label=f'CCL bgHOD abs(gg)', ls='--', c='tab:blue')
        # # ax[0].loglog(k_grid_resp, dPmm_ddeltab_dav[:, z_ix_dav], label=f'Dav mm', ls=':', c='tab:blue')
        # # ax[0].loglog(k_grid_resp, np.fabs(dPgm_ddeltab_dav)[:, z_ix_dav], label=f'Dav abs(gm)', ls=':', c='tab:orange')
        # ax[0].loglog(k_grid_resp, np.fabs(dPgg_ddeltab_dav)[:, z_ix_dav], label=f'CCL bgtab abs(gg)', ls=':', c='tab:green')
        # # ax[1].plot(_k_grid_resp, mm.percent_diff(dPmm_ddeltab[k_mask, z_ix_dav],
        # #            response_mm_interp[:, z_ix_rob]), c='tab:blue')
        # # ax[1].plot(_k_grid_resp, mm.percent_diff(dPgm_ddeltab[k_mask, z_ix_dav],
        # #            response_gm_interp[:, z_ix_rob]), c='tab:orange')
        # # ax[1].plot(_k_grid_resp, mm.percent_diff(dPgg_ddeltab[k_mask, z_ix_dav],
        # #            response_gg_interp[:, z_ix_rob]), c='tab:green')
        # ax[1].plot(_k_grid_resp, mm.percent_diff(dPmm_ddeltab[k_mask, z_ix_dav],
        #            dPmm_ddeltab_dav[k_mask, z_ix_dav]), c='tab:blue')
        # ax[1].plot(_k_grid_resp, mm.percent_diff(dPgm_ddeltab[k_mask, z_ix_dav],
        #            dPgm_ddeltab_dav[k_mask, z_ix_dav]), c='tab:orange')
        # ax[1].plot(_k_grid_resp, mm.percent_diff(dPgg_ddeltab[k_mask, z_ix_dav],
        #            dPgg_ddeltab_dav[k_mask, z_ix_dav]), c='tab:green')
        # ax[0].set_title(f'z_rob={_z_grid_ssc_integrands[z_ix_rob]} \nz_dav={
        #                 z_grid_ssc_integrands[z_ix_dav]}\n {which_pk_resp}, pk {which_pk}')
        # ax[0].set_ylabel('dPmm/ddeltab [Mpc**3]')
        # ax[0].legend()
        # ax[1].set_xlabel('k [1/Mpc]')
        # ax[1].set_ylabel('dav/rob - 1 [%]')
        # ax[1].axhspan(-10, 10, color='gray', alpha=0.2, label='$\\pm 10 \\%$')
        # ax[1].set_ylim(-100, 100)
        # ax[1].legend()
        # # plt.savefig(f'{path_res_rob}/resp_mm_comparison_{which_pk_resp}_pk{which_pk}_v3.png')
        # plt.show()
        # ! rstore rob resp comparison

        plt.figure()
        plt.loglog(k_grid_resp_hm, np.fabs(dPmm_ddeltab_hm[:, z_idx_sb]), label='mm_ccl', c='tab:blue')
        plt.loglog(k_grid_resp_hm, np.fabs(dPgm_ddeltab_hm[:, z_idx_sb]), label='gm_ccl', c='tab:orange')
        plt.loglog(k_grid_resp_hm, np.fabs(dPgg_ddeltab_hm[:, z_idx_sb]), label='gg_ccl', c='tab:green')
        plt.loglog(k_grid_resp_hm, np.fabs(dPmm_ddeltab_sb[:, z_idx_sb]),
                   label='mm_sb', c='tab:blue', ls='--', alpha=.5)
        plt.loglog(k_grid_resp_hm, np.fabs(dPgm_ddeltab_sb[:, z_idx_sb]),
                   label='gm_sb', c='tab:orange', ls='--', alpha=.5)
        plt.loglog(k_grid_resp_hm, np.fabs(dPgg_ddeltab_sb[:, z_idx_sb]),
                   label='gg_sb', c='tab:green', ls='--', alpha=.5)
        plt.loglog(k_grid_resp_oc, np.fabs(dPmm_ddeltab_oc.T[:, z_idx_oc]),
                   label='mm_oc from_input', c='tab:blue', ls=':', alpha=.5)
        plt.loglog(k_grid_resp_oc, np.fabs(dPgm_ddeltab_oc.T[:, z_idx_oc]),
                   label='gm_oc from_input', c='tab:orange', ls=':', alpha=.5)
        plt.loglog(k_grid_resp_oc, np.fabs(dPgg_ddeltab_oc.T[:, z_idx_oc]),
                   label='gg_oc from_input', c='tab:green', ls=':', alpha=.5)

        # plt.semilogx(k_grid_resp_hm, dPmm_ddeltab_sb_input[:, z_idx], label='mm_sb input', c='tab:blue', ls=':')
        # plt.semilogx(k_grid_resp_hm, dPgm_ddeltab_sb_input[:, z_idx], label='gm_sb input', c='tab:orange', ls=':')
        # plt.semilogx(k_grid_resp_hm, dPgg_ddeltab_sb_input[:, z_idx], label='gg_sb input', c='tab:green', ls=':')

        # plt.semilogx(k_grid_resp_hm, dPmm_ddeltab_sb_HOD[:, z_idx], label='mm_sb HOD', c='tab:blue', ls='--')
        # plt.semilogx(k_grid_resp_hm, dPgm_ddeltab_sb_HOD[:, z_idx], label='gm_sb HOD', c='tab:orange', ls='--')
        # plt.semilogx(k_grid_resp_hm, dPgg_ddeltab_sb_HOD[:, z_idx], label='gg_sb HOD', c='tab:green', ls='--')

        plt.xlabel('k [1/Mpc]')
        plt.ylabel('dPAB/ddeltab [Mpc^3]')
        plt.legend()
        plt.title(f'which b1g:  {cfg["covariance"]["which_b1g_in_resp"]}\n'
                  f'z_oc: {z_grid_resp_oc[z_idx_oc]:.3f}\n'
                  f'z_sb: {z_grid_ssc_integrands[z_idx_sb]:.3f}\n'
                  'old sb from_input implementation'
                  )
        # plt.ylim([-3, 12])
        plt.show()
        # assert False, 'stop here to check responses'
        # ! end tests

>>>>>>> dd23d4c2
    elif cfg['covariance']['which_pk_responses'] == 'halo_model_SB':

        which_b1g_in_resp = cfg['covariance']['which_b1g_in_resp']
        resp_obj = responses.SpaceborneResponses(cfg=cfg, k_grid=k_grid_resp,
                                                 z_grid=z_grid_ssc_integrands,
                                                 ccl_obj=ccl_obj)
        resp_obj.set_hm_resp(k_grid_resp, z_grid_ssc_integrands, which_b1g_in_resp, gal_bias)
        dPmm_ddeltab = resp_obj.dPmm_ddeltab_hm
        dPgm_ddeltab = resp_obj.dPgm_ddeltab_hm
        dPgg_ddeltab = resp_obj.dPgg_ddeltab_hm
        r_mm_hm = resp_obj.r1_mm_hm
        r_gm_hm = resp_obj.r1_gm_hm
        r_gg_hm = resp_obj.r1_gg_hm

    # ! from SpaceborneResponses class
    elif cfg['covariance']['which_pk_responses'] == 'separate_universe_SB':

        resp_obj = responses.SpaceborneResponses(cfg=cfg, k_grid=k_grid_resp,
                                                 z_grid=z_grid_ssc_integrands,
                                                 ccl_obj=ccl_obj)
        resp_obj.set_su_resp()
        r_mm_sbclass = resp_obj.compute_r1_mm()
        resp_obj.set_su_resp(b2g_from_halomodel=True)

        if cfg['covariance']['include_b2g']:
            r_gm_sbclass = resp_obj.r1_gm
            r_gg_sbclass = resp_obj.r1_gg
        else:
            r_gm_sbclass = resp_obj.r1_gm_nob2
            r_gg_sbclass = resp_obj.r1_gg_nob2

        dPmm_ddeltab = resp_obj.dPmm_ddeltab
        dPgm_ddeltab = resp_obj.dPgm_ddeltab
        dPgg_ddeltab = resp_obj.dPgg_ddeltab

        b1g_hm = resp_obj.b1g_hm
        b2g_hm = resp_obj.b2g_hm

    else:
        raise ValueError(
            'which_pk_responses must be either "halo_model" or "separate_universe_SB"')

    # ! 2. prepare integrands (d2CAB_dVddeltab) and volume element
    k_limber = partial(cosmo_lib.k_limber, cosmo_ccl=ccl_obj.cosmo_ccl, use_h_units=use_h_units)
    r_of_z_func = partial(cosmo_lib.ccl_comoving_distance, use_h_units=use_h_units, cosmo_ccl=ccl_obj.cosmo_ccl)

    # ! divide by r(z)**2 if cl_integral_convention == 'PySSC'
    if cl_integral_convention_ssc == 'PySSC':
        r_of_z_square = r_of_z_func(z_grid_ssc_integrands) ** 2

        wf_delta = ccl_obj.wf_delta_arr / r_of_z_square[:, None]
        wf_gamma = ccl_obj.wf_gamma_arr / r_of_z_square[:, None]
        wf_ia = ccl_obj.wf_ia_arr / r_of_z_square[:, None]
        wf_mu = ccl_obj.wf_mu_arr / r_of_z_square[:, None]
        wf_lensing = ccl_obj.wf_lensing_arr / r_of_z_square[:, None]

    elif cl_integral_convention_ssc in ('Euclid', 'Euclid_KE_approximation'):
        wf_delta = ccl_obj.wf_delta_arr
        wf_gamma = ccl_obj.wf_gamma_arr
        wf_ia = ccl_obj.wf_ia_arr
        wf_mu = ccl_obj.wf_mu_arr
        wf_lensing = ccl_obj.wf_lensing_arr

    else:
        raise ValueError('cl_integral_convention must be either "PySSC" or "Euclid" or "Euclid_KE_approximation')

    # ! compute the Pk responses(k, z) in k_limber and z_grid_ssc_integrands
    dPmm_ddeltab_interp = RegularGridInterpolator((k_grid_resp, z_grid_ssc_integrands), dPmm_ddeltab, method='linear')
    dPgm_ddeltab_interp = RegularGridInterpolator((k_grid_resp, z_grid_ssc_integrands), dPgm_ddeltab, method='linear')
    dPgg_ddeltab_interp = RegularGridInterpolator((k_grid_resp, z_grid_ssc_integrands), dPgg_ddeltab, method='linear')

    # ! test k_max_limber vs k_max_dPk and adjust z_min_ssc_integrands accordingly
    k_max_resp = np.max(k_grid_resp)
    ell_grid = ell_dict['ell_3x2pt']
    kmax_limber = cosmo_lib.get_kmax_limber(ell_grid, z_grid_ssc_integrands, use_h_units, ccl_obj.cosmo_ccl)

    z_grid_ssc_integrands_test = deepcopy(z_grid_ssc_integrands)
    while kmax_limber > k_max_resp:
        print(f'kmax_limber > k_max_dPk ({kmax_limber:.2f} {k_txt_label} > {k_max_resp:.2f} {k_txt_label}): '
              f'Increasing z_min until kmax_limber < k_max_dPk. Alternatively, increase k_max_dPk or decrease ell_max.')
        z_grid_ssc_integrands_test = z_grid_ssc_integrands_test[1:]
        kmax_limber = cosmo_lib.get_kmax_limber(
            ell_grid, z_grid_ssc_integrands_test, use_h_units, ccl_obj.cosmo_ccl)
        print(f'Retrying with z_min = {z_grid_ssc_integrands_test[0]:.3f}')

    dPmm_ddeltab_klimb = np.array(
        [dPmm_ddeltab_interp((k_limber(ell_val, z_grid_ssc_integrands), z_grid_ssc_integrands)) for ell_val in
            ell_dict['ell_WL']])
    dPgm_ddeltab_klimb = np.array(
        [dPgm_ddeltab_interp((k_limber(ell_val, z_grid_ssc_integrands), z_grid_ssc_integrands)) for ell_val in
            ell_dict['ell_XC']])
    dPgg_ddeltab_klimb = np.array(
        [dPgg_ddeltab_interp((k_limber(ell_val, z_grid_ssc_integrands), z_grid_ssc_integrands)) for ell_val in
            ell_dict['ell_GC']])

    # ! integral prefactor
    cl_integral_prefactor = cosmo_lib.cl_integral_prefactor(z_grid_ssc_integrands,
                                                            cl_integral_convention_ssc,
                                                            use_h_units=use_h_units,
                                                            cosmo_ccl=ccl_obj.cosmo_ccl)
    # ! observable densities
    d2CLL_dVddeltab = np.einsum('zi,zj,Lz->Lijz', wf_lensing, wf_lensing, dPmm_ddeltab_klimb)
    d2CGL_dVddeltab = \
        np.einsum('zi,zj,Lz->Lijz', wf_delta, wf_lensing, dPgm_ddeltab_klimb) + \
        np.einsum('zi,zj,Lz->Lijz', wf_mu, wf_lensing, dPmm_ddeltab_klimb)
    d2CGG_dVddeltab = \
        np.einsum('zi,zj,Lz->Lijz', wf_delta, wf_delta, dPgg_ddeltab_klimb) + \
        np.einsum('zi,zj,Lz->Lijz', wf_delta, wf_mu, dPgm_ddeltab_klimb) + \
        np.einsum('zi,zj,Lz->Lijz', wf_mu, wf_delta, dPgm_ddeltab_klimb) + \
        np.einsum('zi,zj,Lz->Lijz', wf_mu, wf_mu, dPmm_ddeltab_klimb)

    # ! 3. Compute/load/save sigma2_b
    if cfg['covariance']['load_cached_sigma2_b']:
        sigma2_b = np.load(f'{output_path}/cache/sigma2_b.npy')

    else:
        print('Computing sigma2_b...')

        if cfg['covariance']['use_KE_approximation']:
            # compute sigma2_b(z) (1 dimension) using the existing CCL implementation
            ccl_obj.set_sigma2_b(z_grid=z_grid_ssc_integrands,
                                 fsky=cfg['mask']['fsky'],
                                 which_sigma2_b=which_sigma2_b,
                                 nside_mask=cfg['mask']['nside_mask'],
                                 mask_path=cfg['mask']['mask_path'])
            _a, sigma2_b = ccl_obj.sigma2_b_tuple
            # quick sanity check on the a/z grid
            sigma2_b = sigma2_b[::-1]
            _z = cosmo_lib.a_to_z(_a)[::-1]
            np.testing.assert_allclose(z_grid_ssc_integrands, _z, atol=0, rtol=1e-8)

        else:
            k_grid_sigma2 = np.logspace(cfg['covariance']['log10_k_min_sigma2'],
                                        cfg['covariance']['log10_k_max_sigma2'],
                                        cfg['covariance']['k_steps_sigma2'])
            sigma2_b = sigma2_SSC.sigma2_z1z2_wrap(
                z_grid_ssc_integrands=z_grid_ssc_integrands,
                k_grid_sigma2=k_grid_sigma2,
                cosmo_ccl=ccl_obj.cosmo_ccl,
                which_sigma2_b=which_sigma2_b,
                area_deg2_in=cfg['mask']['survey_area_deg2'],
                nside_mask=cfg['mask']['nside_mask'],
                mask_path=cfg['mask']['nside_mask']
            )
            # Note: if you want to compare sigma2 with full_curved_sky against polar_cap_on_the_fly, remember to divide
            # the former by fsky (eq. 29 of https://arxiv.org/pdf/1612.05958)

    if not cfg['covariance']['load_cached_sigma2_b']:
        np.save(f'{output_path}/cache/sigma2_b.npy', sigma2_b)
        np.save(f'{output_path}/cache/zgrid_sigma2_b.npy', z_grid_ssc_integrands)

    # ! 4. Perform the integration calling the Julia module
    print('Computing the SSC integral...')
    start = time.perf_counter()
    cov_ssc_3x2pt_dict_8D = cov_obj.ssc_integral_julia(d2CLL_dVddeltab=d2CLL_dVddeltab,
                                                       d2CGL_dVddeltab=d2CGL_dVddeltab,
                                                       d2CGG_dVddeltab=d2CGG_dVddeltab,
                                                       cl_integral_prefactor=cl_integral_prefactor,
                                                       sigma2=sigma2_b,
                                                       z_grid=z_grid_ssc_integrands,
                                                       integration_type=ssc_integration_type,
                                                       probe_ordering=probe_ordering,
                                                       num_threads=cfg['misc']['num_threads'])
<<<<<<< HEAD
    print('SSC computed in {:.2f} m'.format((time.perf_counter() - start)/60))
=======
    print('SSC computed in {:.2f} s'.format(time.perf_counter() - start))
>>>>>>> dd23d4c2

    # in the full_curved_sky case only, sigma2_b has to be divided by fsky
    # TODO it would make much more sense to divide s2b directly...
    if which_sigma2_b == 'full_curved_sky':
        for key in cov_ssc_3x2pt_dict_8D.keys():
            cov_ssc_3x2pt_dict_8D[key] /= cfg['mask']['fsky']
    elif which_sigma2_b in ['polar_cap_on_the_fly', 'from_input_mask', 'flat_sky']:
        pass
    else:
        raise ValueError(f'which_sigma2_b = {which_sigma2_b} not recognized')

    cov_obj.cov_ssc_sb_3x2pt_dict_8D = cov_ssc_3x2pt_dict_8D
<<<<<<< HEAD

    cov_ssc_WL_4d = cov_obj.cov_ssc_sb_3x2pt_dict_8D['L', 'L', 'L', 'L']
    cov_ssc_GC_4d = cov_obj.cov_ssc_sb_3x2pt_dict_8D['G', 'G', 'G', 'G']

    cov_ssc_WL_2d = cov_obj.reshape_cov(cov_ssc_WL_4d, 4, 2, nbl_WL,
                                        zpairs=zpairs_auto, ind_probe=ind_auto, is_3x2pt=False)
    cov_ssc_GC_2d = cov_obj.reshape_cov(cov_ssc_GC_4d, 4, 2, nbl_GC,
                                        zpairs=zpairs_auto, ind_probe=ind_auto, is_3x2pt=False)
=======
>>>>>>> dd23d4c2

    # mm.compare_arrays(cov_ssc_WL_2d, cov_bench['cov_WL_SS_2D'])
    # mm.compare_arrays(cov_ssc_GC_2d, cov_bench['cov_GC_SS_2D'])
    # np.testing.assert_allclose(cov_ssc_WL_2d, cov_bench['cov_WL_SS_2D'])
    # np.testing.assert_allclose(cov_ssc_GC_2d, cov_bench['cov_GC_SS_2D'])
# TODO integrate this with Spaceborne_covg

# ! ========================================== PyCCL ===================================================
if (compute_ccl_ssc or compute_ccl_cng):

    # Note: this z grid has to be larger than the one requested in the trispectrum (z_grid_tkka in the cfg file).
    # You can probaby use the same grid as the one used in the trispectrum, but from my tests is should be
    # zmin_s2b < zmin_s2b_tkka and zmax_s2b =< zmax_s2b_tkka.
    # if zmin=0 it looks like I can have zmin_s2b = zmin_s2b_tkka
    ccl_obj.set_sigma2_b(z_grid=z_default_grid_ccl,
                         fsky=cfg['mask']['fsky'],
                         which_sigma2_b=which_sigma2_b,
                         nside_mask=cfg['mask']['nside_mask'],
                         mask_path=cfg['mask']['mask_path'])

    ccl_ng_cov_terms_list = []
    if compute_ccl_ssc:
        ccl_ng_cov_terms_list.append('SSC')
    if compute_ccl_cng:
        ccl_ng_cov_terms_list.append('cNG')

    for which_ng_cov in ccl_ng_cov_terms_list:

        ccl_obj.initialize_trispectrum(which_ng_cov, probe_ordering, cfg['PyCCL'])
        ccl_obj.compute_ng_cov_3x2pt(which_ng_cov, ell_dict['ell_3x2pt'], cfg['mask']['fsky'],
<<<<<<< HEAD
                                     # TODO add try block for quad
                                     integration_method=cfg['PyCCL']['cov_integration_method'],
                                     probe_ordering=probe_ordering, ind_dict=ind_dict)

=======
                                     integration_method=cfg['PyCCL']['cov_integration_method'],
                                     probe_ordering=probe_ordering, ind_dict=ind_dict)
>>>>>>> dd23d4c2

# ! ========================================== combine covariance terms ================================================
cov_obj.build_covs(ccl_obj=ccl_obj, oc_obj=oc_obj)
cov_dict = cov_obj.cov_dict

<<<<<<< HEAD
for key in cov_dict.keys():
    mm.matshow(cov_dict[key], title=key)

=======
# ! ========================================== plot & tests ================================================
for key in cov_dict.keys():
    mm.matshow(cov_dict[key], title=key)

for key in cov_dict.keys():
    np.testing.assert_allclose(cov_dict[key], cov_dict[key].T,
                               atol=0, rtol=1e-7, err_msg=f'{key} not symmetric')

with open(f'{output_path}/run_config.yaml', 'w') as yaml_file:
    yaml.dump(cfg, yaml_file, default_flow_style=False)

if cfg['misc']['save_output_as_benchmark']:

    import datetime
    branch, commit = mm.get_git_info()
    metadata = {
        "timestamp": datetime.datetime.now().isoformat(),
        'branch': branch,
        'commit': commit,
    }

    bench_filename = cfg['misc']['bench_filename']
    if os.path.exists(f'{bench_filename}.npz'):
        raise ValueError('You are trying to overwrite a benchmark file. Please rename the file or delete the existing one.')

    with open(f'{bench_filename}.yaml', 'w') as yaml_file:
        yaml.dump(cfg, yaml_file, default_flow_style=False)

    np.savez_compressed(bench_filename,
                        backup_cfg=cfg,
                        z_grid_ssc_integrands=z_grid_ssc_integrands,
                        k_grid_resp=k_grid_resp,
                        wf_delta=ccl_obj.wf_delta_arr,
                        wf_gamma=ccl_obj.wf_gamma_arr,
                        wf_ia=ccl_obj.wf_ia_arr,
                        wf_mu=ccl_obj.wf_mu_arr,
                        wf_lensing_arr=ccl_obj.wf_lensing_arr,
                        cl_ll_3d=ccl_obj.cl_ll_3d,
                        cl_gl_3d=ccl_obj.cl_gl_3d,
                        cl_gg_3d=ccl_obj.cl_gg_3d,
                        cl_3x2pt_5d=ccl_obj.cl_3x2pt_5d,
                        sigma2_b=sigma2_b,
                        dPmm_ddeltab=dPmm_ddeltab,
                        dPgm_ddeltab=dPgm_ddeltab,
                        dPgg_ddeltab=dPgg_ddeltab,
                        d2CLL_dVddeltab=d2CLL_dVddeltab,
                        d2CGL_dVddeltab=d2CGL_dVddeltab,
                        d2CGG_dVddeltab=d2CGG_dVddeltab,
                        cov_WL_g_2D=cov_dict['cov_WL_g_2D'],
                        cov_GC_g_2D=cov_dict['cov_GC_g_2D'],
                        cov_XC_g_2D=cov_dict['cov_XC_g_2D'],
                        cov_3x2pt_g_2D=cov_dict['cov_3x2pt_g_2D'],
                        cov_WL_ssc_2D=cov_dict['cov_WL_ssc_2D'],
                        cov_GC_ssc_2D=cov_dict['cov_GC_ssc_2D'],
                        cov_XC_ssc_2D=cov_dict['cov_XC_ssc_2D'],
                        cov_3x2pt_ssc_2D=cov_dict['cov_3x2pt_ssc_2D'],
                        cov_WL_cng_2D=cov_dict['cov_WL_cng_2D'],
                        cov_GC_cng_2D=cov_dict['cov_GC_cng_2D'],
                        cov_XC_cng_2D=cov_dict['cov_XC_cng_2D'],
                        cov_3x2pt_cng_2D=cov_dict['cov_3x2pt_cng_2D'],
                        metadata=metadata,
                        )


>>>>>>> dd23d4c2
# for key_bench in cov_bench.keys():

#     probe = key_bench.split('_')[1]
#     which_ng_cov = key_bench.split('_')[2]

#     excluded_probes = ['2x2pt', 'WA']
#     if cfg['covariance']['covariance_ordering_2D'] == 'ell_probe_zpair':
#         excluded_probes.append('3x2pt')

#     if probe not in ['2x2pt', 'WA']:

#         if which_ng_cov == 'GO':
#             which_cov_new = 'g'
#             cov_new = cov_dict[f'cov_{probe}_{which_cov_new}_2D']
#         elif which_ng_cov == 'SS':
#             which_cov_new = 'ssc'
#             cov_new = cov_dict[f'cov_{probe}_{which_cov_new}_2D']
#         if which_ng_cov == 'GS':
#             which_cov_new = 'g'
#             cov_new = cov_dict[f'cov_{probe}_g_2D'] + cov_dict[f'cov_{probe}_ssc_2D'] + cov_dict[f'cov_{probe}_cng_2D']

#         np.testing.assert_allclose(cov_new, cov_bench[key_bench], atol=0, rtol=1e-6)
#         print(f'{key_bench} cov matches ✅')


for which_cov in cov_dict.keys():
<<<<<<< HEAD
    
=======
>>>>>>> dd23d4c2
    probe = which_cov.split('_')[1]
    which_ng_cov = which_cov.split('_')[2]
    ndim = which_cov.split('_')[3]
    cov_filename = cfg['covariance']['cov_filename'].format(which_ng_cov=which_ng_cov,
                                                            probe=probe,
                                                            ndim=ndim)

<<<<<<< HEAD
    np.savez_compressed(f'{output_path}/{cov_filename}', cov_dict[which_cov])
print(f'Covariance matrices saved in {output_path}')


=======
    np.savez_compressed(f'{output_path}/{cov_filename}', **cov_dict)
print(f'Covariance matrices saved in {output_path}')

>>>>>>> dd23d4c2
for which_cov in cov_dict.keys():

    if '3x2pt' in which_cov and 'tot' in which_cov:

        if cfg['misc']['test_condition_number']:
            cond_number = np.linalg.cond(cov_dict[which_cov])
            print(f'Condition number of {which_cov} = {cond_number:.4e}')

        if cfg['misc']['test_cholesky_decomposition']:
            print(f'Performing Cholesky decomposition of {which_cov}...')
            try:
                np.linalg.cholesky(cov_dict[which_cov])
                print('Cholesky decomposition successful')
            except np.linalg.LinAlgError:
                print('Cholesky decomposition failed. Consider checking the condition number or symmetry.')

        if cfg['misc']['test_numpy_inversion']:
            print(f'Computing numpy inverse of {which_cov}...')
            try:
                inv_cov = np.linalg.inv(cov_dict[which_cov])
                print('Numpy inversion successful.')
                # Test correctness of inversion:
                identity_check = np.allclose(
                    np.dot(cov_dict[which_cov], inv_cov),
                    np.eye(cov_dict[which_cov].shape[0]),
                    atol=1e-9,
                    rtol=1e-7
                )
                if identity_check:
                    print('Inverse verified successfully (matrix product is identity). atol=1e-9, rtol=1e-7')
                else:
                    print('Warning: Inverse verification failed (matrix product deviates from identity). atol=0, rtol=1e-7')
            except np.linalg.LinAlgError:
                print('Numpy inversion failed: Matrix is singular or near-singular.')

        if cfg['misc']['test_symmetry']:
            if not np.allclose(cov_dict[which_cov], cov_dict[which_cov].T, atol=0, rtol=1e-7):
                print('Warning: Matrix is not symmetric. atol=0, rtol=1e-7')
            else:
                print('Matrix is symmetric. atol=0, rtol=1e-7')


print('Finished in {:.2f} minutes'.format((time.perf_counter() - script_start_time) / 60))<|MERGE_RESOLUTION|>--- conflicted
+++ resolved
@@ -3,11 +3,7 @@
 import multiprocessing
 from tqdm import tqdm
 num_cores = multiprocessing.cpu_count()
-<<<<<<< HEAD
 os.environ['OMP_NUM_THREADS'] = '30'
-=======
-os.environ['OMP_NUM_THREADS'] = str(num_cores)
->>>>>>> dd23d4c2
 from functools import partial
 import numpy as np
 import time
@@ -45,14 +41,8 @@
 # args = parser.parse_args()
 # with open(args.config, 'r') as f:
 #     cfg = yaml.safe_load(f)
-<<<<<<< HEAD
-
-# if not args.show_plots:
-#     matplotlib.use('Agg')
-=======
 # # if not args.show_plots:
 # #     matplotlib.use('Agg')
->>>>>>> dd23d4c2
 
 # ! LOAD CONFIG
 # ! uncomment this if executing from interactive window
@@ -90,14 +80,9 @@
 GL_OR_LG = probe_ordering[1][0] + probe_ordering[1][1]
 EP_OR_ED = cfg['nz']['EP_or_ED']
 output_path = cfg['misc']['output_path']
-<<<<<<< HEAD
-if not os.path.exists(f'{output_path}/cache'):
-    os.makedirs(f'{output_path}/cache')
-=======
 
 if not os.path.exists(f'{output_path}/cache'):
     os.mkdir(f'{output_path}/cache')
->>>>>>> dd23d4c2
 
 clr = cm.rainbow(np.linspace(0, 1, zbins))
 use_h_units = False  # TODO decide on this
@@ -121,17 +106,11 @@
     cov_terms_list.append("cNG")
 cov_terms_str = ''.join(cov_terms_list)
 
-<<<<<<< HEAD
-compute_oc_ssc, compute_oc_cng = False, False
-compute_sb_ssc, compute_sb_cng = False, False
-compute_ccl_ssc, compute_ccl_cng = False, False
-=======
 compute_oc_g, compute_oc_ssc, compute_oc_cng = False, False, False
 compute_sb_ssc, compute_sb_cng = False, False
 compute_ccl_ssc, compute_ccl_cng = False, False
 if cfg['covariance']['G'] and cfg['covariance']['G_code'] == 'OneCovariance':
     compute_oc_g = True
->>>>>>> dd23d4c2
 if cfg['covariance']['SSC'] and cfg['covariance']['SSC_code'] == 'OneCovariance':
     compute_oc_ssc = True
 if cfg['covariance']['cNG'] and cfg['covariance']['cNG_code'] == 'OneCovariance':
@@ -147,11 +126,7 @@
     compute_ccl_ssc = True
 if cfg['covariance']['cNG'] and cfg['covariance']['cNG_code'] == 'PyCCL':
     compute_ccl_cng = True
-<<<<<<< HEAD
-    
-=======
-
->>>>>>> dd23d4c2
+
 if cfg['covariance']['use_KE_approximation']:
     cl_integral_convention_ssc = 'Euclid_KE_approximation'
     ssc_integration_type = 'simps_KE_approximation'
@@ -185,7 +160,6 @@
 cfg_check_obj.run_all_checks()
 
 if len(z_grid_ssc_integrands) < 250:
-<<<<<<< HEAD
     warnings.warn('z_steps_ssc_integrands is quite small, results may be inaccurate')
 
 if cfg['misc']['is_CLOE_validation_run']:
@@ -205,9 +179,6 @@
     cov_g_3x2pt_bench = np.load(f'{cloe_bench_path}/CovMat-3x2pt-Gauss-32Bins-13245deg2.npy')
     cov_gssc_3x2pt_bench = np.load(f'{cloe_bench_path}/CovMat-3x2pt-GaussSSC-32Bins-13245deg2.npy')
     cov_gssccng_3x2pt_bench = np.load(f'{cloe_bench_path}/CovMat-3x2pt-GaussSSCcNG-32Bins-13245deg2.npy')
-=======
-    warnings.warn('z_grid_ssc_integrands is small, at the moment it used to compute various intermediate quantities')
->>>>>>> dd23d4c2
 
 # ! instantiate CCL object
 ccl_obj = pyccl_interface.PycclClass(cfg['cosmology'], cfg['extra_parameters'],
@@ -367,7 +338,6 @@
                                    poly_fit_values=magnification_bias_fit_fiducials)
     else:
         raise ValueError('which_mag_bias should be "from_input" or "FS2_polynomial_fit"')
-<<<<<<< HEAD
 
 else:
     ccl_obj.mag_bias_tuple = None
@@ -381,21 +351,6 @@
 gal_kernel_plt_title = 'galaxy kernel\n(w/o gal bias!)'
 ccl_obj.wf_galaxy_arr = ccl_obj.wf_galaxy_wo_gal_bias_arr
 
-=======
-
-else:
-    ccl_obj.mag_bias_tuple = None
-
-
-# ! set radial kernel arrays and objects
-ccl_obj.set_kernel_obj(cfg['C_ell']['has_rsd'], cfg['PyCCL']['n_samples_wf'])
-ccl_obj.set_kernel_arr(z_grid_wf=z_grid_ssc_integrands,
-                       has_magnification_bias=cfg['C_ell']['has_magnification_bias'])
-
-gal_kernel_plt_title = 'galaxy kernel\n(w/o gal bias!)'
-ccl_obj.wf_galaxy_arr = ccl_obj.wf_galaxy_wo_gal_bias_arr
-
->>>>>>> dd23d4c2
 # 3. ! bnt-transform these kernels (for lensing, it's only the gamma kernel, without IA)
 wf_gamma_ccl_bnt = (bnt_matrix @ ccl_obj.wf_gamma_arr.T).T
 
@@ -453,17 +408,10 @@
 ccl_obj.set_kernel_obj(cfg['C_ell']['has_rsd'], cfg['PyCCL']['n_samples_wf'])
 ccl_obj.set_kernel_arr(z_grid_wf=z_grid_ssc_integrands,
                        has_magnification_bias=cfg['C_ell']['has_magnification_bias'])
-<<<<<<< HEAD
 
 gal_kernel_plt_title = 'galaxy kernel\n(w/o gal bias)'
 ccl_obj.wf_galaxy_arr = ccl_obj.wf_galaxy_wo_gal_bias_arr
 
-=======
-
-gal_kernel_plt_title = 'galaxy kernel\n(w/o gal bias)'
-ccl_obj.wf_galaxy_arr = ccl_obj.wf_galaxy_wo_gal_bias_arr
-
->>>>>>> dd23d4c2
 
 # plot
 wf_names_list = ['delta', 'gamma', 'ia', 'magnification', 'lensing', gal_kernel_plt_title]
@@ -488,9 +436,6 @@
 ccl_obj.cl_gg_3d = ccl_obj.compute_cls(ell_dict['ell_GC'], ccl_obj.p_of_k_a,
                                        ccl_obj.wf_galaxy_obj, ccl_obj.wf_galaxy_obj, 'spline')
 
-<<<<<<< HEAD
-# ! add multiplicative shear bias
-=======
 # oc needs finer sampling to avoid issues
 nbl_3x2pt_oc = 500
 ells_3x2pt_oc = np.geomspace(cfg['ell_binning']['ell_min'], cfg['ell_binning']['ell_max_3x2pt'], nbl_3x2pt_oc)
@@ -503,7 +448,6 @@
 
 # ! add multiplicative shear bias
 # ! THIS SHOULD NOT BE DONE FOR THE OC Cls!! mult shear bias values are passed in the .ini file
->>>>>>> dd23d4c2
 mult_shear_bias = np.array(cfg['C_ell']['mult_shear_bias'])
 assert len(mult_shear_bias) == zbins, 'mult_shear_bias should be a scalar'
 if not np.all(mult_shear_bias == 0):
@@ -525,9 +469,14 @@
 ccl_obj.cl_3x2pt_5d[0, 1, :, :, :] = ccl_obj.cl_gl_3d[:nbl_3x2pt, :, :].transpose(0, 2, 1)
 ccl_obj.cl_3x2pt_5d[1, 1, :, :, :] = ccl_obj.cl_gg_3d[:nbl_3x2pt, :, :]
 
+cl_3x2pt_5d_oc = np.zeros((n_probes, n_probes, nbl_3x2pt_oc, zbins, zbins))
+cl_3x2pt_5d_oc[0, 0, :, :, :] = cl_ll_3d_oc
+cl_3x2pt_5d_oc[1, 0, :, :, :] = cl_gl_3d_oc
+cl_3x2pt_5d_oc[0, 1, :, :, :] = cl_gl_3d_oc.transpose(0, 2, 1)
+cl_3x2pt_5d_oc[1, 1, :, :, :] = cl_gg_3d_oc
+
 cl_ll_3d, cl_gl_3d, cl_gg_3d = ccl_obj.cl_ll_3d, ccl_obj.cl_gl_3d, ccl_obj.cl_gg_3d
 cl_3x2pt_5d = ccl_obj.cl_3x2pt_5d
-<<<<<<< HEAD
 
 
 if use_CLOE_bench_cls:
@@ -553,72 +502,32 @@
     cl_ll_3d = cl_ll_3d[:nbl_WL, :, :]
     cl_gl_3d = cl_gl_3d[:nbl_3x2pt, :, :]
     cl_gg_3d = cl_gg_3d[:nbl_GC, :, :]
-=======
->>>>>>> dd23d4c2
-
-cl_3x2pt_5d_oc = np.zeros((n_probes, n_probes, nbl_3x2pt_oc, zbins, zbins))
-cl_3x2pt_5d_oc[0, 0, :, :, :] = cl_ll_3d_oc
-cl_3x2pt_5d_oc[1, 0, :, :, :] = cl_gl_3d_oc
-cl_3x2pt_5d_oc[0, 1, :, :, :] = cl_gl_3d_oc.transpose(0, 2, 1)
-cl_3x2pt_5d_oc[1, 1, :, :, :] = cl_gg_3d_oc
-
-<<<<<<< HEAD
-
-=======
->>>>>>> dd23d4c2
+
+    cl_3x2pt_5d = np.zeros((n_probes, n_probes, nbl_3x2pt, zbins, zbins))
+    cl_3x2pt_5d[0, 0, :, :, :] = cl_ll_3d[:nbl_3x2pt, :, :]
+    cl_3x2pt_5d[1, 0, :, :, :] = cl_gl_3d[:nbl_3x2pt, :, :]
+    cl_3x2pt_5d[0, 1, :, :, :] = cl_gl_3d[:nbl_3x2pt, :, :].transpose(0, 2, 1)
+    cl_3x2pt_5d[1, 1, :, :, :] = cl_gg_3d[:nbl_3x2pt, :, :]
+
+
 fig, ax = plt.subplots(1, 3)
 plt.tight_layout()
 for zi in range(zbins):
     zj = zi
-<<<<<<< HEAD
-    ax[0].loglog(ell_dict['ell_WL'], cl_ll_3d[:, zi, zj][:nbl_WL], ls="-", c=clr[zi], alpha=0.6)
-    ax[0].loglog(ell_dict['ell_WL'], ccl_obj.cl_ll_3d[:, zi, zj], ls=":", c=clr[zi], alpha=0.6)
-
-    ax[1].loglog(ell_dict['ell_XC'], cl_gl_3d[:, zi, zj][:nbl_3x2pt], ls="-", c=clr[zi], alpha=0.6)
-    ax[1].loglog(ell_dict['ell_XC'], ccl_obj.cl_gl_3d[:, zi, zj], ls=":", c=clr[zi], alpha=0.6)
-
-    ax[2].loglog(ell_dict['ell_GC'], cl_gg_3d[:, zi, zj][:nbl_GC], ls="-", c=clr[zi], alpha=0.6)
-    ax[2].loglog(ell_dict['ell_GC'], ccl_obj.cl_gg_3d[:, zi, zj], ls=":", c=clr[zi], alpha=0.6)
-=======
     ax[0].loglog(ell_dict['ell_WL'], ccl_obj.cl_ll_3d[:, zi, zj], c=clr[zi])
     ax[1].loglog(ell_dict['ell_XC'], ccl_obj.cl_gl_3d[:, zi, zj], c=clr[zi])
     ax[2].loglog(ell_dict['ell_GC'], ccl_obj.cl_gg_3d[:, zi, zj], c=clr[zi])
->>>>>>> dd23d4c2
 ax[0].set_xlabel('$\\ell$')
 ax[1].set_xlabel('$\\ell$')
 ax[2].set_xlabel('$\\ell$')
 ax[0].set_ylabel('$C_{\\ell}$')
-<<<<<<< HEAD
-lines = [plt.Line2D([], [], color='k', linestyle=ls) for ls in ['-', ':']]
 plt.show()
 
-# cl_ll_3d_test = np.load('./tests/benchmarks/cl_ll_3d.npy', )
-# cl_gl_3d_test = np.load('./tests/benchmarks/cl_gl_3d.npy', )
-# cl_gg_3d_test = np.load('./tests/benchmarks/cl_gg_3d.npy', )
-# cl_3x2pt_5d_test = np.load('./tests/benchmarks/cl_3x2pt_5d.npy', )
-# wf_delta_arr_test = np.load('./tests/benchmarks/wf_delta_arr.npy')
-# wf_gamma_arr_test = np.load('./tests/benchmarks/wf_gamma_arr.npy')
-# wf_ia_arr_test = np.load('./tests/benchmarks/wf_ia_arr.npy')
-# wf_mu_arr_test = np.load('./tests/benchmarks/wf_mu_arr.npy')
-# wf_lensing_arr_test = np.load('./tests/benchmarks/wf_lensing_arr.npy')
-# wf_galaxy_arr_test = np.load('./tests/benchmarks/wf_galaxy_arr.npy')
-
-# np.testing.assert_allclose(cl_ll_3d, cl_ll_3d_test, rtol=1e-5, atol=0)
-# np.testing.assert_allclose(cl_gl_3d, cl_gl_3d_test, rtol=1e-5, atol=0)
-# np.testing.assert_allclose(cl_gg_3d, cl_gg_3d_test, rtol=1e-5, atol=0)
-# np.testing.assert_allclose(cl_3x2pt_5d, cl_3x2pt_5d_test, rtol=1e-5, atol=0)
-# np.testing.assert_allclose(ccl_obj.wf_delta_arr, wf_delta_arr_test, rtol=1e-5, atol=0)
-# np.testing.assert_allclose(ccl_obj.wf_gamma_arr, wf_gamma_arr_test, rtol=1e-5, atol=0)
-# np.testing.assert_allclose(ccl_obj.wf_ia_arr, wf_ia_arr_test, rtol=1e-5, atol=0)
-# np.testing.assert_allclose(ccl_obj.wf_mu_arr, wf_mu_arr_test, rtol=1e-5, atol=0)
-# np.testing.assert_allclose(ccl_obj.wf_lensing_arr, wf_lensing_arr_test, rtol=1e-5, atol=0)
-# np.testing.assert_allclose(ccl_obj.wf_galaxy_arr, wf_galaxy_arr_test, rtol=1e-5, atol=0)
-# print('cl and wf match!! ✅')
-
-=======
-plt.show()
-
->>>>>>> dd23d4c2
+# matshow for GL, to make sure it's not LG
+ell_idx = 10
+mm.compare_arrays(cl_gl_3d[ell_idx, ...], ccl_obj.cl_gl_3d[ell_idx, ...], abs_val=True, log_array=True,
+                  name_A=f'{general_cfg["which_cls"]} GL', name_B='CCL GL')
+
 
 # ! BNT transform the cls (and responses?) - it's more complex since I also have to transform the noise
 # ! spectra, better to transform directly the covariance matrix
@@ -682,19 +591,10 @@
 cov_obj.symmetrize_output_dict = symmetrize_output_dict
 cov_obj.consistency_checks()
 cov_obj.set_gauss_cov(ccl_obj=ccl_obj, split_gaussian_cov=cfg['covariance']['split_gaussian_cov'])
-<<<<<<< HEAD
-
-np.testing.assert_allclose(cov_g_3x2pt_bench, cov_obj.cov_3x2pt_g_2D, atol=0, rtol=1e-5)
-
-
-# ! ========================================== OneCovariance ===================================================
-if compute_oc_ssc or compute_oc_cng:
-=======
 
 
 # ! ========================================== OneCovariance ===================================================
 if compute_oc_g or compute_oc_ssc or compute_oc_cng:
->>>>>>> dd23d4c2
 
     if cfg['ell_cuts']['cl_ell_cuts']:
         raise NotImplementedError('TODO double check inputs in this case. This case is untested')
@@ -717,24 +617,12 @@
     np.savetxt(f'{oc_path}/{nz_src_ascii_filename}', nz_src_tosave)
     np.savetxt(f'{oc_path}/{nz_lns_ascii_filename}', nz_lns_tosave)
 
-<<<<<<< HEAD
-    cl_ll_ascii_filename = f'Cell_ll_SPV3_nbl{nbl_3x2pt}'
-    cl_gl_ascii_filename = f'Cell_gl_SPV3_nbl{nbl_3x2pt}'
-    cl_gg_ascii_filename = f'Cell_gg_SPV3_nbl{nbl_3x2pt}'
-    mm.write_cl_ascii(oc_path, cl_ll_ascii_filename, ccl_obj.cl_3x2pt_5d[0, 0, ...], ell_dict['ell_3x2pt'], zbins)
-    mm.write_cl_ascii(oc_path, cl_gl_ascii_filename, ccl_obj.cl_3x2pt_5d[1, 0, ...], ell_dict['ell_3x2pt'], zbins)
-    mm.write_cl_ascii(oc_path, cl_gg_ascii_filename, ccl_obj.cl_3x2pt_5d[1, 1, ...], ell_dict['ell_3x2pt'], zbins)
-
-    gal_bias_ascii_filename = f'{oc_path}/gal_bias_table.ascii'
-    ccl_obj.save_gal_bias_table_ascii(z_grid_ssc_integrands, gal_bias_ascii_filename)
-=======
     cl_ll_ascii_filename = f'Cell_ll_nbl{nbl_3x2pt_oc}'
     cl_gl_ascii_filename = f'Cell_gl_nbl{nbl_3x2pt_oc}'
     cl_gg_ascii_filename = f'Cell_gg_nbl{nbl_3x2pt_oc}'
     mm.write_cl_ascii(oc_path, cl_ll_ascii_filename, cl_3x2pt_5d_oc[0, 0, ...], ells_3x2pt_oc, zbins)
     mm.write_cl_ascii(oc_path, cl_gl_ascii_filename, cl_3x2pt_5d_oc[1, 0, ...], ells_3x2pt_oc, zbins)
     mm.write_cl_ascii(oc_path, cl_gg_ascii_filename, cl_3x2pt_5d_oc[1, 1, ...], ells_3x2pt_oc, zbins)
->>>>>>> dd23d4c2
 
     ascii_filenames_dict = {
         'cl_ll_ascii_filename': cl_ll_ascii_filename,
@@ -757,12 +645,9 @@
     oc_obj = oc_interface.OneCovarianceInterface(ROOT, cfg, variable_specs,
                                                  do_ssc=compute_oc_ssc, do_cng=compute_oc_cng)
     oc_obj.zbins = zbins
-<<<<<<< HEAD
-=======
     oc_obj.ind = ind
     oc_obj.probe_ordering = probe_ordering
     oc_obj.GL_OR_LG = GL_OR_LG
->>>>>>> dd23d4c2
     oc_obj.nbl_3x2pt = nbl_3x2pt
     oc_obj.oc_path = oc_path
     oc_obj.path_to_config_oc_ini = f'{oc_obj.oc_path}/input_configs.ini'
@@ -770,18 +655,6 @@
     oc_obj.build_save_oc_ini(ascii_filenames_dict, print_ini=True)
 
     # compute covs
-<<<<<<< HEAD
-    oc_obj.call_onecovariance()
-
-    # reload and store output
-    oc_obj.reshape_oc_output(variable_specs, ind_dict, symmetrize_output_dict)
-    oc_obj.cov_g_oc_3x2pt_10D = oc_obj.oc_output_to_dict_or_array(
-        'G', '10D_array', ind_dict, symmetrize_output_dict)
-    oc_obj.cov_ssc_oc_3x2pt_10D = oc_obj.oc_output_to_dict_or_array(
-        'SSC', '10D_array', ind_dict, symmetrize_output_dict)
-    oc_obj.cov_cng_oc_3x2pt_10D = oc_obj.oc_output_to_dict_or_array(
-        'cNG', '10D_array', ind_dict, symmetrize_output_dict)
-=======
     oc_obj.call_oc_from_bash()
     oc_obj.process_cov_from_list_file()
     oc_obj.output_sanity_check(rtol=1e-4)  # .dat vs .mat
@@ -807,7 +680,6 @@
         np.testing.assert_allclose(check_cov_sn_oc_3x2pt_10D, oc_obj.cov_sn_oc_3x2pt_10D, atol=0, rtol=1e-3)
         np.testing.assert_allclose(check_cov_ssc_oc_3x2pt_10D, oc_obj.cov_ssc_oc_3x2pt_10D, atol=0, rtol=1e-3)
         np.testing.assert_allclose(check_cov_cng_oc_3x2pt_10D, oc_obj.cov_cng_oc_3x2pt_10D, atol=0, rtol=1e-3)
->>>>>>> dd23d4c2
 
     print('Time taken to compute OC: {:.2f} m'.format((time.perf_counter() - start_time) / 60))
 
@@ -881,11 +753,7 @@
         dPgg_ddeltab = dPgg_ddeltab_vin
 
     # ! 1. Get halo model responses from CCL
-<<<<<<< HEAD
-    elif cfg['covariance']['which_pk_responses'] == 'halo_model_CCL':
-=======
     if cfg['covariance']['which_pk_responses'] == 'halo_model_CCL':
->>>>>>> dd23d4c2
 
         ccl_obj.initialize_trispectrum(which_ng_cov='SSC', probe_ordering=probe_ordering,
                                        pyccl_cfg=cfg['PyCCL'])
@@ -931,62 +799,6 @@
         dPgm_ddeltab = dPgm_ddeltab_hm
         dPgg_ddeltab = dPgg_ddeltab_hm
 
-<<<<<<< HEAD
-        # ! start tests 
-        resp_obj = responses.SpaceborneResponses(cfg=cfg, k_grid=k_grid_resp,
-                                                 z_grid=z_grid_ssc_integrands,
-                                                 ccl_obj=ccl_obj)
-
-        a_grid_ssc_integrands = cosmo_lib.z_to_a(z_grid_ssc_integrands)
-        b1g_of_a = ccl_obj.gal_bias_func_ofz(z_grid_ssc_integrands)  # ok-ish
-
-        resp_obj.set_hm_resp(k_grid_resp, z_grid_ssc_integrands, 'from_input', b1g_of_a)
-        dPmm_ddeltab_sb_input = resp_obj.dPmm_ddeltab_hm
-        dPgm_ddeltab_sb_input = resp_obj.dPgm_ddeltab_hm
-        dPgg_ddeltab_sb_input = resp_obj.dPgg_ddeltab_hm
-
-        resp_obj.set_hm_resp(k_grid_resp, z_grid_ssc_integrands, 'from_HOD', b1g_of_a)
-        dPmm_ddeltab_sb_HOD = resp_obj.dPmm_ddeltab_hm
-        dPgm_ddeltab_sb_HOD = resp_obj.dPgm_ddeltab_hm
-        dPgg_ddeltab_sb_HOD = resp_obj.dPgg_ddeltab_hm
-
-        if cfg["covariance"]["which_b1g_in_resp"] == 'from_input':
-            dPmm_ddeltab_sb = dPmm_ddeltab_sb_input
-            dPgm_ddeltab_sb = dPgm_ddeltab_sb_input
-            dPgg_ddeltab_sb = dPgg_ddeltab_sb_input
-        elif cfg["covariance"]["which_b1g_in_resp"] == 'from_HOD':
-            dPmm_ddeltab_sb = dPmm_ddeltab_sb_HOD
-            dPgm_ddeltab_sb = dPgm_ddeltab_sb_HOD
-            dPgg_ddeltab_sb = dPgg_ddeltab_sb_HOD
-
-        z_val = -1
-        z_idx = np.argmin(np.abs(z_grid_ssc_integrands - z_val))
-
-        plt.figure()
-        plt.loglog(k_grid_resp_hm, np.fabs(dPmm_ddeltab_hm[:, z_idx]), label='mm_ccl', c='tab:blue')
-        plt.loglog(k_grid_resp_hm, np.fabs(dPgm_ddeltab_hm[:, z_idx]), label='gm_ccl', c='tab:orange')
-        plt.loglog(k_grid_resp_hm, np.fabs(dPgg_ddeltab_hm[:, z_idx]), label='gg_ccl', c='tab:green')
-        plt.loglog(k_grid_resp_hm, np.fabs(dPmm_ddeltab_sb[:, z_idx]), label='mm_sb', c='tab:blue', ls='--')
-        plt.loglog(k_grid_resp_hm, np.fabs(dPgm_ddeltab_sb[:, z_idx]), label='gm_sb', c='tab:orange', ls='--')
-        plt.loglog(k_grid_resp_hm, np.fabs(dPgg_ddeltab_sb[:, z_idx]), label='gg_sb', c='tab:green', ls='--')
-
-        # plt.semilogx(k_grid_resp_hm, dPmm_ddeltab_sb_input[:, z_idx], label='mm_sb input', c='tab:blue', ls=':')
-        # plt.semilogx(k_grid_resp_hm, dPgm_ddeltab_sb_input[:, z_idx], label='gm_sb input', c='tab:orange', ls=':')
-        # plt.semilogx(k_grid_resp_hm, dPgg_ddeltab_sb_input[:, z_idx], label='gg_sb input', c='tab:green', ls=':')
-
-        # plt.semilogx(k_grid_resp_hm, dPmm_ddeltab_sb_HOD[:, z_idx], label='mm_sb HOD', c='tab:blue', ls='--')
-        # plt.semilogx(k_grid_resp_hm, dPgm_ddeltab_sb_HOD[:, z_idx], label='gm_sb HOD', c='tab:orange', ls='--')
-        # plt.semilogx(k_grid_resp_hm, dPgg_ddeltab_sb_HOD[:, z_idx], label='gg_sb HOD', c='tab:green', ls='--')
-
-        plt.xlabel('k [1/Mpc]')
-        plt.legend()
-        plt.title('which b1g: ' + cfg["covariance"]["which_b1g_in_resp"])
-        # plt.ylim([-3, 12])
-        plt.show()
-        # ! end tests
-
-        
-=======
         # ! start tests
         resp_obj = responses.SpaceborneResponses(cfg=cfg, k_grid=k_grid_resp,
                                                  z_grid=z_grid_ssc_integrands,
@@ -1126,7 +938,6 @@
         # assert False, 'stop here to check responses'
         # ! end tests
 
->>>>>>> dd23d4c2
     elif cfg['covariance']['which_pk_responses'] == 'halo_model_SB':
 
         which_b1g_in_resp = cfg['covariance']['which_b1g_in_resp']
@@ -1290,11 +1101,7 @@
                                                        integration_type=ssc_integration_type,
                                                        probe_ordering=probe_ordering,
                                                        num_threads=cfg['misc']['num_threads'])
-<<<<<<< HEAD
     print('SSC computed in {:.2f} m'.format((time.perf_counter() - start)/60))
-=======
-    print('SSC computed in {:.2f} s'.format(time.perf_counter() - start))
->>>>>>> dd23d4c2
 
     # in the full_curved_sky case only, sigma2_b has to be divided by fsky
     # TODO it would make much more sense to divide s2b directly...
@@ -1307,22 +1114,7 @@
         raise ValueError(f'which_sigma2_b = {which_sigma2_b} not recognized')
 
     cov_obj.cov_ssc_sb_3x2pt_dict_8D = cov_ssc_3x2pt_dict_8D
-<<<<<<< HEAD
-
-    cov_ssc_WL_4d = cov_obj.cov_ssc_sb_3x2pt_dict_8D['L', 'L', 'L', 'L']
-    cov_ssc_GC_4d = cov_obj.cov_ssc_sb_3x2pt_dict_8D['G', 'G', 'G', 'G']
-
-    cov_ssc_WL_2d = cov_obj.reshape_cov(cov_ssc_WL_4d, 4, 2, nbl_WL,
-                                        zpairs=zpairs_auto, ind_probe=ind_auto, is_3x2pt=False)
-    cov_ssc_GC_2d = cov_obj.reshape_cov(cov_ssc_GC_4d, 4, 2, nbl_GC,
-                                        zpairs=zpairs_auto, ind_probe=ind_auto, is_3x2pt=False)
-=======
->>>>>>> dd23d4c2
-
-    # mm.compare_arrays(cov_ssc_WL_2d, cov_bench['cov_WL_SS_2D'])
-    # mm.compare_arrays(cov_ssc_GC_2d, cov_bench['cov_GC_SS_2D'])
-    # np.testing.assert_allclose(cov_ssc_WL_2d, cov_bench['cov_WL_SS_2D'])
-    # np.testing.assert_allclose(cov_ssc_GC_2d, cov_bench['cov_GC_SS_2D'])
+
 # TODO integrate this with Spaceborne_covg
 
 # ! ========================================== PyCCL ===================================================
@@ -1348,25 +1140,13 @@
 
         ccl_obj.initialize_trispectrum(which_ng_cov, probe_ordering, cfg['PyCCL'])
         ccl_obj.compute_ng_cov_3x2pt(which_ng_cov, ell_dict['ell_3x2pt'], cfg['mask']['fsky'],
-<<<<<<< HEAD
-                                     # TODO add try block for quad
                                      integration_method=cfg['PyCCL']['cov_integration_method'],
                                      probe_ordering=probe_ordering, ind_dict=ind_dict)
-
-=======
-                                     integration_method=cfg['PyCCL']['cov_integration_method'],
-                                     probe_ordering=probe_ordering, ind_dict=ind_dict)
->>>>>>> dd23d4c2
 
 # ! ========================================== combine covariance terms ================================================
 cov_obj.build_covs(ccl_obj=ccl_obj, oc_obj=oc_obj)
 cov_dict = cov_obj.cov_dict
 
-<<<<<<< HEAD
-for key in cov_dict.keys():
-    mm.matshow(cov_dict[key], title=key)
-
-=======
 # ! ========================================== plot & tests ================================================
 for key in cov_dict.keys():
     mm.matshow(cov_dict[key], title=key)
@@ -1431,7 +1211,6 @@
                         )
 
 
->>>>>>> dd23d4c2
 # for key_bench in cov_bench.keys():
 
 #     probe = key_bench.split('_')[1]
@@ -1458,10 +1237,6 @@
 
 
 for which_cov in cov_dict.keys():
-<<<<<<< HEAD
-    
-=======
->>>>>>> dd23d4c2
     probe = which_cov.split('_')[1]
     which_ng_cov = which_cov.split('_')[2]
     ndim = which_cov.split('_')[3]
@@ -1469,16 +1244,9 @@
                                                             probe=probe,
                                                             ndim=ndim)
 
-<<<<<<< HEAD
-    np.savez_compressed(f'{output_path}/{cov_filename}', cov_dict[which_cov])
-print(f'Covariance matrices saved in {output_path}')
-
-
-=======
     np.savez_compressed(f'{output_path}/{cov_filename}', **cov_dict)
 print(f'Covariance matrices saved in {output_path}')
 
->>>>>>> dd23d4c2
 for which_cov in cov_dict.keys():
 
     if '3x2pt' in which_cov and 'tot' in which_cov:
