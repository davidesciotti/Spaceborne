# Example configuration file for Spaceborne. A further explanation of the different
# options can be found in the official documentation, at https://spaceborne.readthedocs.io/en/latest/
# The type of the different values is given in the comments, and is checked at runtime.
# Note: When not on the same line, comments always refer to the option/section immediately below.
# Note: `None` is `null` in YAML
# Note: Be careful when using scientific notation: in YAML, `1e-5` is a string, `1.e-5` is a float

# ROOTS:
# pleiadi: /_u/dsciotti/code
# local: /_home/davide/Documenti/Lavoro/Programmi
<<<<<<< HEAD
# melodie: /_home/cosmo/davide.sciotti/data
=======
>>>>>>> 8b111980

cosmology:
  Om: 0.32 # Type: float. Total matter density parameter Omega_m, at z=0
  Ob: 0.05 # Type: float. Baryonic density parameter Omega_b, at z=0
  wz: -1.0 # Type: float. Dark energy equation of state parameter (w0)
  wa: 0.0 # Type: float. Evolution of the dark energy equation of state parameter
  h: 0.6737 # Type: float. Dimensionless Hubble parameter (H0 / 100)
  ns: 0.966 # Type: float. Scalar spectral index of the primordial power spectrum
  s8: 0.816 # Type: float. Amplitude of matter density fluctuations on 8 Mpc/h scales
  ODE: 0.68 # Type: float. Dark energy density parameter Omega_DE, at z=0
  m_nu: 0.06 # Type: float. Total mass of neutrinos in eV
  N_eff: 3.046 # Type: float. Effective number of relativistic species
  Om_k0: 0.0 # Type: float. Curvature density parameter Omega_k, at z=0

# extra parameters to be passed to CCL cosmo object, eg CAMB extra parameters
# (see https://ccl.readthedocs.io/en/latest/api/pyccl.cosmology.html#pyccl.cosmology.Cosmology
# for the different options)
extra_parameters:
  camb:
    halofit_version: mead2020_feedback # Type: str
    kmax: 100 # Type: float | int
    HMCode_logT_AGN: 7.75 # Type: float
    num_massive_neutrinos: 1 # Type: int
    dark_energy_model: ppf # Type: str


intrinsic_alignment:
  Aia: 0.16 # Type: float.
  eIA: 1.66 # Type: float. \eta_{IA}
  bIA: 0.0 # Type: float. \beta_{IA}
  CIA: 0.0134 # Type: float.
  z_pivot_IA: 0.0 # Type: float.
  lumin_ratio_filename: null # Type: str | None. null if not used, otherwise path to the file (e.g. ./input/scaledmeanlum-E2Sa.dat)

# Halo model configuration using CCL classes (https://ccl.readthedocs.io/en/latest/api/pyccl.halos.html)
# Each parameter maps directly to a CCL class, and has exactly its name
halo_model:
  mass_def: MassDef200m # Type: str
  concentration: ConcentrationDuffy08 # Type: str
  mass_function: MassFuncTinker10 # Type: str
  halo_bias: HaloBiasTinker10 # Type: str
  halo_profile_dm: HaloProfileNFW # Type: str. 'dm' = 'dark matter'
  halo_profile_hod: HaloProfileHOD # Type: str.

probe_selection:
  # Whether to compute the covariance matrix in real or harmonic space.
  # Options: ['harmonic', 'real'].
  space: real # Type: str. 

  LL: True # Type: bool. Whether to compute the weak lensing ('LL') term
  GL: True # Type: bool. Whether to compute the galaxy-galaxy lensing ('GL') term
  GG: False # Type: bool. Whether to compute the photometric clustering ('GG') term
  
  xip: True # Type: bool. Whether to compute \xi_+
  xim: True # Type: bool. Whether to compute \xi_-
  gt: True # Type: bool. Whether to compute \gamma_t
  w: True # Type: bool. Whether to compute w
  
  cross_cov: True # Type: bool. Whether to compute the cross-terms between the selected probes

nz:
  # Paths to source (for WL) and lens (for GCph) redshift distributions.
  # These must have shape (z_points, zbins + 1) where z_points is the number of
  # redshift values over which the n(z) is measured, and format .txt or .dat
  # OR
  # as .fits files, following the LE3/Heracles/euclidlib format
  nz_sources_filename:  /home/davide/Documenti/Lavoro/Programmi/common_data/Spaceborne_jobs/develop/input/nzTab-EP03-zedMin02-zedMax25-mag245.dat # Type: str
  nz_lenses_filename:  /home/davide/Documenti/Lavoro/Programmi/common_data/Spaceborne_jobs/develop/input/nzTab-EP03-zedMin02-zedMax25-mag245.dat # Type: str

  # Number of galaxies per arcmin**2 for each redshift bin.
  # Should be of length 'zbins'
  # TODO get actual values
  ngal_sources: [8.09216, 8.09215, 8.09215] # Type: list[float]
  ngal_lenses: [8.09216, 8.09215, 8.09215] # Type: list[float]

  # [NOTE] while it can convenient to manipulate the n(z) at runtime, to guarantee consistent results, it is
  #        generally better to perform all of these steps outside of Spaceborne and to avoid any
  #        modification to the n(z) by setting shift_nz and smooth_nz to False.
  # [NOTE] The cuts defined by clip_zmin/zmax are only applied if shift_nz is True
  shift_nz: True # Type: bool. Whether to shift the redshift distributions as n_i(z) -> n_i(z - dz_i)
  dzWL: [-0.008848, 0.051368, 0.059484] # Type: list[float]. Per-bin shifts for WL (sources). Should be of length 'zbins'
  dzGC: [-0.008848, 0.051368, 0.059484] # Type: list[float]. Per-bin shifts for GCph (lenses). Should be of length 'zbins'
  normalize_shifted_nz: True # Type: bool. Whether to normalize the shifted n(z) distributions
  clip_zmin: 0. # Type: float. Minimum redshift to clip (cut) the shifted n_i(z) distributions
  clip_zmax: 3. # Type: float. Maximum redshift to clip (cut) the shifted n_i(z) distributions

  smooth_nz: False # Type: bool. Whether to smooth the input redshift distributions with a Gaussian kernel
  sigma_smoothing: 10 # Type: int | float. Standard deviation of the Gaussian kernel.


binning:
  binning_type: 'log' # Type: str. Options: ['log', 'lin', 'unbinned', 'ref_cut']

  ell_min_WL: 10 # Type: int. Minimum ell for WL
  ell_max_WL: 1500 # Type: int. Maximum ell for WL
  ell_bins_WL: 32 # Type: int. Number of bins for WL. Not used in the 'unbinned' and 'ref_cut' cases

  ell_min_GC: 10 # Type: int. Minimum ell for GC
  ell_max_GC: 1500 # Type: int. Maximum ell for GC
  ell_bins_GC: 32 # Type: int. Number of bins for GC. Not used in the 'unbinned' and 'ref_cut' cases

  # ell binning for the reference case; only a subset of these bins, depending on the
  # desired ell range of WL and GC, will be used in the 'ref_cut' case.
  ell_min_ref: 10 # Type: int. Minimum ell for reference case
  ell_max_ref: 1500 # Type: int. Maximum ell for reference case
  ell_bins_ref: 32 # Type: int. Number of bins for reference case

  # theta binning for the real-space covariance matrix
  theta_min_arcmin: 50  # Type: float | int
  theta_max_arcmin: 300  # Type: float | int
  theta_bins: 10  # Type: int


C_ell:
  # Whether or not to read user-provided Cls for the computation of the Gaussian covariance.
  # These should be the theoretical, decoupled Cls.
  # Note: the multiplicative shear bias specified below will NOT be applied to the input Cls.
  # Note: if the non-Gaussian covariance is requested, the code will compute intermediate quantities
  # such as the radial kernels for lensing and clustering. The user should make sure that the cosmology
  # and n(z) used to generate the input Cls and the ones specified in this cfg file are compatible.
  # The Cls should be passed in a .txt, .dat or .ascii file with columns corresponding to
  # ell, zi, zj, Cl[ell, zi, zj]
  # with `ell` the ell value, zi the i-th tomographic bin index, and zj the j-th tomographic bin index.
  # OR
  # as .fits files, following the LE3/Heracles/euclidlib format
  # The Cls are then splined along the \ell axis and interpolated over the \ell values specified in the `binning`
  # section of this cfg file.
  use_input_cls: False # Type: bool

  cl_LL_path:  /home/davide/Documenti/Lavoro/Programmi/common_data/Spaceborne_jobs/RR2_cov/input/cl_ll.txt # Type: str. Path to the shear-shear angular PS.
  cl_GL_path:  /home/davide/Documenti/Lavoro/Programmi/common_data/Spaceborne_jobs/RR2_cov/input/cl_gl.txt # Type: str. Path to the galaxy-shear angular PS.
  cl_GG_path:  /home/davide/Documenti/Lavoro/Programmi/common_data/Spaceborne_jobs/RR2_cov/input/cl_gg.txt # Type: str. Path to the galaxy-galaxy angular PS.

  # Which galaxy and magnification bias to use. Options:
  # - 'from_input': read the bias from the files specified in 'gal_bias_table_filename' and 'mag_bias_table_filename'.
  # - 'FS2_polynomial_fit': use the third-order polynomial fits to the galaxy and magnification bias from Flagship 2.
  #                         The actual values of these coefficients can be changed by modifying the values of
  #                         'galaxy_bias_fit_coeff' and 'magnification_bias_fit_coeff'.
  which_gal_bias: "FS2_polynomial_fit" # Type: str.
  which_mag_bias: "FS2_polynomial_fit" # Type: str.

  # Coefficients of the third-order polynomial galaxy and magnification bias.
  # The order is [z^0, z^1, z^2, z^3]
  galaxy_bias_fit_coeff: [1.33291, -0.72414, 1.0183, -0.14913] # Type: list[float]
  magnification_bias_fit_coeff: [-1.50685, 1.35034, 0.08321, 0.04279] # Type: list[float]

  # Input files for the galaxy and magnification bias. Should have shape (nz_points, zbins + 1), and sufficient
  # redshift support. These files are only used if `which_gal_bias` or `which_mag_bias` are set to 'from_input'.
  gal_bias_table_filename:  /home/davide/Documenti/Lavoro/Programmi/common_data/Spaceborne_jobs/RR2_cov/input/gal_bias.txt # Type: str
  mag_bias_table_filename:  /home/davide/Documenti/Lavoro/Programmi/common_data/Spaceborne_jobs/RR2_cov/input/mag_bias.txt # Type: str

  # Multiplicative shear bias per redshift bin.
  # This is NOT applied to the input Cls, in case they are provided.
  mult_shear_bias: [0.0, 0.0, 0.0] # Type: list[float]

  # Boolean flags for redshift-space distortions, intrinsic alignment and magnification bias
  has_rsd: False # Type: bool. Enable/disable redshift-space distortions.
  has_IA: True # Type: bool. Enable/disable intrinsic alignment.
  has_magnification_bias: True # Type: bool. Enable/disable magnification bias.

  # Keyword arguments for CCL Cl calculation (excluding `p_of_k_a`), described in
  # https://ccl.readthedocs.io/en/latest/api/pyccl.cosmology.html#pyccl.cosmology.Cosmology.angular_cl
  cl_CCL_kwargs:
    l_limber: -1 # Type: int
    limber_integration_method: spline # Type: str
    non_limber_integration_method: FKEM # Type: str

<<<<<<< HEAD
=======
nz:
  # Paths to source (for WL) and lens (for GCph) normalised redshift distributions.
  # These must have shape (z_points, zbins + 1) where z_points is the number of
  # redshift values over which the n(z) is measured, and format .txt or .dat
  # OR
  # as .fits files, following the LE3/Heracles/euclidlib format
  nz_sources_filename: /home/davide/Documenti/Lavoro/Programmi/common_data/Spaceborne_jobs/develop/input/nzTab-EP03-zedMin02-zedMax25-mag245.dat # Type: str
  nz_lenses_filename: /home/davide/Documenti/Lavoro/Programmi/common_data/Spaceborne_jobs/develop/input/nzTab-EP03-zedMin02-zedMax25-mag245.dat # Type: str

  # Number of galaxies per arcmin**2 for each redshift bin.
  # Should be of length 'zbins'
  ngal_sources: [8.09216, 8.09215, 8.09215] # Type: list[float]
  ngal_lenses: [8.09216, 8.09215, 8.09215] # Type: list[float]

  # [NOTE] while it can convenient to manipulate the n(z) at runtime, to guarantee consistent results, it is
  #        generally better to perform all of these steps outside of Spaceborne and to avoid any
  #        modification to the n(z) by setting shift_nz and smooth_nz to False.
  # [NOTE] The cuts defined by clip_zmin/zmax are only applied if shift_nz is True
  shift_nz: False # Type: bool. Whether to shift the redshift distributions as n_i(z) -> n_i(z - dz_i)
  dzWL: [-0.008848, 0.051368, 0.059484] # Type: list[float]. Per-bin shifts for WL (sources). Should be of length 'zbins'
  dzGC: [-0.008848, 0.051368, 0.059484] # Type: list[float]. Per-bin shifts for GCph (lenses). Should be of length 'zbins'

  clip_zmin: 0 # Type: float. Minimum redshift to clip (cut) the shifted n_i(z) distributions
  clip_zmax: 3 # Type: float. Maximum redshift to clip (cut) the shifted n_i(z) distributions

  smooth_nz: False # Type: bool. Whether to smooth the input redshift distributions with a Gaussian kernel
  sigma_smoothing: 5 # Type: int | float. Standard deviation of the Gaussian kernel.
>>>>>>> 8b111980

mask:
  load_mask: False # Type: bool. Whether to load the mask from a fits or npy file
  mask_path: ../input/mask.fits # Type: str. Path to the mask file (.FITS or .npy)
  generate_polar_cap: True # Type: bool. Whether to generate a polar cap mask on the fly.

  # Desired nside of the polar cap, or nside to which up/downgrade the reslution of the input mask.
  # If null (None), the nside of the input mask will be used, without up/downgrading.
  nside: 1024 # Type: int | None.

  survey_area_deg2: 13245 # Type: int
  apodize: False # Type: bool
  aposize: 0.1 # Type: float. Apodization scale in deg

<<<<<<< HEAD
=======
ell_binning:
  binning_type: "log" # Type: str. Options: ['log', 'lin', 'unbinned', 'ref_cut', 'from_input']

  ell_min_WL: 10 # Type: int. Minimum ell for WL
  ell_max_WL: 1500 # Type: int. Maximum ell for WL
  ell_bins_WL: 32 # Type: int. Number of bins for WL. Not used in the 'unbinned' and 'ref_cut' cases

  ell_min_GC: 10 # Type: int. Minimum ell for GC
  ell_max_GC: 1500 # Type: int. Maximum ell for GC
  ell_bins_GC: 32 # Type: int. Number of bins for GC. Not used in the 'unbinned' and 'ref_cut' cases

  # ell binning for the reference case; only a subset of these bins, depending on the
  # desired ell range of WL and GC, will be used in the 'ref_cut' case.
  ell_min_ref: 10 # Type: int. Minimum ell for reference case
  ell_max_ref: 1500 # Type: int. Maximum ell for reference case
  ell_bins_ref: 32 # Type: int. Number of bins for reference case

  WL_bins_filename: '/home/davide/Documenti/Lavoro/Programmi/Spaceborne/output/ell_values_3x2pt.txt'
  GC_bins_filename: '/home/davide/Documenti/Lavoro/Programmi/Spaceborne/output/ell_values_3x2pt.txt'

BNT:
  cl_BNT_transform: False # Type: bool. Whether to BNT-transform the Cls
  cov_BNT_transform: False # Type: bool. Whether to BNT-transform the covariance
>>>>>>> 8b111980

covariance:
  G: True # Type: bool. Enable/disable the Gaussian covariance term.
  SSC: False # Type: bool. Enable/disable the super-sample covariance (SSC) term
  cNG: False # Type: bool. Enable/disable the connected non-Gaussian (cNG) covariance term

  coupled_cov: False # Type: bool. Whether to compute the covariance of the coupled or decoupled Cls

  # Choose whether to use the upper ('triu') or lower ('tril') triangle
  # of the auto-spectra (LL, GG) zbins (C_{ij}(\ell)^AA = C_{ji}(\ell)^AA).
  triu_tril: triu # Type: str. Options: ['triu', 'tril']

  # Within the upper or lower triangle, count indices in
  # a row-major or column-major order.
  row_col_major: row-major # Type: str. Options: ['row-major', 'column-major']
  
  # Determines the ordering of the covariance matrix in 2D, with the outermost
  # loop corresponding to the leftmost index. 
  # `scale` = ell or theta, depending on the 'space' requested.
  # Options: [scale_probe_zpair, probe_scale_zpair, probe_zpair_scale, zpair_probe_scale]
  # Examples:
  # - scale_probe_zpair: Ordered by scale index (ell or theta), then probe type, then redshift pair.
  # - probe_scale_zpair: Ordered by probe type, then multipole (ell), then redshift pair. This is the ordering used by CLOE
  covariance_ordering_2D: probe_zpair_scale # Type: str.

  # Whether to save the full 6D covariance matrix, without to any index compression or reshaping.
  # The output will be a npz file for each term, containing arrays of shape
  # ({ell, theta}_bins, {ell, theta}_bins, zbins, zbins, zbins, zbins).
  # for each (unique) probe combination.
  save_full_cov: True # Type: bool

  # Whether to split the Gaussian covariance term into the
  # sample variance (SVA), sampling noise (SN) and mixed (MIX) terms
  split_gaussian_cov: False # Type: bool

  # Ellipticity dispersion *per component* = sigma_eps_i.
  # total ellipticity dispersion = sigma_eps
  # sigma_eps = (sigma_eps_i * np.sqrt(2))
  # Should be of length 'zbins'
  sigma_eps_i: [0.26, 0.26, 0.26] # Type: list[float]

  # Whether to include the noise power spectra in the computation of the
  # Gaussian covariance matrix.
  no_sampling_noise: False # Type: bool

  which_pk_responses: halo_model # Type: str. Options: ['halo_model', 'separate_universe']

  # Which first-order galaxy bias to use in the computation of the counterterms for the GL and GG responses.
  # Options:
  # - 'from_HOD' (from the Halo Occupation Distribution previously initialized)
  # - 'from_input' (from the input tabulated galaxy bias values)/FS2 fit computed in SB
  which_b1g_in_resp: from_input # Type: str. Options: ['from_HOD', 'from_input']

  # Whether or not to include the second-order galaxy bias in the GCph SU responses
  include_b2g: True # Type: bool

  # Whether or not to include the additional terms of Terasawa et al [arXiv:2310.13330] in the halo model responses
  include_terasawa_terms: False # Type: bool

  # k grid used for power spectrum and trispectrum computation
  log10_k_min: -5.0 # Type: float. Units: 1/Mpc
  log10_k_max: 2.0 # Type: float. Units: 1/Mpc
  k_steps: 20 # Type: int. Around 100 should be enough

  z_min: 0.02 # Type: float
  z_max: 3.0 # Type: float
  z_steps: 1000 # Type: int. Number of z steps used for the NG covariance projection. Should be quite high, e.g. 7000
  z_steps_trisp: 10 # Type: int. Number of z steps used to compute the trispectrum - around 50 should be enough

  use_KE_approximation: True # Type: bool. Whether or not to use the single-redshift integral approximation for the SSC

  # Name of the output covariance file. The extension can be `npz`, `npy`, `txt` or `dat`
  cov_filename: cov_{which_ng_cov:s}_{probe:s}_{ndim}.npz # Type: str.


PyCCL:
  # (from CCL docs): integration method to be used for the Limber integrals.
  # Options:
  # - 'qag_quad' (GSL's qag method backed up by quad when it fails)
  # - 'spline' (the integrand is splined and then integrated analytically).
  # DSnote: note that the former could give errors.
  cov_integration_method: spline # Type: str

  # Whether or not to load the previously computed trispectrum.
  load_cached_tkka: True # Type: bool.

  # Whether or not to use the default k and a grids used in CCL.
  # Setting this to True will make the computation of the cNG trispectrum slower
  # with respect to the default values.
  use_default_k_a_grids: False # Type: bool.

  # (from CCL docs): number of points over which to compute the radial kernels (weight functions).
  # See e.g. documentation of https://ccl.readthedocs.io/en/latest/api/pyccl.tracers.html#pyccl.tracers.NumberCountsTracer
  n_samples_wf: 1000 # Type: int  # TODO move to precision settings!

  # precision parameters for splines and numerical integration, described in
  # https://ccl.readthedocs.io/en/latest/source/notation_and_other_cosmological_conventions.html#controlling-splines-and-numerical-accuracy.
  spline_params: # Type: dict | None
    A_SPLINE_NA_PK: 240 # Type: int
    K_MAX_SPLINE: 300 # Type: int
  gsl_params: null # Type: dict | None


namaster:
  use_namaster: False # Type: bool. Whether to use Namaster to compute the partial-sky Gaussian covariance
  spin0: False # Type: bool. Whether to approximate the shear field as a spin-0 field (faster but less accurate)
  use_INKA: True # Type: bool. Whether to use the improved Narrow Kernel Approximation
  workspace_path: ... # Type: str. Path to the workspace, if already computed


sample_covariance:
  compute_sample_cov: False  # Type: bool
  # Which code to use to compute the coupled Cls on the masked maps. The results are 
  # essentially equivalent, but 'namaster' is a bit faster.
  # In case the decoupled (sample) covariance is requested, in both cases the 
  # workspace.decouple_cell() function will be used. 
  # Documentation: 
  # https://namaster.readthedocs.io/en/latest/api/pymaster.workspaces.html#pymaster.workspaces.NmtWorkspaceFlat.decouple_cell
  # Options: ['namaster', 'healpy']. 
  which_cls: namaster  # Type: str. 
  nreal: 5000 # Type: int. Number of realizations for the sample covariance matrix
  fix_seed: True # Type: bool. Whether to fix the random seed for reproducible results



BNT:
  cl_BNT_transform: False # Type: bool. Whether to BNT-transform the Cls
  cov_BNT_transform: False # Type: bool. Whether to BNT-transform the covariance


OneCovariance:
    path_to_oc_executable: '/home/davide/Documenti/Lavoro/Programmi/common_data/OneCovariance/covariance.py'
    consistency_checks: False
    oc_output_filename: 'cov_rcf_mergetest'


precision:
  # ==================================== NaMaster ====================================
  # Number of iterations when computing the alms of the input map. See 
  # see https://namaster.readthedocs.io/en/latest/api/pymaster.field.html#pymaster.field.NmtField
  n_iter_nmt: null # Type: None | int. 

  # ===================================== pylevin ====================================
  # Precision settings for pylevin. See the official documentation for more details:
  # https://levin-bessel.readthedocs.io/en/latest/index.html
  # https://github.com/rreischke/levin_bessel/blob/main/tutorial/levin_tutorial.ipynb
  n_sub: 20  # number of collocation points in each bisection  # default: 8
  n_bisec_max: 500  # maximum number of bisections used  # default: 32
  rel_acc: 1.e-7  # relative accuracy target  # default: 1.e-4
  boost_bessel: True  # Type: bool. Compute bessel functions with boost instead of GSL (higher accuracy at high Bessel orders)
  verbose: True  # Type: bool. Whether to display warnings

  # ================================= real space cov =================================
  # ell binning used for the projection of the covariance from harmonic space to real space.
  # the grid used is np.geomspace(ell_min, ell_max, ell_bins)
  ell_min_rs: 2  # Type: int
  ell_max_rs: 100000  # Type: int
  ell_bins_rs: 500  # Type: int. Should be high to get accurate results with Simpson integration
  ell_bins_rs_nongauss: 100  # Type: int. Should be high to get accurate results with Simpson integration
  

misc:
  num_threads: 40 # Type: int. How many threads to use for the parallel computations
  # How many integrals to compute at once for the  numerical integration of
  # the sigma^2_b(z_1, z_2) function with pylevin. 
  # IMPORTANT NOTE: in case of memory issues, (i.e., if you notice the code crashing
  # while computing sigma2_b), decrease this or num_threads.
  levin_batch_size: 1000 # Type: int. 

  # some sanity checks on the covariance matrix. These could take a while to run.
  test_numpy_inversion: True # Type: bool. Test for errors in np.linalg.inv
  test_condition_number: True # Type: bool. Check if condition number is above 1e10
  test_cholesky_decomposition: True # Type: bool. Test if cholesky decomposition fails
  test_symmetry: True # Type: bool. Test if covariance matrix is symmetric (cov = cov.T)

  # Whether to produce a triangle plot of the Cls, especially useful when using input
  # Cls for a quick visual comparison. Can be slow, set to False for a faster runtime.
  cl_triangle_plot: False # Type: bool.
<<<<<<< HEAD
  
  # If the covariance_ordering_2D starts with "probe", setting this to True 
  # automatically displays the labels and limits for the different probe blocks.
  # set this to False to display the number of elements in the covariance instead
  plot_probe_names: True # Type: bool

  output_path: /home/davide/Documenti/Lavoro/Programmi/common_data/Spaceborne_rs_test # Type: str. Path to the output directory
  save_figs: True
=======

  save_figs: True # Type: bool. Whether to save the figs in the folder f'{output_path}/figs'
  output_path: /home/davide/Documenti/Lavoro/Programmi/common_data/Spaceborne_jobs/develop/output # Type: str. Path to the output directory
>>>>>>> 8b111980
<|MERGE_RESOLUTION|>--- conflicted
+++ resolved
@@ -8,10 +8,7 @@
 # ROOTS:
 # pleiadi: /_u/dsciotti/code
 # local: /_home/davide/Documenti/Lavoro/Programmi
-<<<<<<< HEAD
 # melodie: /_home/cosmo/davide.sciotti/data
-=======
->>>>>>> 8b111980
 
 cosmology:
   Om: 0.32 # Type: float. Total matter density parameter Omega_m, at z=0
@@ -179,8 +176,6 @@
     limber_integration_method: spline # Type: str
     non_limber_integration_method: FKEM # Type: str
 
-<<<<<<< HEAD
-=======
 nz:
   # Paths to source (for WL) and lens (for GCph) normalised redshift distributions.
   # These must have shape (z_points, zbins + 1) where z_points is the number of
@@ -208,7 +203,6 @@
 
   smooth_nz: False # Type: bool. Whether to smooth the input redshift distributions with a Gaussian kernel
   sigma_smoothing: 5 # Type: int | float. Standard deviation of the Gaussian kernel.
->>>>>>> 8b111980
 
 mask:
   load_mask: False # Type: bool. Whether to load the mask from a fits or npy file
@@ -223,8 +217,6 @@
   apodize: False # Type: bool
   aposize: 0.1 # Type: float. Apodization scale in deg
 
-<<<<<<< HEAD
-=======
 ell_binning:
   binning_type: "log" # Type: str. Options: ['log', 'lin', 'unbinned', 'ref_cut', 'from_input']
 
@@ -248,7 +240,6 @@
 BNT:
   cl_BNT_transform: False # Type: bool. Whether to BNT-transform the Cls
   cov_BNT_transform: False # Type: bool. Whether to BNT-transform the covariance
->>>>>>> 8b111980
 
 covariance:
   G: True # Type: bool. Enable/disable the Gaussian covariance term.
@@ -427,7 +418,6 @@
   # Whether to produce a triangle plot of the Cls, especially useful when using input
   # Cls for a quick visual comparison. Can be slow, set to False for a faster runtime.
   cl_triangle_plot: False # Type: bool.
-<<<<<<< HEAD
   
   # If the covariance_ordering_2D starts with "probe", setting this to True 
   # automatically displays the labels and limits for the different probe blocks.
@@ -435,9 +425,4 @@
   plot_probe_names: True # Type: bool
 
   output_path: /home/davide/Documenti/Lavoro/Programmi/common_data/Spaceborne_rs_test # Type: str. Path to the output directory
-  save_figs: True
-=======
-
-  save_figs: True # Type: bool. Whether to save the figs in the folder f'{output_path}/figs'
-  output_path: /home/davide/Documenti/Lavoro/Programmi/common_data/Spaceborne_jobs/develop/output # Type: str. Path to the output directory
->>>>>>> 8b111980
+  save_figs: True