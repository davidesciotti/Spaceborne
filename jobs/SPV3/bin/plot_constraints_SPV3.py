--- conflicted
+++ resolved
@@ -49,6 +49,11 @@
 # filename_suffix = ''  # _sigma2_dav or _sigma2_mask or _sigma2_None or _halo_model
 fm_last_folder = '/jan_2024'  # /standard or /jan_2024
 ng_cov_code_plt = 'OneCovariance'  # Spaceborne or PyCCL or OneCovariance
+ng_cov_code_plt = 'OneCovariance'  # Spaceborne or PyCCL or OneCovariance
+
+codes_to_compare = ('OneCovariance', 'OneCovariance', 'OneCovariance')
+filename_suffix_list = ('_std_ellFix', '_dense', '_dense_LiFECls')
+which_cov_term_list = ['G', 'GSSC', 'GSSCcNG', ]
 
 codes_to_compare = ('OneCovariance', 'OneCovariance', 'OneCovariance')
 filename_suffix_list = ('_std_ellFix', '_dense', '_dense_LiFECls')
@@ -302,12 +307,7 @@
                                                             # get the covariance matrix (careful on how you cut the FM!!)
                                                             fm_idxs_tokeep = [list(fiducials_dict.keys()).index(param) for param in
                                                                               params_tot_list]
-<<<<<<< HEAD
                                                             cov = np.linalg.inv(fm)[fm_idxs_tokeep, :][:, fm_idxs_tokeep]
-=======
-                                                            cov = np.linalg.inv(
-                                                                fm)[fm_idxs_tokeep, :][:, fm_idxs_tokeep]
->>>>>>> 380c4426
 
                                                             plot_utils.contour_plot_chainconsumer(cov, trimmed_fid_dict)
 
