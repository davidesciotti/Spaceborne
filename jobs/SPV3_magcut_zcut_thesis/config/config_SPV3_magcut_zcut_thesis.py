--- conflicted
+++ resolved
@@ -21,8 +21,6 @@
 which_forecast = 'SPV3'
 fsky = 0.3563380664078408
 GL_or_LG = 'GL'
-
-
 
 
 fm_last_folder = '/jan_2024'
@@ -199,11 +197,7 @@
     'cov_folder': f'{DATA_ROOT}/output/Flagship_{flagship_version}/covmat/BNT_{BNT_transform}' + '/ell_cuts_{cov_ell_cuts:s}',
     'cov_filename': 'covmat_{which_cov:s}_{ng_cov_code:s}_{probe:s}_zbins{EP_or_ED:s}{zbins:02d}_'
                     'ML{magcut_lens:03d}_ZL{zcut_lens:02d}_MS{magcut_source:03d}_ZS{zcut_source:02d}_'
-<<<<<<< HEAD
-                    'idIA{idIA:1d}_idB{idB:1d}_idM{idM:1d}_idR{idR:1d}_pk{which_pk:s}_{ndim:d}D_sigma2_None_densegrids',
-=======
                     'idIA{idIA:1d}_idB{idB:1d}_idM{idM:1d}_idR{idR:1d}_pk{which_pk:s}_{ndim:d}D' + filename_suffix,
->>>>>>> 489e6d14
     'cov_vinc_folder': f'{SPV3_folder}/OutputFiles/CovMats/GaussOnly/Full',
     'cov_vinc_filename': 'cmfull-{probe:s}-{EP_or_ED:s}{zbins:02d}-ML{magcut_lens:03d}-MS{magcut_source:03d}-'
                          'idIA{idIA:d}-idB{idB:d}-idM{idM:d}-idR{idR:d}.npz',
@@ -221,11 +215,7 @@
 
         'cov_path': f'{DATA_ROOT}/output/Flagship_{flagship_version}/covmat/PyCCL' + fm_last_folder,
         'cov_filename': 'cov_{which_ng_cov:s}_pyccl_{probe_a:s}{probe_b:s}{probe_c:s}{probe_d:s}_4D_'
-<<<<<<< HEAD
-                        'nbl{nbl:d}_ellmax{lmax:d}_zbins{EP_or_ED:s}{zbins:02d}_sigma2_None_densegrids.npz',
-=======
                         'nbl{nbl:d}_ellmax{lmax:d}_zbins{EP_or_ED:s}{zbins:02d}' + filename_suffix + '.npz',
->>>>>>> 489e6d14
 
         'save_trispectrum': False,
         'trispectrum_filename': 'trispectrum_{which_ng_cov:s}_{which_pk:s}.pickle',
