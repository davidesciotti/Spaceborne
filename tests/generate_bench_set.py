--- conflicted
+++ resolved
@@ -15,17 +15,13 @@
    the new bench files
    [NOTE] the SB output is in
    /home/davide/Documenti/Lavoro/Programmi/Spaceborne_bench/bench_set_output/_sb_output,
-<<<<<<< HEAD
    but you don't need to care about this.
-=======
-   but you don't need to care about this
 
 NOTES
 
 1. The code will raise an error if the benchmark files are already present.
    If you want to dverwrite them, delete the existing ones in e.g.
    /u/dsciotti/code/Spaceborne_bench/bench_set_output/config_0005.yaml
->>>>>>> 3ff8eec0
 """
 
 import gc
@@ -78,14 +74,9 @@
     return configs
 
 
-<<<<<<< HEAD
-def save_configs_to_yaml(configs, bench_set_path_cfg, output_path):
-    """Save each configuration to a separate YAML file with a descriptive name.
-=======
 def save_configs_to_yaml(configs, bench_set_path_cfg, output_path, start_ix=0):
     """
     Save each configuration to a separate YAML file with a descriptive name.
->>>>>>> 3ff8eec0
 
     Args:
         configs (list): List of configuration dictionaries
@@ -150,15 +141,11 @@
                 # Make the path relative to the original directory, not the new working directory
                 _yaml_file = os.path.abspath(os.path.join(original_dir, yaml_file))
 
-<<<<<<< HEAD
-            print(f'Running benchmark with config: {_yaml_file}')
-=======
             print('\n')
             print('*******************************************')
             print(f'Running benchmark with config: {yaml_file}')
             print('*******************************************')
             print('\n')
->>>>>>> 3ff8eec0
 
             # Run the main script with the current configuration
             start_time = datetime.now()
@@ -217,38 +204,6 @@
 output_path = f'{bench_set_path_results}/_sb_output'
 sb_root_path = f'{ROOT}/Spaceborne'
 
-<<<<<<< HEAD
-# start by importing a cfg file
-with open(f'{sb_root_path}/config.yaml', encoding='utf-8') as f:
-    base_cfg = yaml.safe_load(f)
-
-# Base configuration (common parameters) - these will be applied first
-base_cfg['covariance']['z_steps'] = 20
-base_cfg['covariance']['z_steps_trisp'] = 10
-base_cfg['covariance']['k_steps'] = 50
-# disable runtime tests for speed
-base_cfg['misc']['test_numpy_inversion'] = False
-base_cfg['misc']['test_condition_number'] = False
-base_cfg['misc']['test_cholesky_decomposition'] = False
-base_cfg['misc']['test_symmetry'] = False
-base_cfg['misc']['save_output_as_benchmark'] = True
-# the base cfg has systematics on
-base_cfg['C_ell']['has_IA'] = True
-base_cfg['C_ell']['has_rsd'] = True
-base_cfg['C_ell']['has_magnification_bias'] = True
-base_cfg['nz']['shift_nz'] = True
-
-base_cfg['ell_binning']['binning_type'] = 'ref_cut'
-base_cfg['ell_binning']['ell_max_WL'] = 1500
-base_cfg['ell_binning']['ell_max_GC'] = 1500
-base_cfg['ell_binning']['ell_max_3x2pt'] = 1500
-base_cfg['ell_binning']['ell_bins_ref'] = 20
-# base_cfg['C_ell']['cl_LL_path'] = f'{ROOT}/Spaceborne_jobs/RR2_cov/input/cl_ll.txt'
-# base_cfg['C_ell']['cl_GL_path'] = f'{ROOT}/Spaceborne_jobs/RR2_cov/input/cl_gl.txt'
-# base_cfg['C_ell']['cl_GG_path'] = f'{ROOT}/Spaceborne_jobs/RR2_cov/input/cl_gg.txt'
-base_cfg['C_ell']['which_gal_bias'] = 'FS2_polynomial_fit'
-base_cfg['C_ell']['which_mag_bias'] = 'FS2_polynomial_fit'
-=======
 # ! DEFINE A BASIC CFG FILE TO START FROM
 base_cfg = {
     'cosmology': {
@@ -408,7 +363,6 @@
     },
 }
 
->>>>>>> 3ff8eec0
 
 # Define your "zipped" sets of changes as a list of dictionaries
 # Each dictionary represents one configuration to test
