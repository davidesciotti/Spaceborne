"""This script performs the following operations.

1. Imports the cfg yaml file in the Spaceborne root directory (as a baseline cfg)
2. It changes some settings (for example, to speed up the code), and stores this updated
   baseline config in base_cfg
1. Defines combinations of parameters to test with lists of dictionaries,
   allowing for "zipped" iteration through sets of changes.
2. Saves the set of cfg dicts to yaml files. in the folder
    /home/davide/Documenti/Lavoro/Programmi/Spaceborne_bench/bench_set_cfg
3. Runs SB with these yaml files, generating a set of benchmarks to use as
   an exhaustive reference to test the code against. The benchmarks are stored in
   /home/davide/Documenti/Lavoro/Programmi/Spaceborne_bench/bench_set_output
   [NOTE] the code will raise an error if the benchmark files are already
   present. If this is the case, delete the existing ones or change the filenames for
   the new bench files
   [NOTE] the SB output is in
   /home/davide/Documenti/Lavoro/Programmi/Spaceborne_bench/bench_set_output/_sb_output,
   but you don't need to care about this.

NOTES

1. The code will raise an error if the benchmark files are already present.
<<<<<<< HEAD
   If you want to overwrite them, delete the existing ones in e.g.
   /u/dsciotti/code/Spaceborne_bench/bench_set_output/config_0005.yaml
=======
   If you want to overwrite them, delete the existing ones (e.g.):
   {ROOT}/Spaceborne_bench/bench_set_output/config_0005.yaml
>>>>>>> 8b111980
"""

import gc
import json
import os
import subprocess
from copy import deepcopy
from datetime import datetime

import yaml


def generate_zipped_configs(base_config, changes_list, output_dir):
    """Generate configurations by applying a predefined list of changes
    to the base configuration.

    Each item in changes_list is a dictionary
    representing a set of specific updates to apply.

    Args:
        base_config (dict): The initial base configuration.
        changes_list (list): A list of dictionaries, where each dictionary
                             specifies a set of changes to apply to the base config.
        output_dir (str): Directory to save the generated configuration YAML files.

    Returns:
        list: A list of full configuration dictionaries.

    """
    os.makedirs(output_dir, exist_ok=True)

    configs = []

    for change_set in changes_list:
        config = deepcopy(base_config)

        # Function to recursively update the dictionary
        def apply_changes(target_dict, changes_dict):
            for key, value in changes_dict.items():
                if isinstance(value, dict):
                    if key not in target_dict or not isinstance(target_dict[key], dict):
                        target_dict[key] = {}
                    apply_changes(target_dict[key], value)
                else:
                    target_dict[key] = value

        apply_changes(config, change_set)
        configs.append(config)

    return configs


def save_configs_to_yaml(configs, bench_set_path_cfg, output_path, start_ix=0):
    """
    Save each configuration to a separate YAML file with a descriptive name.

    Args:
        configs (list): List of configuration dictionaries
        output_dir (str): Directory to save the YAML files

    Returns:
        list: List of paths to the generated YAML files

    """
    yaml_files = []

    for i, config in enumerate(configs):
        # Create a descriptive filename based on key parameters
        # You can customize this to include specific parameters that are most relevant
        filename = f'config_{(i + start_ix):04d}'

        # Set the output path and bench filename in the configuration
        config['misc']['output_path'] = output_path
        config['misc']['bench_filename'] = f'{bench_set_path_results}/{filename}'

        yaml_path = os.path.join(bench_set_path_cfg, f'{filename}.yaml')

        # Save the configuration to a YAML file
        with open(yaml_path, 'w') as f:
            yaml.dump(config, f, default_flow_style=False)

        yaml_files.append(yaml_path)

    return yaml_files


def run_benchmarks(yaml_files, sb_root_path, output_dir):
    """Run the benchmarks for each configuration file.

    Args:
        yaml_files (list): List of paths to YAML configuration files
        sb_root_path (str): Path to the root directory of the Spaceborne project
        output_dir (str): Directory to save the benchmark results

    """
    if output_dir:
        os.makedirs(output_dir, exist_ok=True)

    # Save the current working directory to restore it later
    original_dir = os.getcwd()

    # Convert sb_root_path to absolute path if it's relative
    if not os.path.isabs(sb_root_path):
        sb_root_path = os.path.abspath(os.path.join(original_dir, sb_root_path))

    results = {}
    try:
        # Change to the root directory
        os.chdir(sb_root_path)
        print(f'Changed working directory to: {sb_root_path}')

        for yaml_file in yaml_files:
            config_name = os.path.basename(yaml_file)

            # Convert yaml_file to absolute path if needed
            if not os.path.isabs(yaml_file):
                # Make the path relative to the original directory, not the new working directory
                _yaml_file = os.path.abspath(os.path.join(original_dir, yaml_file))
            else:
                _yaml_file = yaml_file

            print('\n')
            print('*********************************************************')
            print(f'🧪🧪🧪 Running benchmark with config: {yaml_file} 🧪🧪🧪')
            print('*********************************************************')
            print('\n')

            # Run the main script with the current configuration
            start_time = datetime.now()
            result = subprocess.run(
                ['python', 'main.py', '--config', _yaml_file],
                capture_output=False,
                # text=True,
                check=True,
            )
            stdout = result.stdout
            stderr = result.stderr
            exit_code = result.returncode

            end_time = datetime.now()

            # Store the results
            if output_dir:
                result_file = os.path.join(
                    output_dir, f'{os.path.splitext(config_name)[0]}_result.json'
                )
            else:
                result_file = None

            results[config_name] = {
                'exit_code': exit_code,
                'stdout': stdout,
                'stderr': stderr,
                'duration': (end_time - start_time).total_seconds(),
                'result_file': result_file
                if result_file and os.path.exists(result_file)
                else None,
            }

        gc.collect()

    finally:
        # Always restore the original working directory
        os.chdir(original_dir)
        print(f'Restored working directory to: {original_dir}')

    # Save the summary of all benchmark runs
    if output_dir:
        with open(
            os.path.join(output_dir, 'benchmark_summary.json'), 'w', encoding='utf-8'
        ) as f:
            json.dump(results, f, indent=2)

    return results


# Example usage
ROOT = '/home/davide/Documenti/Lavoro/Programmi'
bench_set_path = f'{ROOT}/Spaceborne_bench'
bench_set_path_cfg = f'{bench_set_path}/bench_set_cfg'
bench_set_path_results = f'{bench_set_path}/bench_set_output'
output_path = f'{bench_set_path_results}/_sb_output'
sb_root_path = f'{ROOT}/Spaceborne'

# ! DEFINE A BASIC CFG FILE TO START FROM
base_cfg = {
    'cosmology': {
        'Om': 0.32,
        'Ob': 0.05,
        'wz': -1.0,
        'wa': 0.0,
        'h': 0.6737,
        'ns': 0.966,
        's8': 0.816,
        'ODE': 0.68,
        'm_nu': 0.06,
        'N_eff': 3.046,
        'Om_k0': 0,
    },
    'intrinsic_alignment': {
        'Aia': 0.16,
        'eIA': 1.66,
        'bIA': 0.0,
        'CIA': 0.0134,
        'z_pivot_IA': 0,
        'lumin_ratio_filename': None,
    },
    'extra_parameters': {
        'camb': {
            'halofit_version': 'mead2020_feedback',
            'kmax': 100,
            'HMCode_logT_AGN': 7.75,
            'num_massive_neutrinos': 1,
            'dark_energy_model': 'ppf',
        }
    },
    'halo_model': {
        'mass_def': 'MassDef200m',
        'concentration': 'ConcentrationDuffy08',
        'mass_function': 'MassFuncTinker10',
        'halo_bias': 'HaloBiasTinker10',
        'halo_profile_dm': 'HaloProfileNFW',
        'halo_profile_hod': 'HaloProfileHOD',
    },
    'probe_selection': {'LL': True, 'GL': True, 'GG': True, 'cross_cov': True},
    'C_ell': {
        'use_input_cls': False,
        'cl_LL_path': f'{ROOT}/common_data/Spaceborne_jobs/RR2_cov/input/cl_ll.txt',
        'cl_GL_path': f'{ROOT}/common_data/Spaceborne_jobs/RR2_cov/input/cl_gl.txt',
        'cl_GG_path': f'{ROOT}/common_data/Spaceborne_jobs/RR2_cov/input/cl_gg.txt',
        'which_gal_bias': 'FS2_polynomial_fit',
        'which_mag_bias': 'FS2_polynomial_fit',
        'galaxy_bias_fit_coeff': [1.33291, -0.72414, 1.0183, -0.14913],
        'magnification_bias_fit_coeff': [-1.50685, 1.35034, 0.08321, 0.04279],
        'gal_bias_table_filename': f'{ROOT}/common_data/Spaceborne_jobs/RR2_cov/input/gal_bias.txt',
        'mag_bias_table_filename': f'{ROOT}/common_data/Spaceborne_jobs/RR2_cov/input/mag_bias.txt',
        'mult_shear_bias': [0.0, 0.0, 0.0],
        'has_rsd': False,
        'has_IA': False,
        'has_magnification_bias': False,
        'cl_CCL_kwargs': {
            'l_limber': -1,
            'limber_integration_method': 'spline',
            'non_limber_integration_method': 'FKEM',
        },
    },
    'nz': {
        'nz_sources_filename': f'{ROOT}/common_data/Spaceborne_jobs/develop/input/nzTab-EP03-zedMin02-zedMax25-mag245.dat',
        'nz_lenses_filename': f'{ROOT}/common_data/Spaceborne_jobs/develop/input/nzTab-EP03-zedMin02-zedMax25-mag245.dat',
        'ngal_sources': [8.09216, 8.09215, 8.09215],
        'ngal_lenses': [8.09216, 8.09215, 8.09215],
        'shift_nz': False,
        'dzWL': [-0.008848, 0.051368, 0.059484],
        'dzGC': [-0.008848, 0.051368, 0.059484],
        'normalize_shifted_nz': True,
        'clip_zmin': 0,
        'clip_zmax': 3,
        'smooth_nz': False,
        'sigma_smoothing': 10,
    },
    'mask': {
        'load_mask': False,
        'mask_path': '../input/mask.fits',
        'generate_polar_cap': True,
        'nside': 1024,
        'survey_area_deg2': 13245,
        'apodize': False,
        'aposize': 0.1,
    },
    'binning': {
        'binning_type': 'ref_cut',
        'ell_min_WL': 10,
        'ell_max_WL': 3000,
        'ell_bins_WL': 15,
        'ell_min_GC': 10,
        'ell_max_GC': 3000,
        'ell_bins_GC': 15,
        'ell_min_ref': 10,
        'ell_max_ref': 3000,
        'ell_bins_ref': 15,
    },
    'BNT': {'cl_BNT_transform': False, 'cov_BNT_transform': False},
    'covariance': {
        'G': True,
        'SSC': False,
        'cNG': False,
        'coupled_cov': False,
        'triu_tril': 'triu',
        'row_col_major': 'row-major',
        'covariance_ordering_2D': 'probe_scale_zpair',
        'save_full_cov': True,
        'split_gaussian_cov': False,
        'sigma_eps_i': [0.26, 0.26, 0.26],
        'no_sampling_noise': False,
        'which_pk_responses': 'halo_model',
        'which_b1g_in_resp': 'from_input',
        'include_b2g': True,
        'include_terasawa_terms': False,
        'log10_k_min': -5,
        'log10_k_max': 2,
        'k_steps': 20,
        'z_min': 0.02,
        'z_max': 3.0,
        'z_steps': 100,
        'z_steps_trisp': 10,
        'use_KE_approximation': False,
        'cov_filename': 'cov_{which_ng_cov:s}_{probe:s}_{ndim}.npz',
    },
    # Base configuration (common parameters) - these will be applied first
    'namaster': {
        'use_namaster': False,
        'spin0': False,
        'use_INKA': True,
        'workspace_path': None,
    },
    'sample_covariance': {
        'compute_sample_cov': False,
        'which_cls': 'namaster',
        'nreal': 5000,
        'fix_seed': True,
    },
    'PyCCL': {
        'cov_integration_method': 'spline',
        'load_cached_tkka': False,
        'use_default_k_a_grids': False,
        'n_samples_wf': 1000,
        'spline_params': {'A_SPLINE_NA_PK': 240, 'K_MAX_SPLINE': 300},
        'gsl_params': None,
    },
    'precision': {'n_iter_nmt': None},
    'misc': {
        'num_threads': 40,
        'test_numpy_inversion': True,
        'test_condition_number': True,
        'test_cholesky_decomposition': True,
        'test_symmetry': True,
        'cl_triangle_plot': False,
        'save_figs': False,
        'output_path': './output',
        'save_output_as_benchmark': True,
    },
}


# Define your "zipped" sets of changes as a list of dictionaries
# Each dictionary represents one configuration to test
configs_to_test = [
    # G with split
    {'covariance': {'G': True, 'split_gaussian_cov': False}},
    #  G without split
    {'covariance': {'G': True, 'split_gaussian_cov': True}},
    # G nmt spin0, log ell binning
<<<<<<< HEAD
    {
        'covariance': {'G': True},
        'namaster': {'use_namaster': True, 'spin0': True},
        'binning': {'binning_type': 'log'},
    },
    # G nmt spin0, lin ell binning
    # ==============================
    {
        'covariance': {'G': True},
        'namaster': {'use_namaster': True, 'spin0': True},
        'binning': {'binning_type': 'lin'},
    },
    # G nmt spin2, lin ell binning
    {
        'covariance': {'G': True},
        'namaster': {'use_namaster': True, 'spin0': False},
        'binning': {'binning_type': 'lin'},
    },
=======
>>>>>>> 8b111980
    # SSC KE
    {'covariance': {'G': True, 'SSC': True, 'cNG': False}},
    # SSC LR
    {'covariance': {'G': True, 'SSC': True, 'cNG': False}},
    # cNG
    {'covariance': {'G': True, 'SSC': False, 'cNG': True}},
    
    # === namaster runs, quite slow ===
    # {
    #     'covariance': {'G': True},
    #     'namaster': {'use_namaster': True, 'spin0': True},
    #     'ell_binning': {'binning_type': 'log'},
    # },
    # # G spin0, lin ell binning
    # # ==============================
    # {
    #     'covariance': {'G': True},
    #     'namaster': {'use_namaster': True, 'spin0': True},
    #     'ell_binning': {'binning_type': 'lin'},
    # },
    # # G spin2, lin ell binning
    # {
    #     'covariance': {'G': True},
    #     'namaster': {'use_namaster': True, 'spin0': False},
    #     'ell_binning': {'binning_type': 'lin'},
    # },
]


# Generate configurations
configs = generate_zipped_configs(base_cfg, configs_to_test, bench_set_path_cfg)
print(f'Generated {len(configs)} configurations')

# Save configurations to YAML files
yaml_files = save_configs_to_yaml(configs, bench_set_path_cfg, output_path, start_ix=14)

# Run benchmarks
run_benchmarks(yaml_files, sb_root_path=sb_root_path, output_dir=bench_set_path_results)

# To manually run specific configurations:
# To run a specific config:
#   python main.py --config {yaml_file}

print('\nAll benchmarks saved!🎉')<|MERGE_RESOLUTION|>--- conflicted
+++ resolved
@@ -20,13 +20,8 @@
 NOTES
 
 1. The code will raise an error if the benchmark files are already present.
-<<<<<<< HEAD
-   If you want to overwrite them, delete the existing ones in e.g.
-   /u/dsciotti/code/Spaceborne_bench/bench_set_output/config_0005.yaml
-=======
    If you want to overwrite them, delete the existing ones (e.g.):
    {ROOT}/Spaceborne_bench/bench_set_output/config_0005.yaml
->>>>>>> 8b111980
 """
 
 import gc
@@ -379,7 +374,6 @@
     #  G without split
     {'covariance': {'G': True, 'split_gaussian_cov': True}},
     # G nmt spin0, log ell binning
-<<<<<<< HEAD
     {
         'covariance': {'G': True},
         'namaster': {'use_namaster': True, 'spin0': True},
@@ -398,8 +392,6 @@
         'namaster': {'use_namaster': True, 'spin0': False},
         'binning': {'binning_type': 'lin'},
     },
-=======
->>>>>>> 8b111980
     # SSC KE
     {'covariance': {'G': True, 'SSC': True, 'cNG': False}},
     # SSC LR
