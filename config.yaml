cosmology:
    Om: 0.32        # Type: float
    Ob: 0.05        # Type: float
    wz: -1.0        # Type: float
    wa: 0.0         # Type: float
    h: 0.6737       # Type: float
    ns: 0.966       # Type: float
    s8: 0.816       # Type: float
    ODE: 0.68       # Type: float
    m_nu: 0.06      # Type: float
    N_eff: 3.046    # Type: float
    Om_k0: 0        # Type: float

intrinsic_alignment:
    Aia: 0.16       # Type: float
    eIA: 1.66       # Type: float
    bIA: 0.0        # Type: float
    CIA: 0.0134     # Type: float
    z_pivot_IA: 0   # Type: float
    lumin_ratio_filename: null  # Type: str | None. null if not used, otherwise path to the file (e.g. ./input/scaledmeanlum-E2Sa.dat)

# extra parameters to be passed to CCL cosmo object, eg CAMB extra parameters
# (see https://ccl.readthedocs.io/en/latest/api/pyccl.cosmology.html#pyccl.cosmology.Cosmology
# for the different options)
extra_parameters:
    camb:
        halofit_version: mead2020_feedback # Type: str
        kmax: 100 # Type: float | int
        HMCode_logT_AGN: 7.75 # Type: float
        num_massive_neutrinos: 1 # Type: int
        dark_energy_model: ppf # Type: str

# Halo model configuration using CCL classes (https://ccl.readthedocs.io/en/latest/api/pyccl.halos.html)
# Each parameter maps directly to a CCL class, and has exactly its name
halo_model:
    mass_def: MassDef200m # Type: str
    concentration: ConcentrationDuffy08 # Type: str
    mass_function: MassFuncTinker10 # Type: str
    halo_bias: HaloBiasTinker10 # Type: str
    halo_profile_dm: HaloProfileNFW # Type: str
    halo_profile_hod: HaloProfileHOD # Type: str

C_ell:
    # Whether or not to read user-provided Cls for the computation of the Gaussian covariance.
<<<<<<< HEAD
    # note: if the non-Gaussian covariance is requested, the code will compute intermediate quantities
    # such as the radial kernels for lensing and clustering. The user should make sure that the cosmology 
    # and n(z) used to generate the input Cls and the ones specified in this cfg file are compatible.
    # Also, please note that the multiplicative shear bias is applied also to the input Cls, 
    # which therefore should not include it.
    use_input_cls: False  # Type: bool 
    
=======
    # Note: if the non-Gaussian covariance is requested, the code will compute intermediate quantities
    # such as the radial kernels for lensing and clustering. The user should make sure that the cosmology 
    # and n(z) used to generate the input Cls and the ones specified in this cfg file are compatible.
>>>>>>> c0a9b5f5
    # The Cls should be passed in a .txt, .dat or .ascii file with columns corresponding to 
    # ell, zi, zj, Cl[ell, zi, zj]
    # with `ell` the ell value, zi the i-th tomographic bin index, and zj the j-th tomographic bin index.
    # The Cls are then splined along the \ell axis and interpolated over the \ell values specified in the "ell_binning"
    # section of this cfg file.
<<<<<<< HEAD
    cl_LL_path: ./input/cl_ll.txt # Type: str. Path to the shear-shear angular PS. 
    cl_GL_path: ./input/cl_gl.txt # Type: str. Path to the galaxy-shear angular PS. 
    cl_GG_path: ./input/cl_gg.txt # Type: str. Path to the galaxy-galaxy angular PS. 

    which_gal_bias: "from_input" # Type: str. Options: ['from_input', 'FS2_polynomial_fit']
    which_mag_bias: "from_input" # Type: str. Options: ['from_input', 'FS2_polynomial_fit']
=======
    use_input_cls: False  # Type: bool
    cl_LL_path: ... # Type: str. Path to the shear-shear angular PS. 
    cl_GL_path: ... # Type: str. Path to the galaxy-shear angular PS. 
    cl_GG_path: ... # Type: str. Path to the galaxy-galaxy angular PS. 

    # Which galaxy and magnification bias to use. Options:
    # - 'from_input': read the bias from the files specified in 'gal_bias_table_filename' and 'mag_bias_table_filename'.
    # - 'FS2_polynomial_fit': use the third-order polynomial fits to the galaxy and magnification bias from Flagship 2.
    #   The actual values of these coefficients can be changed by modifying the values of 
    #   'galaxy_bias_fit_coeff' and 'magnification_bias_fit_coeff'.
    which_gal_bias: "FS2_polynomial_fit" # Type: str.
    which_mag_bias: "FS2_polynomial_fit" # Type: str.
>>>>>>> c0a9b5f5
    
    # Coefficients of the third-order polynomial galaxy and magnification bias
    galaxy_bias_fit_coeff: [1.33291, -0.72414, 1.0183, -0.14913] # Type: list[float]
    magnification_bias_fit_coeff: [-1.50685, 1.35034, 0.08321, 0.04279] # Type: list[float]

    # Input files for the galaxy and magnification bias. Should have shape (nz_points, zbins + 1), and sufficient
    # redshift support. These files are only used if `which_gal_bias` or `which_mag_bias` are set to 'from_input'.
    gal_bias_table_filename: ./input/gal_bias.txt # Type: str
    mag_bias_table_filedname: ./input/mag_bias.txt # Type: str
    
    # Multiplicative shear bias per redshift bin
    mult_shear_bias: [0.0, 0.0, 0.0] # Type: list[float]

    # Boolean flags for redshift-space distortions, intrinsic alignment and magnification bias
    has_rsd: False # Type: bool. Enable/disable redshift-space distortions.
    has_IA: True # Type: bool. Enable/disable intrinsic alignment.
    has_magnification_bias: True # Type: bool. Enable/disable magnification bias.

    # keyword arguments for CCL Cl calculation (excluding `p_of_k_a`), described in
    # https://ccl.readthedocs.io/en/latest/api/pyccl.cosmology.html#pyccl.cosmology.Cosmology.angular_cl
    cl_CCL_kwargs:
        l_limber: -1 # Type: int
        limber_integration_method: spline # Type: str
        non_limber_integration_method: FKEM # Type: str

nz:
<<<<<<< HEAD
    # Type: str. Paths to source and lens redshift distributions. These must have shape (z_points, zbins + 1)
    nz_sources_filename: ./input/nzTab.txt
    nz_lenses_filename: ./input/nzTab.txt

    # Type: list[float]. Number of galaxies per arcmin**2 for each redshift bin. Should be of len(zbins)
    ngal_sources: [8.09216, 8.09215, 8.09215]
    ngal_lenses: [8.09216, 8.09215, 8.09215]

    # Whether or not to apply per-bin shifts to the redshift distributions.
    shift_nz: True # Type: bool. 
    
    # Type: list[float]. Shift in the redshift distribution per redshift bin. Should be of len(zbins)
    # TODO probably remove this...
    dzWL: [-0.008848, 0.051368, 0.059484]
    dzGC: [-0.008848, 0.051368, 0.059484]
=======
    # Type: str. Paths to source (for WL) and lens (for GCph) redshift distributions.
    # These must have shape (z_points, zbins + 1)
    nz_sources_filename: ./input/nzTab-EP03-zedMin02-zedMax25-mag245.dat
    nz_lenses_filename: ./input/nzTab-EP03-zedMin02-zedMax25-mag245.dat

    # Type: list[float]. Number of galaxies per arcmin**2 for each redshift bin. 
    # Should be of len(zbins)
    ngal_sources: [8.09216, 8.09215, 8.09215]  # Type: list[float]
    ngal_lenses: [8.09216, 8.09215, 8.09215]  # Type: list[float]
>>>>>>> c0a9b5f5

mask:
    mask_path: .../mask.fits # Type: str
    nside: 1024 # Type: int
    fsky: 0.3210678603147902 # Type: float
    survey_area_deg2: 13245 # Type: int
    apodize: False # Type: bool
    aposize: 0.1 # Type: float. Apodization scale in deg

namaster:
    coupled_cov: False # Type: bool. Whether to compute the (Gaussian) covariance of the coupled or decoupled Cls
    spin0: False # Type: bool. Whether to approximate the shear field as a spin-0 field (faster but less accurate)
    use_INKA: True # Type: bool. Whether to use the improved Narrow Kernel Approximation
    workspace_path: ... # Type: str. Path to the workspace, if already computed

ell_binning:
    binning_type: 'log'  # Type: str. Options: ['log', 'binned']
    ell_min: 10 # Type: int. Minimum ell for 3x2pt
    ell_max_WL: 3000 # Type: int. Maximum ell for WL
    ell_max_GC: 3000 # Type: int. Maximum ell for GC
    ell_max_3x2pt: 3000 # Type: int
    nbl_WL_opt: 32 # Type: int. This is the value from which the various bin cuts are applied, do not change it
    ell_max_WL_opt: 5000 # Type: int. This is the value from which the various bin cuts are applied, do not change it

BNT:
    # Whether or not to apply the BNT transform to che Cls and/or covariance matrices.
    cl_BNT_transform: False # Type: bool
    cov_BNT_transform: False # Type: bool

covariance:
    G: True # Type: bool. Enable/disable the Gaussian covariance term.
    SSC: True # Type: bool. Enable/disable the super-sample covariance (SSC) term
<<<<<<< HEAD
    cNG: True # Type: bool. Enable/disable the connected non-Gaussian (cNG) covariance term

    # Which code to use for the different covariance terms
    G_code: Spaceborne # Type: str. Options: [Spaceborne, OneCovariance]
    SSC_code: Spaceborne # Type: str. Options: [Spaceborne, OneCovariance, PyCCL]
    cNG_code: OneCovariance # Type: str. Options: [OneCovariance, PyCCL]
=======
    cNG: False # Type: bool. Enable/disable the connected non-Gaussian (cNG) covariance term
>>>>>>> c0a9b5f5

    # -- Ordering-related settings --
    # Choose whether to use the upper ('triu') or lower ('tril') triangle
    # of the auto-probe (LL, GG) zbins (C_{ij}(\ell)^AA = C_{ji}(\ell)^AA).
    triu_tril: triu # Type: str. Options: ['triu', 'tril']
<<<<<<< HEAD
    
    # Within the upper or lower triangle, count indices in a row-major or column-major order.
    row_col_major: row-major # Type: str. Options: ['row-major', 'column-major']
    
    # ordering of the different 3x2pt probes in the covariance matrix
    probe_ordering: [["L", "L"], ["G", "L"], ["G", "G"]] # Type: list[list[str]]
    
=======
    # Within the upper or lower triangle, count indices in
    # a row-major or column-major order.
    row_col_major: row-major # Type: str. Options: ['row-major', 'column-major']
    # ordering of the different 3x2pt probes in the covariance matrix
    probe_ordering: [["L", "L"], ["G", "L"], ["G", "G"]] # Type: list[list[str]]
    # Options: [ell_probe_zpair, probe_ell_zpair, probe_zpair_ell, zpair_probe_ell]
>>>>>>> c0a9b5f5
    # Determines the ordering of the covariance matrix in 2D, with the outermost 
    # loop corresponding to the leftmost index. Examples:
    # - ell_probe_zpair: Ordered by multipole (ell), then probe type, then redshift pair.
<<<<<<< HEAD
    # - probe_ell_zpair: Ordered by probe type, then multipole (ell), then redshift pair. 
    # The latter is the ordering used by CLOE v2
    # Options: [ell_probe_zpair, probe_ell_zpair, probe_zpair_ell, zpair_probe_ell]
    covariance_ordering_2D: probe_ell_zpair # Type: str.
    
=======
    # - probe_ell_zpair: Ordered by probe type, then multipole (ell), then redshift pair. This is the ordering used by CLOE
    covariance_ordering_2D: ell_probe_zpair # Type: str.
>>>>>>> c0a9b5f5
    # Whether to save the full 6D (10D) covariance matrix, without to any indices compression or reshaping. 
    # In the case of the single probes, this is an array of shape
    # (ellbins, ellbins, zbins, zbins, zbins, zbins).
    # In the 3x2pt case, this is an array of shape
    # (n_probes, n_probes, n_probes, n_probes, ellbins, ellbins, zbins, zbins, zbins, zbins), 
    # with nbl the number of probes. The probe index is by default 0 for WL, 1 for GC.
    # Keep in mind that the arrays will likely be quite large. 
    save_full_cov: True # Type: bool.
    
<<<<<<< HEAD
    split_gaussian_cov: False # Type: bool
=======
>>>>>>> c0a9b5f5
    # Whether to split the Gaussian covariance term into the
    # sample variance, noise and mixed terms
    split_gaussian_cov: False # Type: bool

    # TODO make sigma_eps_i a vector
    # Ellipticity dispersion *per component* = sigma_eps_i.
    # total ellipticity dispersion = sigma_eps
    # sigma_eps = (sigma_eps_i * np.sqrt(2))
    sigma_eps_i: 0.26 # Type: float
<<<<<<< HEAD

=======
>>>>>>> c0a9b5f5
    # Whether to include the noise power spectra in the computation of the 
    # Gaussian covariance matrix.
    noiseless_spectra: False # Type: bool

    # Sigma2_b settings, common to Spaceborne and PyCCL. Can be one of:
    # - full_curved_sky: Use the full- (curved-) sky expression (for Spaceborne only). In this case, the output covmat
    # - from_input_mask: input a mask with path specified by mask_path
    # - polar_cap_on_the_fly: generate a polar cap during the run, with nside specified by nside
    # - null (None): use the flat-sky expression (valid for PyCCL only)
    # - flat_sky: use the flat-sky expression (valid for PyCCL only)
    #   has to be rescaled by fsky
    which_sigma2_b: polar_cap_on_the_fly # Type: str | None

    which_pk_responses: halo_model # Type: str. Options: ['halo_model', 'separate_universe']

    # Which first-order galaxy bias to use in the computation of the counterterms for the gm and gg responses.
    # Can be one of:
    # - 'from_HOD' (from the Halo Occupation Distribution previously initialized)
    # - 'from_input' (from the input tabulated galaxy bias values)/FS2 fit computed in SB
    # TODO probably the FS2 fit option can be deleted altogether
    # TODO use the HOD bias in the whole code!!
    which_b1g_in_resp: from_HOD # Type: str. Options: ['from_HOD', 'from_input']

    # Whether or not to include the second-order galaxy bias in the GCph SU responses
    include_b2g: True # Type: bool
    
    # Whether or not to include the additional terms of Terasawa et al [arXiv:2310.13330] in the halo model responses
    include_terasawa_terms: False # Type: bool

    load_cached_sigma2_b: True # Type: bool. Whether to load the previously computed sigma2_b.
    
    # k grid used for power spectrum and trispectrum computation
    log10_k_min: -5  # Type: float 
    log10_k_max: 2  # Type: float
<<<<<<< HEAD
    k_steps: 200  # Type: int
    
    z_min: 0.02 # Type: float. SU responses' kmax allow for z_min = 0.016, at most.
    z_max: 3.0 # Type: float
    z_steps: 7000 # Type: int. Number of z steps used for the NG covariance projection. Should be quite high, e.g. 5000
    z_steps_trisp: 50  # Type: int. Number of z steps used to compute the trispectrum - around 100 should be enough
=======
    k_steps: 200  # Type: int. Around 100 should be enough
    
    z_min: 0.02 # Type: float. SU responses' kmax allow for z_min = 0.016, at most.
    z_max: 3.0 # Type: float
    z_steps: 7000 # Type: int. Number of z steps used for the NG covariance projection. Should be quite high, e.g. 7000
    z_steps_trisp: 50  # Type: int. Number of z steps used to compute the trispectrum - around 50 should be enough
>>>>>>> c0a9b5f5

    use_KE_approximation: False # Type: bool

    # Name of the output covariance file. Change to '.npy' to save as npy file.
    cov_filename: cov_{which_ng_cov:s}_{probe:s}_{ndim}.npz # Type: str. 

PyCCL:
    # (from CCL docs): integration method to be used for the Limber integrals.
<<<<<<< HEAD
    # Options: 
=======
    # Options:
>>>>>>> c0a9b5f5
    # - 'qag_quad' (GSL's qag method backed up by quad when it fails)
    # - 'spline' (the integrand is splined and then integrated analytically).
    # DSnote: note that the former could give errors.
    cov_integration_method: spline # Type: str

    # Whether or not to load the previously computed trispectrum.
<<<<<<< HEAD
    load_cached_tkka: True # Type: bool. 
    use_default_k_a_grids: False
    
=======
    load_cached_tkka: True # Type: bool.
    use_default_k_a_grids: False

>>>>>>> c0a9b5f5
    # (from CCL docs): number of points over which to compute the radial kernels (weight functions).
    # See e.g. documentation of https://ccl.readthedocs.io/en/latest/api/pyccl.tracers.html#pyccl.tracers.NumberCountsTracer
    n_samples_wf: 1000 # Type: int

    # precision parameters for splines and numerical integration, described in
    # https://ccl.readthedocs.io/en/latest/source/notation_and_other_cosmological_conventions.html#controlling-splines-and-numerical-accuracy.
    spline_params: # Type: dict | None
        A_SPLINE_NA_PK: 240 # Type: int
        K_MAX_SPLINE: 300 # Type: int
    gsl_params: null # Type: dict | None

misc:
    num_threads: 40 # Type: int. How many threads to use for the Julia SSC integral with @tturbo
<<<<<<< HEAD
    
    # numerical integration of the sigma^2_b(z_1, z_2) function with pylevin. 
    # IMPORTANT NOTE: in case of memory issues, (i.e., if you notice the code crashing
    # while computing sigma2_b), decrease this or num_threads.
    levin_batch_size: 1000 # Type: int. How many integrals to compute at once for the 
=======

    # How many integrals to compute at once for the  numerical integration of
    # the sigma^2_b(z_1, z_2) function with pylevin. 
    # IMPORTANT NOTE: in case of memory issues, (i.e., if you notice the code crashing
    # while computing sigma2_b), decrease this or num_threads.
    levin_batch_size: 1000 # Type: int. 
>>>>>>> c0a9b5f5

    # some sanity checks on the covariance matrix. These could take a while to run.
    test_numpy_inversion: False # Type: bool. Test for errors in np.linalg.inv
    test_condition_number: False # Type: bool. Check if condition number is above 1e10
    test_cholesky_decomposition: False # Type: bool. Test if cholesky decomposition fails
    test_symmetry: False # Type: bool. Test if covariance matrix is symmetric (cov = cov.T)

<<<<<<< HEAD
    output_path: ./output # Type: str
    save_output_as_benchmark: False # Type: bool. For testing purposes
    bench_filename: ../Spaceborne_bench/output_G{g_code:s}_SSC{ssc_code:s}_cNG{cng_code:s}_KE{use_KE:s}_resp{which_pk_responses:s}_b1g{which_b1g_in_resp:s}_newtest # Type: str. For testing purposes
=======
    output_path: ./output # Type: str. Path to the output directory
>>>>>>> c0a9b5f5
<|MERGE_RESOLUTION|>--- conflicted
+++ resolved
@@ -10,6 +10,17 @@
     m_nu: 0.06      # Type: float
     N_eff: 3.046    # Type: float
     Om_k0: 0        # Type: float
+    Om: 0.32        # Type: float
+    Ob: 0.05        # Type: float
+    wz: -1.0        # Type: float
+    wa: 0.0         # Type: float
+    h: 0.6737       # Type: float
+    ns: 0.966       # Type: float
+    s8: 0.816       # Type: float
+    ODE: 0.68       # Type: float
+    m_nu: 0.06      # Type: float
+    N_eff: 3.046    # Type: float
+    Om_k0: 0        # Type: float
 
 intrinsic_alignment:
     Aia: 0.16       # Type: float
@@ -42,32 +53,14 @@
 
 C_ell:
     # Whether or not to read user-provided Cls for the computation of the Gaussian covariance.
-<<<<<<< HEAD
-    # note: if the non-Gaussian covariance is requested, the code will compute intermediate quantities
-    # such as the radial kernels for lensing and clustering. The user should make sure that the cosmology 
-    # and n(z) used to generate the input Cls and the ones specified in this cfg file are compatible.
-    # Also, please note that the multiplicative shear bias is applied also to the input Cls, 
-    # which therefore should not include it.
-    use_input_cls: False  # Type: bool 
-    
-=======
     # Note: if the non-Gaussian covariance is requested, the code will compute intermediate quantities
     # such as the radial kernels for lensing and clustering. The user should make sure that the cosmology 
     # and n(z) used to generate the input Cls and the ones specified in this cfg file are compatible.
->>>>>>> c0a9b5f5
     # The Cls should be passed in a .txt, .dat or .ascii file with columns corresponding to 
     # ell, zi, zj, Cl[ell, zi, zj]
     # with `ell` the ell value, zi the i-th tomographic bin index, and zj the j-th tomographic bin index.
     # The Cls are then splined along the \ell axis and interpolated over the \ell values specified in the "ell_binning"
     # section of this cfg file.
-<<<<<<< HEAD
-    cl_LL_path: ./input/cl_ll.txt # Type: str. Path to the shear-shear angular PS. 
-    cl_GL_path: ./input/cl_gl.txt # Type: str. Path to the galaxy-shear angular PS. 
-    cl_GG_path: ./input/cl_gg.txt # Type: str. Path to the galaxy-galaxy angular PS. 
-
-    which_gal_bias: "from_input" # Type: str. Options: ['from_input', 'FS2_polynomial_fit']
-    which_mag_bias: "from_input" # Type: str. Options: ['from_input', 'FS2_polynomial_fit']
-=======
     use_input_cls: False  # Type: bool
     cl_LL_path: ... # Type: str. Path to the shear-shear angular PS. 
     cl_GL_path: ... # Type: str. Path to the galaxy-shear angular PS. 
@@ -80,7 +73,6 @@
     #   'galaxy_bias_fit_coeff' and 'magnification_bias_fit_coeff'.
     which_gal_bias: "FS2_polynomial_fit" # Type: str.
     which_mag_bias: "FS2_polynomial_fit" # Type: str.
->>>>>>> c0a9b5f5
     
     # Coefficients of the third-order polynomial galaxy and magnification bias
     galaxy_bias_fit_coeff: [1.33291, -0.72414, 1.0183, -0.14913] # Type: list[float]
@@ -107,33 +99,15 @@
         non_limber_integration_method: FKEM # Type: str
 
 nz:
-<<<<<<< HEAD
-    # Type: str. Paths to source and lens redshift distributions. These must have shape (z_points, zbins + 1)
+    # Type: str. Paths to source (for WL) and lens (for GCph) redshift distributions.
+    # These must have shape (z_points, zbins + 1)
     nz_sources_filename: ./input/nzTab.txt
     nz_lenses_filename: ./input/nzTab.txt
-
-    # Type: list[float]. Number of galaxies per arcmin**2 for each redshift bin. Should be of len(zbins)
-    ngal_sources: [8.09216, 8.09215, 8.09215]
-    ngal_lenses: [8.09216, 8.09215, 8.09215]
-
-    # Whether or not to apply per-bin shifts to the redshift distributions.
-    shift_nz: True # Type: bool. 
-    
-    # Type: list[float]. Shift in the redshift distribution per redshift bin. Should be of len(zbins)
-    # TODO probably remove this...
-    dzWL: [-0.008848, 0.051368, 0.059484]
-    dzGC: [-0.008848, 0.051368, 0.059484]
-=======
-    # Type: str. Paths to source (for WL) and lens (for GCph) redshift distributions.
-    # These must have shape (z_points, zbins + 1)
-    nz_sources_filename: ./input/nzTab-EP03-zedMin02-zedMax25-mag245.dat
-    nz_lenses_filename: ./input/nzTab-EP03-zedMin02-zedMax25-mag245.dat
 
     # Type: list[float]. Number of galaxies per arcmin**2 for each redshift bin. 
     # Should be of len(zbins)
     ngal_sources: [8.09216, 8.09215, 8.09215]  # Type: list[float]
     ngal_lenses: [8.09216, 8.09215, 8.09215]  # Type: list[float]
->>>>>>> c0a9b5f5
 
 mask:
     mask_path: .../mask.fits # Type: str
@@ -159,57 +133,29 @@
     ell_max_WL_opt: 5000 # Type: int. This is the value from which the various bin cuts are applied, do not change it
 
 BNT:
-    # Whether or not to apply the BNT transform to che Cls and/or covariance matrices.
     cl_BNT_transform: False # Type: bool
     cov_BNT_transform: False # Type: bool
 
 covariance:
     G: True # Type: bool. Enable/disable the Gaussian covariance term.
     SSC: True # Type: bool. Enable/disable the super-sample covariance (SSC) term
-<<<<<<< HEAD
-    cNG: True # Type: bool. Enable/disable the connected non-Gaussian (cNG) covariance term
-
-    # Which code to use for the different covariance terms
-    G_code: Spaceborne # Type: str. Options: [Spaceborne, OneCovariance]
-    SSC_code: Spaceborne # Type: str. Options: [Spaceborne, OneCovariance, PyCCL]
-    cNG_code: OneCovariance # Type: str. Options: [OneCovariance, PyCCL]
-=======
     cNG: False # Type: bool. Enable/disable the connected non-Gaussian (cNG) covariance term
->>>>>>> c0a9b5f5
 
     # -- Ordering-related settings --
     # Choose whether to use the upper ('triu') or lower ('tril') triangle
     # of the auto-probe (LL, GG) zbins (C_{ij}(\ell)^AA = C_{ji}(\ell)^AA).
     triu_tril: triu # Type: str. Options: ['triu', 'tril']
-<<<<<<< HEAD
-    
-    # Within the upper or lower triangle, count indices in a row-major or column-major order.
-    row_col_major: row-major # Type: str. Options: ['row-major', 'column-major']
-    
-    # ordering of the different 3x2pt probes in the covariance matrix
-    probe_ordering: [["L", "L"], ["G", "L"], ["G", "G"]] # Type: list[list[str]]
-    
-=======
     # Within the upper or lower triangle, count indices in
     # a row-major or column-major order.
     row_col_major: row-major # Type: str. Options: ['row-major', 'column-major']
     # ordering of the different 3x2pt probes in the covariance matrix
     probe_ordering: [["L", "L"], ["G", "L"], ["G", "G"]] # Type: list[list[str]]
     # Options: [ell_probe_zpair, probe_ell_zpair, probe_zpair_ell, zpair_probe_ell]
->>>>>>> c0a9b5f5
     # Determines the ordering of the covariance matrix in 2D, with the outermost 
     # loop corresponding to the leftmost index. Examples:
     # - ell_probe_zpair: Ordered by multipole (ell), then probe type, then redshift pair.
-<<<<<<< HEAD
-    # - probe_ell_zpair: Ordered by probe type, then multipole (ell), then redshift pair. 
-    # The latter is the ordering used by CLOE v2
-    # Options: [ell_probe_zpair, probe_ell_zpair, probe_zpair_ell, zpair_probe_ell]
-    covariance_ordering_2D: probe_ell_zpair # Type: str.
-    
-=======
     # - probe_ell_zpair: Ordered by probe type, then multipole (ell), then redshift pair. This is the ordering used by CLOE
     covariance_ordering_2D: ell_probe_zpair # Type: str.
->>>>>>> c0a9b5f5
     # Whether to save the full 6D (10D) covariance matrix, without to any indices compression or reshaping. 
     # In the case of the single probes, this is an array of shape
     # (ellbins, ellbins, zbins, zbins, zbins, zbins).
@@ -219,10 +165,6 @@
     # Keep in mind that the arrays will likely be quite large. 
     save_full_cov: True # Type: bool.
     
-<<<<<<< HEAD
-    split_gaussian_cov: False # Type: bool
-=======
->>>>>>> c0a9b5f5
     # Whether to split the Gaussian covariance term into the
     # sample variance, noise and mixed terms
     split_gaussian_cov: False # Type: bool
@@ -232,10 +174,6 @@
     # total ellipticity dispersion = sigma_eps
     # sigma_eps = (sigma_eps_i * np.sqrt(2))
     sigma_eps_i: 0.26 # Type: float
-<<<<<<< HEAD
-
-=======
->>>>>>> c0a9b5f5
     # Whether to include the noise power spectra in the computation of the 
     # Gaussian covariance matrix.
     noiseless_spectra: False # Type: bool
@@ -270,21 +208,12 @@
     # k grid used for power spectrum and trispectrum computation
     log10_k_min: -5  # Type: float 
     log10_k_max: 2  # Type: float
-<<<<<<< HEAD
-    k_steps: 200  # Type: int
-    
-    z_min: 0.02 # Type: float. SU responses' kmax allow for z_min = 0.016, at most.
-    z_max: 3.0 # Type: float
-    z_steps: 7000 # Type: int. Number of z steps used for the NG covariance projection. Should be quite high, e.g. 5000
-    z_steps_trisp: 50  # Type: int. Number of z steps used to compute the trispectrum - around 100 should be enough
-=======
     k_steps: 200  # Type: int. Around 100 should be enough
     
     z_min: 0.02 # Type: float. SU responses' kmax allow for z_min = 0.016, at most.
     z_max: 3.0 # Type: float
     z_steps: 7000 # Type: int. Number of z steps used for the NG covariance projection. Should be quite high, e.g. 7000
     z_steps_trisp: 50  # Type: int. Number of z steps used to compute the trispectrum - around 50 should be enough
->>>>>>> c0a9b5f5
 
     use_KE_approximation: False # Type: bool
 
@@ -293,26 +222,16 @@
 
 PyCCL:
     # (from CCL docs): integration method to be used for the Limber integrals.
-<<<<<<< HEAD
-    # Options: 
-=======
     # Options:
->>>>>>> c0a9b5f5
     # - 'qag_quad' (GSL's qag method backed up by quad when it fails)
     # - 'spline' (the integrand is splined and then integrated analytically).
     # DSnote: note that the former could give errors.
     cov_integration_method: spline # Type: str
 
     # Whether or not to load the previously computed trispectrum.
-<<<<<<< HEAD
-    load_cached_tkka: True # Type: bool. 
-    use_default_k_a_grids: False
-    
-=======
     load_cached_tkka: True # Type: bool.
     use_default_k_a_grids: False
 
->>>>>>> c0a9b5f5
     # (from CCL docs): number of points over which to compute the radial kernels (weight functions).
     # See e.g. documentation of https://ccl.readthedocs.io/en/latest/api/pyccl.tracers.html#pyccl.tracers.NumberCountsTracer
     n_samples_wf: 1000 # Type: int
@@ -326,20 +245,12 @@
 
 misc:
     num_threads: 40 # Type: int. How many threads to use for the Julia SSC integral with @tturbo
-<<<<<<< HEAD
-    
-    # numerical integration of the sigma^2_b(z_1, z_2) function with pylevin. 
-    # IMPORTANT NOTE: in case of memory issues, (i.e., if you notice the code crashing
-    # while computing sigma2_b), decrease this or num_threads.
-    levin_batch_size: 1000 # Type: int. How many integrals to compute at once for the 
-=======
 
     # How many integrals to compute at once for the  numerical integration of
     # the sigma^2_b(z_1, z_2) function with pylevin. 
     # IMPORTANT NOTE: in case of memory issues, (i.e., if you notice the code crashing
     # while computing sigma2_b), decrease this or num_threads.
     levin_batch_size: 1000 # Type: int. 
->>>>>>> c0a9b5f5
 
     # some sanity checks on the covariance matrix. These could take a while to run.
     test_numpy_inversion: False # Type: bool. Test for errors in np.linalg.inv
@@ -347,10 +258,4 @@
     test_cholesky_decomposition: False # Type: bool. Test if cholesky decomposition fails
     test_symmetry: False # Type: bool. Test if covariance matrix is symmetric (cov = cov.T)
 
-<<<<<<< HEAD
-    output_path: ./output # Type: str
-    save_output_as_benchmark: False # Type: bool. For testing purposes
-    bench_filename: ../Spaceborne_bench/output_G{g_code:s}_SSC{ssc_code:s}_cNG{cng_code:s}_KE{use_KE:s}_resp{which_pk_responses:s}_b1g{which_b1g_in_resp:s}_newtest # Type: str. For testing purposes
-=======
-    output_path: ./output # Type: str. Path to the output directory
->>>>>>> c0a9b5f5
+    output_path: ./output # Type: str. Path to the output directory