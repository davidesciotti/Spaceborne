cosmology:
    Om: 0.32        # Type: float
    Ob: 0.05        # Type: float
    wz: -1.0        # Type: float
    wa: 0.0         # Type: float
    h: 0.6737       # Type: float
    ns: 0.966       # Type: float
    s8: 0.816       # Type: float
    ODE: 0.68       # Type: float
    m_nu: 0.06      # Type: float
    N_eff: 3.046    # Type: float
    Om_k0: 0        # Type: float

intrinsic_alignment:
    Aia: 0.16       # Type: float
    eIA: 1.66       # Type: float
    bIA: 0.0        # Type: float
    CIA: 0.0134     # Type: float
    z_pivot_IA: 0   # Type: float
    lumin_ratio_filename: null  # Type: str | None. null if not used, otherwise path to the file (e.g. ./input/scaledmeanlum-E2Sa.dat)

# extra parameters to be passed to CCL cosmo object, eg CAMB extra parameters
# (see https://ccl.readthedocs.io/en/latest/api/pyccl.cosmology.html#pyccl.cosmology.Cosmology
# for the different options)
extra_parameters:
    camb:
        halofit_version: mead2020_feedback # Type: str
        kmax: 100 # Type: float | int
        HMCode_logT_AGN: 7.75 # Type: float
        num_massive_neutrinos: 1 # Type: int
        dark_energy_model: ppf # Type: str

# Halo model configuration using CCL classes (https://ccl.readthedocs.io/en/latest/api/pyccl.halos.html)
# Each parameter maps directly to a CCL class, and has exactly its name
halo_model:
    mass_def: MassDef200m # Type: str
    concentration: ConcentrationDuffy08 # Type: str
    mass_function: MassFuncTinker10 # Type: str
    halo_bias: HaloBiasTinker10 # Type: str
    halo_profile_dm: HaloProfileNFW # Type: str
    halo_profile_hod: HaloProfileHOD # Type: str

C_ell:
    # Whether or not to read user-provided Cls for the computation of the Gaussian covariance.
    # Note: if the non-Gaussian covariance is requested, the code will compute intermediate quantities
    # such as the radial kernels for lensing and clustering. The user should make sure that the cosmology 
    # The Cls are then splined along the \ell axis and interpolated over the \ell values specified in the "ell_binning"
    # section of this cfg file.
    use_input_cls: False  # Type: bool

    cl_LL_path: ./input/cl_ll.txt # Type: str. Path to the shear-shear angular PS. 
    cl_GL_path: ./input/cl_gl.txt # Type: str. Path to the galaxy-shear angular PS. 
    cl_GG_path: ./input/cl_gg.txt # Type: str. Path to the galaxy-galaxy angular PS. 

    # Which galaxy and magnification bias to use. Options:
    # - 'from_input': read the bias from the files specified in 'gal_bias_table_filename' and 'mag_bias_table_filename'.
    # - 'FS2_polynomial_fit': use the third-order polynomial fits to the galaxy and magnification bias from Flagship 2.
    #                         The actual values of these coefficients can be changed by modifying the values of 
    #                         'galaxy_bias_fit_coeff' and 'magnification_bias_fit_coeff'.
    which_gal_bias: "FS2_polynomial_fit" # Type: str.  # TODO change to "polynomial"
    which_mag_bias: "FS2_polynomial_fit" # Type: str.
    
    # Coefficients of the third-order polynomial galaxy and magnification bias
    galaxy_bias_fit_coeff: [1.33291, -0.72414, 1.0183, -0.14913] # Type: list[float]
    magnification_bias_fit_coeff: [-1.50685, 1.35034, 0.08321, 0.04279] # Type: list[float]

    # Input files for the galaxy and magnification bias. Should have shape (nz_points, zbins + 1), and sufficient
    # redshift support. These files are only used if `which_gal_bias` or `which_mag_bias` are set to 'from_input'.
    gal_bias_table_filename: ./input/gal_bias.txt # Type: str
    mag_bias_table_filename: ./input/mag_bias.txt # Type: str
    
    # Multiplicative shear bias per redshift bin
    mult_shear_bias: [0.0, 0.0, 0.0] # Type: list[float]

    # Boolean flags for redshift-space distortions, intrinsic alignment and magnification bias
    has_rsd: False # Type: bool. Enable/disable redshift-space distortions.
    has_IA: True # Type: bool. Enable/disable intrinsic alignment.
    has_magnification_bias: True # Type: bool. Enable/disable magnification bias.

    # Keyword arguments for CCL Cl calculation (excluding `p_of_k_a`), described in
    # https://ccl.readthedocs.io/en/latest/api/pyccl.cosmology.html#pyccl.cosmology.Cosmology.angular_cl
    cl_CCL_kwargs:
        l_limber: -1 # Type: int
        limber_integration_method: spline # Type: str
        non_limber_integration_method: FKEM # Type: str

nz:
    # Paths to source (for WL) and lens (for GCph) redshift distributions.
    # These must have shape (z_points, zbins + 1)
    nz_sources_filename: ./input/nzTab-EP03-zedMin02-zedMax25-mag245.dat
    nz_lenses_filename: ./input/nzTab-EP03-zedMin02-zedMax25-mag245.dat

    # Number of galaxies per arcmin**2 for each redshift bin. 
    # Should be of len(zbins)
    ngal_sources: [8.09216, 8.09215, 8.09215]  # Type: list[float]
    ngal_lenses: [8.09216, 8.09215, 8.09215]  # Type: list[float]

mask:
    load_mask: False # Type: bool. Whether to load the mask from a fits or npy file
    mask_path: ../input/mask.fits # Type: str. Path to the mask file (.FITS or .npy)
    generate_polar_cap: True # Type: bool. Whether to generate a polar cap mask on the fly.
    nside: 1024 # Type: int
    survey_area_deg2: 13245 # Type: int
    apodize: False # Type: bool
    aposize: 0.1 # Type: float. Apodization scale in deg

namaster:
    use_namaster: False # Type: bool. Whether to use Namaster to compute the partial-sky Gaussian covariance
    coupled_cov: False # Type: bool. Whether to compute the (Gaussian) covariance of the coupled or decoupled Cls
    spin0: False # Type: bool. Whether to approximate the shear field as a spin-0 field (faster but less accurate)
    use_INKA: True # Type: bool. Whether to use the improved Narrow Kernel Approximation
    workspace_path: ... # Type: str. Path to the workspace, if already computed

ell_binning:
    binning_type: 'ref_cut'  # Type: str. Options: ['log', 'lin', 'unbinned', 'ref_cut']
    
    ell_min_WL: 10 # Type: int. Minimum ell for WL
    ell_max_WL: 3000 # Type: int. Maximum ell for WL
    ell_bins_WL: 29 # Type: int. Number of bins for WL. Not used in the 'unbinned' and 'ref_cut' cases
    
    ell_min_GC: 10 # Type: int. Minimum ell for GC
    ell_max_GC: 3000 # Type: int. Maximum ell for GC
    ell_bins_GC: 29 # Type: int. Number of bins for GC. Not used in the 'unbinned' and 'ref_cut' cases

    ell_min_ref: 10 # Type: int. Minimum ell for reference case
    ell_max_ref: 5000 # Type: int. Maximum ell for reference case
    ell_bins_ref: 32 # Type: int. Number of bins for reference case

BNT:
    cl_BNT_transform: False # Type: bool
    cov_BNT_transform: False # Type: bool

covariance:
    G: True # Type: bool. Enable/disable the Gaussian covariance term.
    SSC: True # Type: bool. Enable/disable the super-sample covariance (SSC) term
<<<<<<< HEAD
    cNG: True # Type: bool. Enable/disable the connected non-Gaussian (cNG) covariance term

    # Which code to use for the different covariance terms
    G_code: Spaceborne # Type: str. Options: [Spaceborne, OneCovariance]
    SSC_code: Spaceborne # Type: str. Options: [Spaceborne, OneCovariance, PyCCL]
    cNG_code: PyCCL # Type: str. Options: [OneCovariance, PyCCL]
=======
    cNG: False # Type: bool. Enable/disable the connected non-Gaussian (cNG) covariance term
>>>>>>> 202e4512

    # Choose whether to use the upper ('triu') or lower ('tril') triangle
    # of the auto-probe (LL, GG) zbins (C_{ij}(\ell)^AA = C_{ji}(\ell)^AA).
    triu_tril: triu # Type: str. Options: ['triu', 'tril']
    
    # Within the upper or lower triangle, count indices in
    # a row-major or column-major order.
    row_col_major: row-major # Type: str. Options: ['row-major', 'column-major']
    
    # ordering of the different 3x2pt probes in the covariance matrix
    probe_ordering: [["L", "L"], ["G", "L"], ["G", "G"]] # Type: list[list[str]]
    
    # Determines the ordering of the covariance matrix in 2D, with the outermost 
    # loop corresponding to the leftmost index.
    # Options: [ell_probe_zpair, probe_ell_zpair, probe_zpair_ell, zpair_probe_ell]
    # Examples:
    # - ell_probe_zpair: Ordered by multipole (ell), then probe type, then redshift pair.
    # - probe_ell_zpair: Ordered by probe type, then multipole (ell), then redshift pair. This is the ordering used by CLOE
    covariance_ordering_2D: ell_probe_zpair # Type: str.
    
    # Whether to save the full 6D covariance matrix, without to any indices compression or reshaping. 
    # In the case of the single probes, this is an array of shape
    # (ellbins, ellbins, zbins, zbins, zbins, zbins).
    save_full_cov: True # Type: bool
    
    # Whether to split the Gaussian covariance term into the
    # sample variance, noise and mixed terms
    split_gaussian_cov: False # Type: bool

    # TODO make sigma_eps_i a vector
    # Ellipticity dispersion *per component* = sigma_eps_i.
    # total ellipticity dispersion = sigma_eps
    # sigma_eps = (sigma_eps_i * np.sqrt(2))
    sigma_eps_i: 0.26 # Type: float
    
    # Whether to include the noise power spectra in the computation of the 
    # Gaussian covariance matrix.
    noiseless_spectra: False # Type: bool

    # Sigma2_b settings, common to Spaceborne and PyCCL. Can be one of:
    # - full_curved_sky: Use the full- (curved-) sky expression (for Spaceborne only). In this case, the output covmat
    # - from_input_mask: input a mask with path specified by mask_path
    # - polar_cap_on_the_fly: generate a polar cap during the run, with nside specified by nside
    # - null (None): use the flat-sky expression (valid for PyCCL only)
    # - flat_sky: use the flat-sky expression (valid for PyCCL only)
    #   has to be rescaled by fsky
    which_sigma2_b: polar_cap_on_the_fly # Type: str | None

    # TODO SU input file???
    which_pk_responses: halo_model # Type: str. Options: ['halo_model', 'separate_universe']

    # Which first-order galaxy bias to use in the computation of the counterterms for the gm and gg responses.
    # Can be one of:
    # - 'from_HOD' (from the Halo Occupation Distribution previously initialized)
    # - 'from_input' (from the input tabulated galaxy bias values)/FS2 fit computed in SB
    # TODO probably the FS2 fit option can be deleted altogether
    # TODO use the HOD bias in the whole code!!
    which_b1g_in_resp: from_HOD # Type: str. Options: ['from_HOD', 'from_input']

    # Whether or not to include the second-order galaxy bias in the GCph SU responses
    include_b2g: True # Type: bool
    
    # Whether or not to include the additional terms of Terasawa et al [arXiv:2310.13330] in the halo model responses
    include_terasawa_terms: False # Type: bool

    load_cached_sigma2_b: False # Type: bool. Whether to load the previously computed sigma2_b.
    
    # k grid used for power spectrum and trispectrum computation
    log10_k_min: -5  # Type: float 
    log10_k_max: 2  # Type: float
<<<<<<< HEAD
    k_steps: 40  # Type: int
=======
    k_steps: 100  # Type: int. Around 100 should be enough
>>>>>>> 202e4512
    
    z_min: 0.02 # Type: float. SU responses' kmax allow for z_min = 0.016, at most.
    z_max: 3.0 # Type: float
    z_steps: 100 # Type: int. Number of z steps used for the NG covariance projection. Should be quite high, e.g. 7000
    z_steps_trisp: 20  # Type: int. Number of z steps used to compute the trispectrum - around 50 should be enough

    use_KE_approximation: True # Type: bool. Whether or not to use the single-redshift integral approximation for the SSC

    # Name of the output covariance file. Change to '.npy' to save as npy file.
    cov_filename: cov_{which_ng_cov:s}_{probe:s}_{ndim}.npz # Type: str. 

PyCCL:
    # (from CCL docs): integration method to be used for the Limber integrals.
    # Options:
    # - 'qag_quad' (GSL's qag method backed up by quad when it fails)
    # - 'spline' (the integrand is splined and then integrated analytically).
    # DSnote: note that the former could give errors.
    cov_integration_method: spline # Type: str

    # Whether or not to load the previously computed trispectrum.
<<<<<<< HEAD
    load_cached_tkka: False # Type: bool. 
=======
    load_cached_tkka: True # Type: bool.

    # Whether or not to use the default k and a grids used in CCL. 
    # Setting this to True will make the computation of the cNG trispectrum much slower.
>>>>>>> 202e4512
    use_default_k_a_grids: False

    # (from CCL docs): number of points over which to compute the radial kernels (weight functions).
    # See e.g. documentation of https://ccl.readthedocs.io/en/latest/api/pyccl.tracers.html#pyccl.tracers.NumberCountsTracer
    n_samples_wf: 1000 # Type: int

    # precision parameters for splines and numerical integration, described in
    # https://ccl.readthedocs.io/en/latest/source/notation_and_other_cosmological_conventions.html#controlling-splines-and-numerical-accuracy.
    spline_params: # Type: dict | None
        A_SPLINE_NA_PK: 240 # Type: int
        K_MAX_SPLINE: 300 # Type: int
    gsl_params: null # Type: dict | None

<<<<<<< HEAD
OneCovariance:
    precision_settings: default # Type: str. Options: ['high_precision', 'default'] # TODO delete this
    path_to_oc_executable: ../OneCovariance/covariance.py # Type: str
    path_to_oc_ini: ./input/config_3x2pt_pure_Cell_general.ini # Type: str
    consistency_checks: False # Type: bool

=======
>>>>>>> 202e4512
misc:
    num_threads: 40 # Type: int. How many threads to use for the parallel computations

    # How many integrals to compute at once for the  numerical integration of
    # the sigma^2_b(z_1, z_2) function with pylevin. 
    # IMPORTANT NOTE: in case of memory issues, (i.e., if you notice the code crashing
    # while computing sigma2_b), decrease this or num_threads.
    levin_batch_size: 1000 # Type: int. 

    # some sanity checks on the covariance matrix. These could take a while to run.
    test_numpy_inversion: False # Type: bool. Test for errors in np.linalg.inv
    test_condition_number: False # Type: bool. Check if condition number is above 1e10
    test_cholesky_decomposition: False # Type: bool. Test if cholesky decomposition fails
    test_symmetry: False # Type: bool. Test if covariance matrix is symmetric (cov = cov.T)

    output_path: ./output # Type: str. Path to the output directory<|MERGE_RESOLUTION|>--- conflicted
+++ resolved
@@ -133,16 +133,7 @@
 covariance:
     G: True # Type: bool. Enable/disable the Gaussian covariance term.
     SSC: True # Type: bool. Enable/disable the super-sample covariance (SSC) term
-<<<<<<< HEAD
-    cNG: True # Type: bool. Enable/disable the connected non-Gaussian (cNG) covariance term
-
-    # Which code to use for the different covariance terms
-    G_code: Spaceborne # Type: str. Options: [Spaceborne, OneCovariance]
-    SSC_code: Spaceborne # Type: str. Options: [Spaceborne, OneCovariance, PyCCL]
-    cNG_code: PyCCL # Type: str. Options: [OneCovariance, PyCCL]
-=======
     cNG: False # Type: bool. Enable/disable the connected non-Gaussian (cNG) covariance term
->>>>>>> 202e4512
 
     # Choose whether to use the upper ('triu') or lower ('tril') triangle
     # of the auto-probe (LL, GG) zbins (C_{ij}(\ell)^AA = C_{ji}(\ell)^AA).
@@ -213,11 +204,7 @@
     # k grid used for power spectrum and trispectrum computation
     log10_k_min: -5  # Type: float 
     log10_k_max: 2  # Type: float
-<<<<<<< HEAD
-    k_steps: 40  # Type: int
-=======
     k_steps: 100  # Type: int. Around 100 should be enough
->>>>>>> 202e4512
     
     z_min: 0.02 # Type: float. SU responses' kmax allow for z_min = 0.016, at most.
     z_max: 3.0 # Type: float
@@ -238,14 +225,10 @@
     cov_integration_method: spline # Type: str
 
     # Whether or not to load the previously computed trispectrum.
-<<<<<<< HEAD
-    load_cached_tkka: False # Type: bool. 
-=======
     load_cached_tkka: True # Type: bool.
 
     # Whether or not to use the default k and a grids used in CCL. 
     # Setting this to True will make the computation of the cNG trispectrum much slower.
->>>>>>> 202e4512
     use_default_k_a_grids: False
 
     # (from CCL docs): number of points over which to compute the radial kernels (weight functions).
@@ -259,15 +242,6 @@
         K_MAX_SPLINE: 300 # Type: int
     gsl_params: null # Type: dict | None
 
-<<<<<<< HEAD
-OneCovariance:
-    precision_settings: default # Type: str. Options: ['high_precision', 'default'] # TODO delete this
-    path_to_oc_executable: ../OneCovariance/covariance.py # Type: str
-    path_to_oc_ini: ./input/config_3x2pt_pure_Cell_general.ini # Type: str
-    consistency_checks: False # Type: bool
-
-=======
->>>>>>> 202e4512
 misc:
     num_threads: 40 # Type: int. How many threads to use for the parallel computations
 
