--- conflicted
+++ resolved
@@ -738,15 +738,8 @@
         'the BNT transform should be applied either to the Cls or to the covariance, '
         'not both'
     )
-<<<<<<< HEAD
     cl_ll_3d = cl_utils.cl_BNT_transform(ccl_obj.cl_ll_3d, bnt_matrix, 'L', 'L')
     cl_3x2pt_5d = cl_utils.cl_BNT_transform_3x2pt(ccl_obj.cl_3x2pt_5d, bnt_matrix)
-=======
-    ccl_obj.cl_ll_3d = cl_utils.cl_BNT_transform(ccl_obj.cl_ll_3d, bnt_matrix, 'L', 'L')
-    ccl_obj.cl_3x2pt_5d = cl_utils.cl_BNT_transform_3x2pt(
-        ccl_obj.cl_3x2pt_5d, bnt_matrix
-    )
->>>>>>> 01f06117
     warnings.warn('you should probably BNT-transform the responses too!', stacklevel=2)
     if compute_oc_g or compute_oc_ssc or compute_oc_cng:
         raise NotImplementedError('You should cut also the OC Cls')
