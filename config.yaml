--- conflicted
+++ resolved
@@ -54,60 +54,6 @@
   cross_cov: True # Type: str. Whether to compute the cross-terms between the selected probes
 
 C_ell:
-<<<<<<< HEAD
-    # Whether or not to read user-provided Cls for the computation of the Gaussian covariance.
-    # These should be the theoretical, decoupled Cls.
-    # Note: the multiplicative shear bias specified below will NOT be applied to the input Cls.
-    # Note: if the non-Gaussian covariance is requested, the code will compute intermediate quantities
-    # such as the radial kernels for lensing and clustering. The user should make sure that the cosmology
-    # and n(z) used to generate the input Cls and the ones specified in this cfg file are compatible.
-    # The Cls should be passed in a .txt, .dat or .ascii file with columns corresponding to
-    # ell, zi, zj, Cl[ell, zi, zj]
-    # with `ell` the ell value, zi the i-th tomographic bin index, and zj the j-th tomographic bin index.
-    # OR
-    # as .fits files, following the LE3/Heracles/euclidlib format
-    # The Cls are then splined along the \ell axis and interpolated over the \ell values specified in the "ell_binning"
-    # section of this cfg file.
-    use_input_cls: False # Type: bool
-
-    cl_LL_path: /home/davide/Documenti/Lavoro/Programmi/Spaceborne/input/cl_ll.txt # Type: str. Path to the shear-shear angular PS.
-    cl_GL_path: /home/davide/Documenti/Lavoro/Programmi/Spaceborne/input/cl_gl.txt # Type: str. Path to the galaxy-shear angular PS.
-    cl_GG_path: /home/davide/Documenti/Lavoro/Programmi/Spaceborne/input/cl_gg.txt # Type: str. Path to the galaxy-galaxy angular PS.
-
-    # Which galaxy and magnification bias to use. Options:
-    # - 'from_input': read the bias from the files specified in 'gal_bias_table_filename' and 'mag_bias_table_filename'.
-    # - 'FS2_polynomial_fit': use the third-order polynomial fits to the galaxy and magnification bias from Flagship 2.
-    #                         The actual values of these coefficients can be changed by modifying the values of
-    #                         'galaxy_bias_fit_coeff' and 'magnification_bias_fit_coeff'.
-    which_gal_bias: "FS2_polynomial_fit" # Type: str.
-    which_mag_bias: "FS2_polynomial_fit" # Type: str.
-
-    # Coefficients of the third-order polynomial galaxy and magnification bias.
-    # The order is [z^0, z^1, z^2, z^3]
-    galaxy_bias_fit_coeff: [1.33291, -0.72414, 1.0183, -0.14913] # Type: list[float]
-    magnification_bias_fit_coeff: [-1.50685, 1.35034, 0.08321, 0.04279] # Type: list[float]
-
-    # Input files for the galaxy and magnification bias. Should have shape (nz_points, zbins + 1), and sufficient
-    # redshift support. These files are only used if `which_gal_bias` or `which_mag_bias` are set to 'from_input'.
-    gal_bias_table_filename: /home/davide/Documenti/Lavoro/Programmi/Spaceborne/input/gal_bias.txt # Type: str
-    mag_bias_table_filename: /home/davide/Documenti/Lavoro/Programmi/Spaceborne/input/mag_bias.txt # Type: str
-
-    # Multiplicative shear bias per redshift bin.
-    # This is NOT applied to the input Cls, in case they are provided.
-    mult_shear_bias: [0.0, 0.0, 0.0] # Type: list[float]
-
-    # Boolean flags for redshift-space distortions, intrinsic alignment and magnification bias
-    has_rsd: False # Type: bool. Enable/disable redshift-space distortions.
-    has_IA: True # Type: bool. Enable/disable intrinsic alignment.
-    has_magnification_bias: False # Type: bool. Enable/disable magnification bias.
-
-    # Keyword arguments for CCL Cl calculation (excluding `p_of_k_a`), described in
-    # https://ccl.readthedocs.io/en/latest/api/pyccl.cosmology.html#pyccl.cosmology.Cosmology.angular_cl
-    cl_CCL_kwargs:
-        l_limber: -1 # Type: int
-        limber_integration_method: spline # Type: str
-        non_limber_integration_method: FKEM # Type: str
-=======
   # Whether or not to read user-provided Cls for the computation of the Gaussian covariance.
   # These should be the theoretical, decoupled Cls.
   # Note: the multiplicative shear bias specified below will NOT be applied to the input Cls.
@@ -122,7 +68,6 @@
   # The Cls are then splined along the \ell axis and interpolated over the \ell values specified in the "ell_binning"
   # section of this cfg file.
   use_input_cls: False # Type: bool
-
   cl_LL_path: /home/davide/Documenti/Lavoro/Programmi/Spaceborne_jobs/RR2_cov/input/cl_ll.txt # Type: str. Path to the shear-shear angular PS.
   cl_GL_path: /home/davide/Documenti/Lavoro/Programmi/Spaceborne_jobs/RR2_cov/input/cl_gl.txt # Type: str. Path to the galaxy-shear angular PS.
   cl_GG_path: /home/davide/Documenti/Lavoro/Programmi/Spaceborne_jobs/RR2_cov/input/cl_gg.txt # Type: str. Path to the galaxy-galaxy angular PS.
@@ -160,7 +105,6 @@
     l_limber: -1 # Type: int
     limber_integration_method: spline # Type: str
     non_limber_integration_method: FKEM # Type: str
->>>>>>> 1e50cd8d
 
 nz:
   # Paths to source (for WL) and lens (for GCph) redshift distributions.
