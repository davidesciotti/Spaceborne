import sys
import numpy as np
import yaml

import os
ROOT = os.getenv('ROOT')
DATA_ROOT = f'{ROOT}/common_data/Spaceborne/jobs/ISTF'


sys.path.append(f'{ROOT}/Spaceborne')
import bin.check_specs as utils

# * notes for cluster/full ccl runs:
# * check that in the main you're only looping over PyCCL 
# * lmax_WL and the others should be set to 3000 for the moment
# * set correct file prefix (e.g. sigma2_mask)
# * jan_2024 folder
# * mpl.use('Agg') in the main

fm_and_cov_suffix = '_sigma2_mask_superdense_grid_kz'


with open(f'{ROOT}/Spaceborne/common_cfg/ISTF_fiducial_params.yml') as f:
    fid_pars_dict = yaml.load(f, Loader=yaml.FullLoader)
fid_pars_dict_for_fm = fid_pars_dict['FM_ordered_params']  # necessary for FM handling

which_input_files = 'cl14may'  # which input files to use
which_forecast = 'ISTF'
fsky, GL_or_LG, ind_ordering, cl_folder = utils.get_specs(which_forecast)

cl_BNT_transform = False
cov_BNT_transform = False
deriv_BNT_transform = False

cl_ell_cuts = False
cov_ell_cuts = False
deriv_ell_cuts = False

if cl_BNT_transform or cov_BNT_transform or deriv_BNT_transform:
    BNT_transform = True
else:
    BNT_transform = False

if cl_ell_cuts or cov_ell_cuts or deriv_ell_cuts:
    ell_cuts = True
else:
    ell_cuts = False

if cl_ell_cuts:
    assert cov_ell_cuts is False, 'if you want to apply ell cuts to the cls, you cannot apply them to the cov'
    assert deriv_ell_cuts, 'if you want to apply ell cuts to the cls, you hould also apply them to the derivatives'

if cov_ell_cuts:
    assert cl_ell_cuts is False, 'if you want to apply ell cuts to the cov, you cannot apply them to the cls'
    assert deriv_ell_cuts, 'if you want to apply ell cuts to the cov, you hould also apply them to the derivatives'

use_sylvains_deltas = False
use_WA = False
if which_input_files == 'cl14may':
    cl_folder = f'{ROOT}/common_data/vincenzo/14may/CijDers/' + '{EP_or_ED:s}{zbins:02d}'
    cl_filename = 'Cij{probe:s}-GR-Flat-eNLA-NA.dat'
    gal_bias_prefix = 'bL'
    derivatives_folder = f'{ROOT}/common_data/vincenzo/14may/CijDers/' + '{EP_or_ED:s}{zbins:02d}'
    derivatives_suffix = '-GR-Flat-eNLA-NA'
elif which_input_files == 'cl15gen':
    cl_folder = f'{ROOT}/common_data/vincenzo/thesis_data/Cij_tesi/new_names'
    cl_filename = 'Cij{probe:s}-N4TB-GR-eNLA.dat'
    gal_bias_prefix = 'b'
    derivatives_folder = f'{ROOT}/common_data/vincenzo/thesis_data/Cij_derivatives_tesi/new_names'
    derivatives_suffix = '-N4TB-GR-eNLA'
elif which_input_files == 'SSC_comparison_updated':
    # settings for SSC comparison (aka 'sylvain'):
    # survey_area_deg2 = 15469.86  # deg^2
    use_WA: False
    use_sylvains_deltas = True
    GL_or_LG = 'GL'
    triu_tril = 'triu'
    cl_folder = 'SPV3'

general_cfg = {
    'fid_yaml_path': f'{ROOT}/Spaceborne/common_cfg/ISTF_fiducial_params.yml',

    'fid_pars_dict': fid_pars_dict,
    'which_input_files': which_input_files,
    'which_forecast': which_forecast,

    'ell_min': 10,
    'ell_max_WL': 3000,
    'ell_max_GC': 3000,
    'ell_max_XC': 3000,
    'ell_max_3x2pt': 3000,
    'zbins': 10,
    'zbins_list': None,
    'EP_or_ED': 'EP',
    'n_probes': 2,
    'nbl_WL': 20,
    'nbl_GC': 20,
    'nbl_3x2pt': 20,
    'use_WA': use_WA,  # ! xxx
    'save_cls_3d': False,
    'save_rls_3d': False,

    'has_rsd': False,
    'has_magnification_bias': False,
    'bias_function': 'analytical',  # 'analytical', 'leporifit', 'pocinofit'
    'bias_model': 'step-wise',  # 'step-wise', 'constant', 'linint', 'ones'

    'ell_cuts': ell_cuts,

    'cl_BNT_transform': cl_BNT_transform,
    'BNT_transform': BNT_transform,
    'cl_folder': cl_folder,
    'rl_folder': f'{ROOT}/common_data/vincenzo/Pk_responses_2D/' + '{EP_or_ED:s}{zbins:02d}',
    'cl_filename': cl_filename,
    'rl_filename': 'rij{probe:s}corr-istf-alex.dat',

    'test_against_benchmarks': False,
}

if general_cfg['ell_max_WL'] == general_cfg['ell_max_GC']:
    general_cfg['use_WA'] = False

covariance_cfg = {
    'triu_tril': 'triu',
    'row_col_major': 'row-major',
    'block_index': 'ell',
    'GL_or_LG': GL_or_LG,

    'which_probe_response': 'variable',
    'response_const_value': None,  # it used to be 4 for a constant probe response, which this is wrong

    'fsky': fsky,
    'ng': 30,
    'ng_folder': None,
    'ng_filename': None,
    'sigma_eps2': 0.3 ** 2,
    'use_sylvains_deltas': use_sylvains_deltas,

    'nofz_folder': f'{ROOT}/CLOE_validation/data/n_of_z',
    'nofz_filename': 'nzTabISTF.dat',

    'cov_BNT_transform': cov_BNT_transform,
    'cov_ell_cuts': cov_ell_cuts,

    'compute_covmat': True,
    'compute_SSC': True,
    'compute_cov_6D': False,

    'save_cov': False,
    'cov_file_format': 'npz',  # or npy
    'save_cov_dat': False,  # this is the format used by Vincenzo

    # in cov_dict
    'save_cov_2D': False,
    'save_cov_4D': False,
    'save_cov_6D': False,  # or 10D for the 3x2pt
    'save_cov_GO': False,
    'save_cov_GS': False,
    'save_cov_SSC': False,
    'save_2DCLOE': False,  # outermost loop is on the probes

    'cov_folder': f'{DATA_ROOT}/output/{which_input_files}/' + 'covmat/{SSC_code:s}',
    'cov_filename': 'covmat_{which_cov:s}_{probe:s}_lmax{ell_max:d}_nbl{nbl:d}_zbins{EP_or_ED:s}{zbins:02d}_{ndim:d}D',

    'SSC_code': 'PyCCL',  # ! PySSC or PyCCL or Spaceborne or OneCovariance

    'PySSC_cfg': {
        'which_ng_cov': 'SSC',
    },

    'PyCCL_cfg': {
        'probe': '3x2pt',
<<<<<<< HEAD
        'which_ng_cov': ('cNG',),
=======
        'which_ng_cov': ('SSC',),
>>>>>>> 6a4a1898

        'load_precomputed_cov': False,
        'save_cov': True,

        'save_trispectrum': False,
        'cov_path': f'{DATA_ROOT}/output/{which_input_files}/covmat/PyCCL/jan_2024',
        'cov_filename': 'cov_{which_ng_cov:s}_pyccl_{probe_a:s}{probe_b:s}{probe_c:s}{probe_d:s}_4D_'
                        'nbl{nbl:d}_ellmax{lmax:d}_zbins{EP_or_ED:s}{zbins:02d}' + fm_and_cov_suffix + '.npz',
                        
        'which_sigma2_B': 'mask',  # 'mask' or 'spaceborne' or None
        # if passing a mask power spectrum
        'area_deg2_mask': 15000,
        'nside_mask': 2048,
        'ell_mask_filename': ROOT + '/common_data/mask/ell_circular_1pole_{area_deg2:d}deg2_nside{nside:d}.npy',
        'cl_mask_filename': ROOT + '/common_data/mask/Cell_circular_1pole_{area_deg2:d}deg2_nside{nside:d}.npy',
        # if passing sigmaB from file
        'z_grid_sigma2_B_filename': ROOT + '/exact_SSC/output/sigma2/z_grid_sigma2_B_ccl_ISTF.npy',
        'sigma2_B_filename': ROOT + '/exact_SSC/output/sigma2/sigma2_B_ccl_ISTF.npy',
        # this is the filename suffix for the sigma2_B file saved directly from cov_SSC in CCL
        'sigma2_suffix': 'mask',

        'use_HOD_for_GCph': True,  # ! this must be True, incorrect results for GCph!!

        # z_grid min and max should probably coincide. play around with steps to find the minimum number        
        'z_grid_tkka_min': 0.,
        'z_grid_tkka_max': 6,
        'z_grid_tkka_steps': 200,
        'k_grid_tkka_min': 1e-5,
        'k_grid_tkka_max': 1e2,
        'k_grid_tkka_steps': 512,
        
        'z_grid_min': 0.001,
        'z_grid_max': 3,
        'z_grid_steps': 1000,
        'n_samples_wf': 1000,
        
    },

    'Spaceborne_cfg': {
        'which_ng_cov': ('SSC', 'cNG'),
        # in this case it is only possible to load precomputed arrays, I have to compute the integral with Julia
        'load_precomputed_cov': True,
        'cov_path': f'{DATA_ROOT}/output/{which_input_files}/covmat/Spaceborne',
        'cov_filename': 'cov_{which_ng_cov:s}_spaceborne_{probe_a:s}{probe_b:s}{probe_c:s}{probe_d:s}_4D_nbl{nbl:d}_ellmax{lmax:d}'
                        '_zbins{EP_or_ED:s}{zbins:02d}_zsteps{z_steps_sigma2:d}_k{k_txt_label:s}'
                        '_convention{cl_integral_convention:s}.npy',

        # settings for sigma2
        'cl_integral_convention': 'PySSC',  # or Euclid, but gives same results as it should!!! TODO remove this
        'k_txt_label': '1overMpc',
        'use_precomputed_sigma2': True,  # still need to understand exactly where to call/save this
        'z_min_sigma2': 0.001,
        'z_max_sigma2': 3,
        'z_steps_sigma2': 3000,
        'log10_k_min_sigma2': -4,
        'log10_k_max_sigma2': 1,
        'k_steps_sigma2': 20_000,
    },
    
    'OneCovariance_cfg': {
        'which_ng_cov': ('SSC', ),
        'load_precomputed_cov': True,  # this must be True for OneCovariance
        'use_OneCovariance_Gaussian': False,
        
        'cov_path': f'{DATA_ROOT}/output/{which_input_files}/covmat/OneCovariance',
        'cov_filename': 'cov_{which_ng_cov:s}_onecovariance_{probe_a:s}{probe_b:s}{probe_c:s}{probe_d:s}_4D_'
                        'nbl{nbl:d}_ellmax{lmax:d}_zbins{EP_or_ED:s}{zbins:02d}.npz',
    }
    
}

Sijkl_cfg = {
    'wf_input_folder': f'{ROOT}/common_data/everyones_WF_from_Gdrive/davide/' + 'nz{nz:d}/gen2022',
    'wf_WL_input_filename': 'wil_dav_IA{has_IA:s}_{normalization:s}_nz{nz:d}_bia{bIA:.02f}.txt',
    'wf_GC_input_filename': 'wig_dav_{normalization:s}_nz{nz:d}.txt',
    'wf_normalization': 'IST',
    'nz': 10_000,
    'has_IA': True,  # whether to include IA in the WF used to compute Sijkl

    'Sijkl_folder': f'{ROOT}/common_data/Sijkl',
    'Sijkl_filename': 'Sijkl_WFdavide_nz{nz:d}_IA_3may.npy',
    'load_precomputed_sijkl': True,  # try to load precomputed Sijkl from Sijkl_folder, if it altready exists
    'save_sijkl': False,  # save the computed Sijkl in Sijkl_folder
    # TODO update to new version of pyssc, check if this the agreement
}

# dictionaries of cosmological parameters' names and values
param_names_dict = {
    'cosmo': ["Om", "Ob", "wz", "wa", "h", "ns", "s8"],
    'IA': ["Aia", "eIA", "bIA"],
    'galaxy_bias': [f'{gal_bias_prefix}{zbin_idx:02d}' for zbin_idx in range(1, general_cfg['zbins'] + 1)],
}
# fiducial values
fiducials_dict = {
    'cosmo': [fid_pars_dict_for_fm['Om_m0'], fid_pars_dict_for_fm['Om_b0'], fid_pars_dict_for_fm['w_0'],
              fid_pars_dict_for_fm['w_a'],
              fid_pars_dict_for_fm['h'], fid_pars_dict_for_fm['n_s'], fid_pars_dict_for_fm['sigma_8']],
    'IA': [fid_pars_dict_for_fm['A_IA'], fid_pars_dict_for_fm['eta_IA'],
           fid_pars_dict_for_fm['beta_IA']],
    'galaxy_bias': [fid_pars_dict_for_fm[f'b{zbin:02d}_photo'] for zbin in range(1, general_cfg['zbins'] + 1)],
}

param_names_3x2pt = param_names_dict['cosmo'] + param_names_dict['IA'] + param_names_dict['galaxy_bias']
# this needs to be done outside the dictionary creation
fiducials_3x2pt = np.concatenate((fiducials_dict['cosmo'], fiducials_dict['IA'], fiducials_dict['galaxy_bias']))
assert len(param_names_3x2pt) == len(fiducials_3x2pt), "the fiducial values list and parameter names should have the " \
                                                       "same length"

FM_cfg = {
    'compute_FM': True,

    'param_names_dict': param_names_dict,
    'fiducials_dict': fiducials_dict,
    'nparams_tot': len(param_names_3x2pt),  # total (cosmo + nuisance) number of parameters
    'param_names_3x2pt': param_names_3x2pt,  # ! for the time being, these are defined in the main and then passed here

    'save_FM_txt': False,
    'save_FM_dict': False,

    'load_preprocess_derivatives': False,
    'derivatives_folder': derivatives_folder,
    'derivatives_prefix': 'dCij{probe:s}d',
    'derivatives_suffix': derivatives_suffix,

    'derivatives_BNT_transform': deriv_BNT_transform,
    'deriv_ell_cuts': deriv_ell_cuts,

    'fm_folder': str(DATA_ROOT) + f'/output/{which_input_files}/' + 'FM/{SSC_code:s}',
    'FM_txt_filename': 'FM_{probe:s}_{which_cov:s}_lmax{ell_max:d}_nbl{nbl:d}_zbins{EP_or_ED:s}{zbins:02}',
    'FM_dict_filename': 'FM_dict_zbins{EP_or_ED:s}{zbins:02}' + fm_and_cov_suffix,

    'test_against_benchmarks': True,
    'FM_file_format': 'txt',
}<|MERGE_RESOLUTION|>--- conflicted
+++ resolved
@@ -170,11 +170,7 @@
 
     'PyCCL_cfg': {
         'probe': '3x2pt',
-<<<<<<< HEAD
-        'which_ng_cov': ('cNG',),
-=======
         'which_ng_cov': ('SSC',),
->>>>>>> 6a4a1898
 
         'load_precomputed_cov': False,
         'save_cov': True,
