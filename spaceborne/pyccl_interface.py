""" This module should be run with pyccl >= v3.0.0
"""

from functools import partial
import time
import numpy as np
import pyccl as ccl
from tqdm import tqdm
import healpy as hp

import spaceborne.my_module as mm
import spaceborne.cosmo_lib as cosmo_lib
import spaceborne.wf_cl_lib as wf_cl_lib
import spaceborne.mask_fits_to_cl as mask_utils

ccl.spline_params['A_SPLINE_NA_PK'] = 240  # gives CAMB error if too high
ccl.spline_params['K_MAX_SPLINE'] = 300


class PycclClass():

    def __init__(self, cosmology_dict, extra_parameters_dict, ia_dict, halo_model_dict):

        self.cosmology_dict = cosmology_dict
        self.extra_parameters_dict = extra_parameters_dict
        self.ia_dict = ia_dict

        self.flat_fid_pars_dict = mm.flatten_dict(self.cosmology_dict)
        cosmo_dict_ccl = cosmo_lib.map_keys(self.cosmology_dict, key_mapping=None)
        self.cosmo_ccl = cosmo_lib.instantiate_cosmo_ccl_obj(cosmo_dict_ccl,
                                                             self.extra_parameters_dict)

        self.gal_bias_func_dict = {
            'analytical': wf_cl_lib.b_of_z_analytical,
            'leporifit': wf_cl_lib.b_of_z_fs1_leporifit,
            'pocinofit': wf_cl_lib.b_of_z_fs1_pocinofit,
            'fs2_fit': wf_cl_lib.b_of_z_fs2_fit,
        }
        # self.check_specs()   # prolly I don't need these ingredients at all!

        # initialize halo model
        self.mass_def = getattr(ccl.halos, halo_model_dict['mass_def'])
        self.c_m_relation = getattr(ccl.halos, halo_model_dict['concentration'])(mass_def=self.mass_def)
        self.hmf = getattr(ccl.halos, halo_model_dict['mass_function'])(mass_def=self.mass_def)
        self.hbf = getattr(ccl.halos, halo_model_dict['halo_bias'])(mass_def=self.mass_def)
        self.hmc = ccl.halos.HMCalculator(mass_function=self.hmf, halo_bias=self.hbf, mass_def=self.mass_def)
        self.halo_profile_dm = getattr(ccl.halos, halo_model_dict['halo_profile_dm'])(
            mass_def=self.mass_def, concentration=self.c_m_relation)
        self.halo_profile_hod = getattr(ccl.halos, halo_model_dict['halo_profile_hod'])(
            mass_def=self.mass_def, concentration=self.c_m_relation)

    def check_specs(self):
        assert self.probe in ['LL', 'GG', '3x2pt'], 'probe must be either LL, GG, or 3x2pt'
        assert self.which_ng_cov in ['SSC', 'cNG'], 'which_ng_cov must be either SSC or cNG'
        assert self.GL_or_LG == 'GL', 'you should update ind_cross (used in ind_dict) for GL, but we work with GL...'
        assert self.has_rsd == False, 'RSD not validated yet...'

    # fanstastic collection of notebooks: https://github.com/LSSTDESC/CCLX
    # notebook for mass_relations: https://github.com/LSSTDESC/CCLX/blob/master/Halo-mass-function-example.ipynb
    # Cl notebook: https://github.com/LSSTDESC/CCL/blob/v2.0.1/examples/3x2demo.ipynb
    # HALO MODEL PRESCRIPTIONS:
    # KiDS1000 Methodology: https://www.pure.ed.ac.uk/ws/portalfiles/portal/188893969/2007.01844v2.pdf, after (E.10)
    # Krause2017: https://arxiv.org/pdf/1601.05779.pdf

    def pk_obj_from_file(self, pk_filename, plot_pk_z0):

        k_grid_Pk, z_grid_Pk, pk_mm_2d = mm.pk_vinc_file_to_2d_npy(pk_filename, plot_pk_z0=plot_pk_z0)
        pk_flipped_in_z = np.flip(pk_mm_2d, axis=1)
        scale_factor_grid_pk = cosmo_lib.z_to_a(z_grid_Pk)[::-1]  # flip it
        p_of_k_a = ccl.pk2d.Pk2D(a_arr=scale_factor_grid_pk, lk_arr=np.log(k_grid_Pk),
                                 pk_arr=pk_flipped_in_z.T, is_logp=False)
        return p_of_k_a

    def set_nz(self, nz_full_src, nz_full_lns):

        # unpack the array
        self.zgrid_nz_src = nz_full_src[:, 0]
        self.zgrid_nz_lns = nz_full_lns[:, 0]
        self.nz_src = nz_full_src[:, 1:]
        self.nz_lns = nz_full_lns[:, 1:]

        # define tuple
        self.nz_src_tuple = (self.zgrid_nz_src, self.nz_src)
        self.nz_lns_tuple = (self.zgrid_nz_lns, self.nz_lns)

    def check_nz_tuple(self, zbins):

        assert isinstance(self.nz_src_tuple, tuple), 'nz_src_tuple must be a tuple'
        assert isinstance(self.nz_lns_tuple, tuple), 'nz_lns_tuple must be a tuple'

        assert self.nz_src_tuple[1].shape == (len(self.zgrid_nz_src), zbins), \
            'nz_tuple must be a 2D array with shape (len(z_grid_nofz), zbins)'
        assert self.nz_lns_tuple[1].shape == (len(self.zgrid_nz_lns), zbins), \
            'nz_tuple must be a 2D array with shape (len(z_grid_nofz), zbins)'

    def set_ia_bias_tuple(self, z_grid_src, has_ia):

        self.has_ia = has_ia

        if self.has_ia:
            ia_bias_1d = wf_cl_lib.build_ia_bias_1d_arr(z_grid_src, cosmo_ccl=self.cosmo_ccl,
                                                        ia_dict=self.ia_dict,
                                                        input_z_grid_lumin_ratio=None,
                                                        input_lumin_ratio=None, output_F_IA_of_z=False)
            self.ia_bias_tuple = (z_grid_src, ia_bias_1d)

        else:
            self.ia_bias_tuple = None

    def set_gal_bias_tuple_spv3(self, z_grid_lns, magcut_lens, poly_fit_values):
        gal_bias_func = self.gal_bias_func_dict['fs2_fit']
        self.gal_bias_func_ofz = partial(gal_bias_func, magcut_lens=magcut_lens, poly_fit_values=poly_fit_values)
        gal_bias_1d = self.gal_bias_func_ofz(z_grid_lns)

        # this is only to ensure compatibility with wf_ccl function. In reality, the same array is given for each bin
        self.gal_bias_2d = np.repeat(gal_bias_1d.reshape(1, -1), self.zbins, axis=0).T
        self.gal_bias_tuple = (z_grid_lns, self.gal_bias_2d)

    def set_gal_bias_tuple_istf(self, z_grid_lns, bias_function_str, bias_model):
        gal_bias_func = self.gal_bias_func_dict[bias_function_str]
        # TODO it's probably better to pass directly the zbin(_lns) centers and edges, rather than nesting them in a cfg file...
        z_means_lns = np.array([self.flat_fid_pars_dict[f'zmean{zbin:02d}_photo'] for zbin in range(1, self.zbins + 1)])
        gal_bias_1d = gal_bias_func(z_means_lns)

        z_edges_lns = np.array([self.flat_fid_pars_dict[f'zedge{zbin:02d}_photo'] for zbin in range(1, self.zbins + 2)])
        self.gal_bias_2d = wf_cl_lib.build_galaxy_bias_2d_arr(
            gal_bias_1d, z_means_lns, z_edges_lns, self.zbins, z_grid_lns, bias_model=bias_model, plot_bias=True)
        self.gal_bias_tuple = (z_grid_lns, self.gal_bias_2d)

    def save_gal_bias_table_ascii(self, z_grid_lns, filename):
        assert filename.endswith('.ascii'), 'filename must end with.ascii'
        gal_bias_table = np.hstack((z_grid_lns.reshape(-1, 1), self.gal_bias_2d))
        np.savetxt(filename, gal_bias_table)

    def set_mag_bias_tuple(self, z_grid_lns, has_magnification_bias, magcut_lens, poly_fit_values):
        if has_magnification_bias:
            # this is only to ensure compatibility with wf_ccl function. In reality, the same array is given for each bin
            mag_bias_1d = wf_cl_lib.s_of_z_fs2_fit(z_grid_lns, magcut_lens=magcut_lens, poly_fit_values=poly_fit_values)
            mag_bias_2d = np.repeat(mag_bias_1d.reshape(1, -1), self.zbins, axis=0).T
            self.mag_bias_tuple = (z_grid_lns, mag_bias_2d)
        else:
            # this is the correct way to set the magnification bias values so that the actual bias is 1, ant the corresponding
            # wf_mu is zero (which is, in theory, the case mag_bias_tuple=None, which however causes pyccl to crash!)
            # mag_bias_2d = (np.ones_like(gal_bias_2d) * + 2) / 5
            # mag_bias_tuple = (zgrid_nz, mag_bias_2d)
            self.mag_bias_tuple = None

    def set_kernel_obj(self, has_rsd, n_samples_wf):

        self.wf_lensing_obj = [ccl.tracers.WeakLensingTracer(cosmo=self.cosmo_ccl,
                                                             dndz=(self.nz_src_tuple[0],
                                                                   self.nz_src_tuple[1][:, zbin_idx]),
                                                             ia_bias=self.ia_bias_tuple,
                                                             use_A_ia=False,
                                                             n_samples=n_samples_wf) for zbin_idx in range(self.zbins)]

        self.wf_galaxy_obj = []
        for zbin_idx in range(self.zbins):

            # this is needed to be eble to pass mag_bias = None for each zbin
            if self.mag_bias_tuple is None:
                mag_bias_arg = self.mag_bias_tuple
            else:
                mag_bias_arg = (self.mag_bias_tuple[0], self.mag_bias_tuple[1][:, zbin_idx])

            self.wf_galaxy_obj.append(ccl.tracers.NumberCountsTracer(cosmo=self.cosmo_ccl,
                                                                     has_rsd=has_rsd,
                                                                     dndz=(self.nz_lns_tuple[0],
                                                                           self.nz_lns_tuple[1][:, zbin_idx]),
                                                                     bias=(self.gal_bias_tuple[0],
                                                                           self.gal_bias_tuple[1][:, zbin_idx]),
                                                                     mag_bias=mag_bias_arg,
                                                                     n_samples=n_samples_wf))

    def set_ell_grid(self, ell_grid):
        self.ell_grid = ell_grid

    def compute_cls(self, ell_grid, p_of_k_a, kernel_a, kernel_b, limber_integration_method):

        cl_ab_3d = wf_cl_lib.cl_PyCCL(kernel_a, kernel_b, ell_grid, self.zbins,
                                      p_of_k_a=p_of_k_a, cosmo=self.cosmo_ccl,
                                      limber_integration_method=limber_integration_method)

        return cl_ab_3d

    def set_kernel_arr(self, z_grid_wf, has_magnification_bias):

        self.z_grid_wf = z_grid_wf
        a_arr = cosmo_lib.z_to_a(z_grid_wf)
        comoving_distance = ccl.comoving_radial_distance(self.cosmo_ccl, a_arr)

        wf_lensing_tot_arr = np.asarray([self.wf_lensing_obj[zbin_idx].get_kernel(comoving_distance)
                                        for zbin_idx in range(self.zbins)])

        wf_galaxy_tot_arr = np.asarray([self.wf_galaxy_obj[zbin_idx].get_kernel(comoving_distance)
                                       for zbin_idx in range(self.zbins)])

        # lensing
        self.wf_gamma_arr = wf_lensing_tot_arr[:, 0, :].T
        if self.has_ia:
            self.wf_ia_arr = wf_lensing_tot_arr[:, 1, :].T
            self.wf_lensing_arr = self.wf_gamma_arr + self.ia_bias_tuple[1][:, None] * self.wf_ia_arr
        else:
            self.wf_ia_arr = np.zeros_like(self.wf_gamma_arr)
            self.wf_lensing_arr = self.wf_gamma_arr

        # galaxy
        self.wf_delta_arr = wf_galaxy_tot_arr[:, 0, :].T
        self.wf_mu_arr = wf_galaxy_tot_arr[:, -1, :].T if has_magnification_bias else np.zeros_like(self.wf_delta_arr)

        # in the case of ISTF, the galaxt bias is bin-per-bin and is therefore included in the kernels. Add it here
        # for a fair comparison with vincenzo's kernels, in the plot.
        # * Note that the galaxy bias is included in the wf_ccl_obj in any way, both in ISTF and SPV3 cases! It must
        # * in fact be passed to the angular_cov_SSC function
        self.wf_galaxy_wo_gal_bias_arr = self.wf_delta_arr + self.wf_mu_arr
        self.wf_galaxy_w_gal_bias_arr = self.wf_delta_arr * self.gal_bias_2d + self.wf_mu_arr

    # ! ==========================================================================================================================================================================

    def set_sigma2_b(self, z_grid, fsky, which_sigma2_b,
                     nside_mask, mask_path=None):

        self.a_grid_sigma2_b = cosmo_lib.z_to_a(z_grid)[::-1]
        area_deg2 = fsky * 4 * np.pi * (180 / np.pi)**2

        if which_sigma2_b == 'polar_cap_on_the_fly':
            mask = mask_utils.generate_polar_cap(area_deg2, nside_mask)

        elif which_sigma2_b == 'from_input_mask':
            mask = hp.read_map(mask_path)

        # normalize the mask and pass it to sigma2_B_from_mask
        if which_sigma2_b in ['polar_cap_on_the_fly', 'from_input_mask']:
            hp.mollview(mask, coord=['C', 'E'], title='polar cap generated on-the fly', cmap='inferno_r')
            cl_mask = hp.anafast(mask)
            ell_mask = np.arange(len(cl_mask))
            cl_mask_norm = cl_mask * (2 * ell_mask + 1) / (4 * np.pi * fsky)**2
            # quick check
            fsky_mask = np.sqrt(cl_mask[0] / (4 * np.pi))
            print(f'fsky from mask: {fsky_mask:.4f}')
            assert np.fabs(fsky_mask / fsky) < 1.01, 'fsky_in is not the same as the fsky of the mask'

            # normalization has been checked from https://github.com/tilmantroester/KiDS-1000xtSZ/blob/master/scripts/compute_SSC_mask_power.py
            # and is the same as CSST paper https://zenodo.org/records/7813033
            sigma2_b = ccl.covariances.sigma2_B_from_mask(
                cosmo=self.cosmo_ccl, a_arr=self.a_grid_sigma2_b, mask_wl=cl_mask_norm)
            self.sigma2_b_tuple = (self.a_grid_sigma2_b, sigma2_b)

        elif which_sigma2_b == 'flat_sky':
            sigma2_b = ccl.covariances.sigma2_B_disc(
                cosmo=self.cosmo_ccl, a_arr=self.a_grid_sigma2_b, fsky=fsky)
            self.sigma2_b_tuple = (self.a_grid_sigma2_b, sigma2_b)

        elif which_sigma2_b == None:
            self.sigma2_b_tuple = None

        else:
            raise ValueError('which_sigma2_b must be either "from_input_mask", "polar_cap_on_the_fly" or None')

    def initialize_trispectrum(self, which_ng_cov, probe_ordering, pyccl_cfg):

        # save_tkka = pyccl_cfg['save_tkka']
        comp_load_str = 'Loading' if pyccl_cfg['load_cached_tkka'] else 'Computing'

        # tkka_folder = f'Tk3D_{which_ng_cov}'
        # tkka_path = f'{pyccl_cfg["cov_path"]}/{tkka_folder}'

        # k_z_str = f'zmin{pyccl_cfg["z_grid_tkka_min"]:.1f}_zmax{pyccl_cfg["z_grid_tkka_max"]:.1f}_zsteps{pyccl_cfg[f"z_grid_tkka_steps_{which_ng_cov}"]:d}_' \
        # f'kmin{pyccl_cfg["k_grid_tkka_min"]:.1e}_kmax{pyccl_cfg["k_grid_tkka_max"]:.1e}_ksteps{pyccl_cfg[f"k_grid_tkka_steps_{which_ng_cov}"]:d}'

        self.a_grid_tkka_SSC = np.linspace(
            cosmo_lib.z_to_a(pyccl_cfg['z_grid_tkka_max']),
            cosmo_lib.z_to_a(pyccl_cfg['z_grid_tkka_min']),
            pyccl_cfg['z_grid_tkka_steps_SSC'])

        self.z_grid_tkka_SSC = cosmo_lib.a_to_z(self.a_grid_tkka_SSC)[::-1]

        logn_k_grid_tkka_SSC = np.log(np.geomspace(pyccl_cfg['k_grid_tkka_min'],
                                                   pyccl_cfg['k_grid_tkka_max'],
                                                   pyccl_cfg['k_grid_tkka_steps_SSC']))

        a_grid_tkka_cNG = np.linspace(
            cosmo_lib.z_to_a(pyccl_cfg['z_grid_tkka_max']),
            cosmo_lib.z_to_a(pyccl_cfg['z_grid_tkka_min']),
            pyccl_cfg['z_grid_tkka_steps_cNG'])

        logn_k_grid_tkka_cNG = np.log(np.geomspace(pyccl_cfg['k_grid_tkka_min'],
                                                   pyccl_cfg['k_grid_tkka_max'],
                                                   pyccl_cfg['k_grid_tkka_steps_cNG']))

        # or, to set to the default:
        # a_grid_tkka = None
        # logn_k_grid_tkka = None

        tkka_start_time = time.perf_counter()
        # TODO pk from input files
        # This is the correct way to initialize the trispectrum (I Asked David Alonso about this.)
        halo_profile_dict = {
            'L': self.halo_profile_dm,
            'G': self.halo_profile_hod,
        }
        prof_2pt_dict = {
            # see again https://github.com/LSSTDESC/CCLX/blob/master/Halo-model-Pk.ipynb
            ('L', 'L'): ccl.halos.Profile2pt(),
            ('G', 'L'): ccl.halos.Profile2pt(),
            ('L', 'G'): ccl.halos.Profile2pt(),
            ('G', 'G'): ccl.halos.Profile2ptHOD(),
        }
        is_number_counts_dict = {
            'L': False,
            'G': True,
        }
        # gal_bias_1d = self.gal_bias_func_ofz(self.z_grid_tkka_SSC)  # no
<<<<<<< HEAD
        # gal_bias_1d = self.gal_bias_func_ofz(cosmo_lib.z_to_a(self.z_grid_tkka_SSC)[::-1])  
=======
        # gal_bias_1d = self.gal_bias_func_ofz(cosmo_lib.z_to_a(self.z_grid_tkka_SSC)[::-1])
>>>>>>> dd23d4c2
        gal_bias_1d = self.gal_bias_func_ofz(cosmo_lib.a_to_z(self.a_grid_tkka_SSC))  # ok-ish
        # gal_bias_1d = self.gal_bias_func_ofz(cosmo_lib.a_to_z(self.a_grid_tkka_SSC)[::-1])  # nope

        gal_bias_dict = {
            'L': np.ones_like(gal_bias_1d),
            'G': gal_bias_1d,
        }

        # store the trispectrum for the various probes in a dictionary

        # the default pk must be passed to yhe Tk3D functions as None, not as 'delta_matter:delta_matter'
        p_of_k_a = None if self.p_of_k_a == 'delta_matter:delta_matter' else self.p_of_k_a

        if self.a_grid_tkka_SSC is not None and logn_k_grid_tkka_SSC is not None and which_ng_cov == 'SSC':
            print(f'SSC tkka: z points = {self.a_grid_tkka_SSC.size}, k points = {logn_k_grid_tkka_SSC.size}')
        if a_grid_tkka_cNG is not None and logn_k_grid_tkka_cNG is not None and which_ng_cov == 'cNG':
            print(f'cNG tkka: z points = {a_grid_tkka_cNG.size}, k points = {logn_k_grid_tkka_cNG.size}')

        self.tkka_dict = {}
        self.responses_dict = {}
        for row, (A, B) in tqdm(enumerate(probe_ordering)):
            for col, (C, D) in enumerate(probe_ordering):
                probe_block = A + B + C + D

                if col >= row:
                    print(f'{comp_load_str} trispectrum for {which_ng_cov}, probe combination {probe_block}')

                if col >= row and pyccl_cfg['load_cached_tkka']:

                    assert False, 'Probably this section must be deleted'

                    save_tkka = False

                    a_arr = np.load(f'{tkka_path}/a_arr_tkka_{probe_block}_{k_z_str}.npy')
                    k1_arr = np.load(f'{tkka_path}/k1_arr_tkka_{probe_block}_{k_z_str}.npy')
                    k2_arr = np.load(f'{tkka_path}/k2_arr_tkka_{probe_block}_{k_z_str}.npy')
                    if which_ng_cov == 'SSC':
                        pk1_arr_tkka = np.load(f'{tkka_path}/pk1_arr_tkka_{probe_block}_{k_z_str}.npy')
                        pk2_arr_tkka = np.load(f'{tkka_path}/pk2_arr_tkka_{probe_block}_{k_z_str}.npy')
                        tk3d_kwargs = {
                            'tkk_arr': None,
                            'pk1_arr': pk1_arr_tkka,
                            'pk2_arr': pk2_arr_tkka,
                        }
                    elif which_ng_cov == 'cNG':
                        tkk_arr = np.load(f'{tkka_path}/tkk_arr_{probe_block}_{k_z_str}.npy')
                        tk3d_kwargs = {
                            'tkk_arr': tkk_arr,
                            'pk1_arr': None,
                            'pk2_arr': None,
                        }

                    assert np.array_equal(k1_arr, k2_arr), 'k1_arr and k2_arr must be equal'

                    self.tkka_dict[A, B, C, D] = ccl.tk3d.Tk3D(a_arr=a_arr,
                                                               lk_arr=k1_arr,
                                                               is_logt=False,
                                                               extrap_order_lok=1,
                                                               extrap_order_hik=1,
                                                               **tk3d_kwargs,
                                                               )

                elif col >= row and not pyccl_cfg['load_cached_tkka']:

                    # not very nice to put this if-else in the for loop, but A, B, C, D are referenced only here
                    if which_ng_cov == 'SSC':

                        if self.which_b1g_in_resp == 'from_HOD':
                            tkka_func = ccl.halos.pk_4pt.halomod_Tk3D_SSC
                            additional_args = {
                                'prof': halo_profile_dict[A],
                                'prof2': halo_profile_dict[B],
                                'prof3': halo_profile_dict[C],
                                'prof4': halo_profile_dict[D],
                                'prof12_2pt': prof_2pt_dict[A, B],
                                'prof34_2pt': prof_2pt_dict[C, D],
                                'lk_arr': logn_k_grid_tkka_SSC,
                                'a_arr': self.a_grid_tkka_SSC,
                                'extrap_pk': True,
                            }

                        elif self.which_b1g_in_resp == 'from_input':
                            tkka_func = ccl.halos.pk_4pt.halomod_Tk3D_SSC_linear_bias
                            additional_args = {
                                'prof': halo_profile_dict['L'],  # prof should be HaloProfileNFW
                                'bias1': gal_bias_dict[A],
                                'bias2': gal_bias_dict[B],
                                'bias3': gal_bias_dict[C],
                                'bias4': gal_bias_dict[D],
                                'is_number_counts1': is_number_counts_dict[A],
                                'is_number_counts2': is_number_counts_dict[B],
                                'is_number_counts3': is_number_counts_dict[C],
                                'is_number_counts4': is_number_counts_dict[D],
                                'lk_arr': logn_k_grid_tkka_SSC,
                                'a_arr': self.a_grid_tkka_SSC,
                                'extrap_pk': True,
                            }

                    elif which_ng_cov == 'cNG':

                        tkka_func = ccl.halos.pk_4pt.halomod_Tk3D_cNG
                        additional_args = {
                            'prof': halo_profile_dict[A],
                            'prof2': halo_profile_dict[B],
                            'prof3': halo_profile_dict[C],
                            'prof4': halo_profile_dict[D],
                            'prof12_2pt': prof_2pt_dict[A, B],
                            'prof13_2pt': prof_2pt_dict[A, C],
                            'prof14_2pt': prof_2pt_dict[A, D],
                            'prof24_2pt': prof_2pt_dict[B, D],
                            'prof32_2pt': prof_2pt_dict[C, B],
                            'prof34_2pt': prof_2pt_dict[C, D],
                            'lk_arr': logn_k_grid_tkka_cNG,
                            'a_arr': a_grid_tkka_cNG,
                        }
                    else:
                        raise ValueError(
                            f"Invalid value for which_ng_cov. It is {which_ng_cov}, must be 'SSC' or 'cNG'.")

                    self.tkka_dict[A, B, C, D], self.responses_dict[A, B, C, D] = tkka_func(cosmo=self.cosmo_ccl,
                                                                                            hmc=self.hmc,
                                                                                            extrap_order_lok=1, extrap_order_hik=1,
                                                                                            use_log=False,
                                                                                            p_of_k_a=p_of_k_a,
                                                                                            **additional_args)

        print('trispectrum computed in {:.2f} seconds'.format(time.perf_counter() - tkka_start_time))

        return

    def compute_ng_cov_ccl(self, which_ng_cov, kernel_A, kernel_B, kernel_C, kernel_D, ell, tkka, f_sky,
                           ind_AB, ind_CD, integration_method):
        zpairs_AB = ind_AB.shape[0]
        zpairs_CD = ind_CD.shape[0]
        nbl = len(ell)

        start_time = time.perf_counter()
        # switch between the two functions, which are identical except for the sigma2_b argument
        if which_ng_cov == 'SSC':
            ccl_ng_cov_func = ccl.covariances.angular_cl_cov_SSC
            sigma2_b_arg = {'sigma2_B': self.sigma2_b_tuple,
                            }
        elif which_ng_cov == 'cNG':
            ccl_ng_cov_func = ccl.covariances.angular_cl_cov_cNG
            sigma2_b_arg = {}
        else:
            raise ValueError("Invalid value for which_ng_cov. Must be 'SSC' or 'cNG'.")

        cov_ng_4D = np.zeros((nbl, nbl, zpairs_AB, zpairs_CD))
        for ij in tqdm(range(zpairs_AB)):
            for kl in range(zpairs_CD):
                cov_ng_4D[:, :, ij, kl] = ccl_ng_cov_func(self.cosmo_ccl,
                                                          tracer1=kernel_A[ind_AB[ij, -2]],
                                                          tracer2=kernel_B[ind_AB[ij, -1]],
                                                          ell=ell,
                                                          t_of_kk_a=tkka,
                                                          fsky=f_sky,
                                                          tracer3=kernel_C[ind_CD[kl, -2]],
                                                          tracer4=kernel_D[ind_CD[kl, -1]],
                                                          ell2=None,
                                                          integration_method=integration_method,
                                                          **sigma2_b_arg)

        print(f'{which_ng_cov} computed with pyccl in {(time.perf_counter() - start_time) / 60:.0f} min')

        return cov_ng_4D

    def compute_ng_cov_3x2pt(self, which_ng_cov, ell, f_sky, integration_method,
                             probe_ordering, ind_dict):

        cov_ng_3x2pt_dict_8D = {}

        kernel_dict = {
            'L': self.wf_lensing_obj,
            'G': self.wf_galaxy_obj
        }

        for row, (probe_a, probe_b) in enumerate(probe_ordering):
            for col, (probe_c, probe_d) in enumerate(probe_ordering):
                if col >= row:

                    print('CCL 3x2pt cov: working on probe combination ', probe_a, probe_b, probe_c, probe_d)
                    cov_ng_3x2pt_dict_8D[probe_a, probe_b, probe_c, probe_d] = (
                        self.compute_ng_cov_ccl(which_ng_cov=which_ng_cov,
                                                kernel_A=kernel_dict[probe_a],
                                                kernel_B=kernel_dict[probe_b],
                                                kernel_C=kernel_dict[probe_c],
                                                kernel_D=kernel_dict[probe_d],
                                                ell=ell,
                                                tkka=self.tkka_dict[probe_a, probe_b, probe_c, probe_d],
                                                f_sky=f_sky,
                                                ind_AB=ind_dict[probe_a, probe_b],
                                                ind_CD=ind_dict[probe_c, probe_d],
                                                integration_method=integration_method,
                                                ))

                else:
                    print('CCL 3x2pt cov: skipping probe combination ', probe_a, probe_b, probe_c, probe_d)
                    cov_ng_3x2pt_dict_8D[probe_a, probe_b, probe_c, probe_d] = (
                        cov_ng_3x2pt_dict_8D[probe_c, probe_d, probe_a, probe_b].transpose(1, 0, 3, 2))

        self.cov_ng_3x2pt_dict_8D = cov_ng_3x2pt_dict_8D

        if which_ng_cov == 'SSC':
            self.cov_ssc_ccl_3x2pt_dict_8D = self.cov_ng_3x2pt_dict_8D
        if which_ng_cov == 'cNG':
            self.cov_cng_ccl_3x2pt_dict_8D = self.cov_ng_3x2pt_dict_8D

        self.check_cov_blocks_simmetry()

        return

    def check_cov_blocks_simmetry(self):
        # Test if cov is symmetric in ell1, ell2 (only for the diagonal covariance blocks:
        # the off-diagonal need *not* to be symmetric in ell1, ell2)
        for key in self.cov_ng_3x2pt_dict_8D.keys():
            if (key == ('L', 'L', 'L', 'L')) or (key == ('G', 'L', 'G', 'L')) or (key == ('G', 'G', 'G', 'G')):
                try:
                    cov_2d = mm.cov_4D_to_2D(self.cov_ng_3x2pt_dict_8D[key], block_index='ell')
                    assert np.allclose(cov_2d, cov_2d.T, atol=0, rtol=1e-5)
                    np.testing.assert_allclose(self.cov_ng_3x2pt_dict_8D[key],
                                               #    np.transpose(self.cov_ng_3x2pt_dict_8D[key], (1, 0, 2, 3)),
                                               np.transpose(self.cov_ng_3x2pt_dict_8D[key], (1, 0, 3, 2)),
                                               rtol=1e-5, atol=0,
                                               err_msg=f'cov_ng_4D {key} is not symmetric in ell1, ell2')
                except AssertionError as error:
                    print(error)

        return

    def save_cov_blocks(self, cov_path, cov_filename):

        for (probe_a, probe_b, probe_c, probe_d) in self.cov_ng_3x2pt_dict_8D.keys():

            cov_filename_fmt = cov_filename.format(probe_a=probe_a, probe_b=probe_b,
                                                   probe_c=probe_c, probe_d=probe_d)

            np.savez_compressed(
                f'{cov_path}/{cov_filename_fmt}', self.cov_ng_3x2pt_dict_8D[probe_a, probe_b, probe_c, probe_d])

    def load_cov_blocks(self, cov_path, cov_filename, probe_ordering):

        self.cov_ng_3x2pt_dict_8D = {}

        for row, (probe_a, probe_b) in enumerate(probe_ordering):
            for col, (probe_c, probe_d) in enumerate(probe_ordering):
                if col >= row:
                    print(probe_a, probe_b, probe_c, probe_d)

                    cov_filename_fmt = cov_filename.format(probe_a=probe_a, probe_b=probe_b,
                                                           probe_c=probe_c, probe_d=probe_d)
                    self.cov_ng_3x2pt_dict_8D[probe_a, probe_b, probe_c, probe_d] = np.load(
                        f'{cov_path}/{cov_filename_fmt}')['arr_0']

                else:
                    self.cov_ng_3x2pt_dict_8D[probe_a, probe_b, probe_c, probe_d] = (
                        self.cov_ng_3x2pt_dict_8D[probe_c, probe_d, probe_a, probe_b].transpose(1, 0, 3, 2))<|MERGE_RESOLUTION|>--- conflicted
+++ resolved
@@ -305,23 +305,6 @@
             ('G', 'L'): ccl.halos.Profile2pt(),
             ('L', 'G'): ccl.halos.Profile2pt(),
             ('G', 'G'): ccl.halos.Profile2ptHOD(),
-        }
-        is_number_counts_dict = {
-            'L': False,
-            'G': True,
-        }
-        # gal_bias_1d = self.gal_bias_func_ofz(self.z_grid_tkka_SSC)  # no
-<<<<<<< HEAD
-        # gal_bias_1d = self.gal_bias_func_ofz(cosmo_lib.z_to_a(self.z_grid_tkka_SSC)[::-1])  
-=======
-        # gal_bias_1d = self.gal_bias_func_ofz(cosmo_lib.z_to_a(self.z_grid_tkka_SSC)[::-1])
->>>>>>> dd23d4c2
-        gal_bias_1d = self.gal_bias_func_ofz(cosmo_lib.a_to_z(self.a_grid_tkka_SSC))  # ok-ish
-        # gal_bias_1d = self.gal_bias_func_ofz(cosmo_lib.a_to_z(self.a_grid_tkka_SSC)[::-1])  # nope
-
-        gal_bias_dict = {
-            'L': np.ones_like(gal_bias_1d),
-            'G': gal_bias_1d,
         }
 
         # store the trispectrum for the various probes in a dictionary
