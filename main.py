--- conflicted
+++ resolved
@@ -1,9 +1,6 @@
 import argparse
-<<<<<<< HEAD
 import contextlib
-=======
 import gc
->>>>>>> 502ef26a
 import os
 import pprint
 import sys
@@ -19,7 +16,6 @@
 from matplotlib import cm
 from scipy.interpolate import CubicSpline, RectBivariateSpline
 from scipy.ndimage import gaussian_filter1d
-
 from spaceborne import (
     bnt,
     ccl_interface,
@@ -34,10 +30,10 @@
     sigma2_ssc,
     wf_cl_lib,
 )
+from spaceborne import constants as const
 from spaceborne import covariance as sb_cov
+from spaceborne import plot_lib as sb_plt
 from spaceborne import sb_lib as sl
-from spaceborne import constants as const
-from spaceborne import plot_lib as sb_plt
 
 with contextlib.suppress(ImportError):
     import pyfiglet
@@ -225,14 +221,13 @@
 cfg['covariance']['SSC_code'] = 'Spaceborne'
 cfg['covariance']['cNG_code'] = 'PyCCL'
 
-<<<<<<< HEAD
-cfg['OneCovariance'] = {}
-cfg['OneCovariance']['precision_settings'] = 'default'
-cfg['OneCovariance']['path_to_oc_executable'] = (
-    '/home/davide/Documenti/Lavoro/Programmi/OneCovariance/covariance.py'
-)
-cfg['OneCovariance']['path_to_oc_ini'] = './input/config_3x2pt_pure_Cell_general.ini'
-cfg['OneCovariance']['consistency_checks'] = False
+if 'OneCovariance' not in cfg:
+    cfg['OneCovariance'] = {}
+    cfg['OneCovariance']['path_to_oc_executable'] = (
+        '/home/cosmo/davide.sciotti/data//OneCovariance/covariance.py'
+    )
+    cfg['OneCovariance']['consistency_checks'] = False
+    cfg['OneCovariance']['oc_output_filename'] = 'cov_rcf_mergetest_v2_'
 
 if 'save_output_as_benchmark' not in cfg['misc'] or 'bench_filename' not in cfg['misc']:
     cfg['misc']['save_output_as_benchmark'] = False
@@ -247,27 +242,6 @@
 cfg['ell_cuts']['apply_ell_cuts'] = False  # Type: bool
 # Type: str. Cut if the bin *center* or the bin *lower edge* is
 # larger than ell_max[zi, zj]
-=======
-if 'OneCovariance' not in cfg:
-    cfg['OneCovariance'] = {}
-    cfg['OneCovariance']['path_to_oc_executable'] = (
-        '/home/cosmo/davide.sciotti/data//OneCovariance/covariance.py'
-    )
-    cfg['OneCovariance']['consistency_checks'] = False
-    cfg['OneCovariance']['oc_output_filename'] = 'cov_rcf_mergetest_v2_'
-
-if 'save_output_as_benchmark' not in cfg['misc']:
-    cfg['misc']['save_output_as_benchmark'] = False
-    cfg['misc']['bench_filename'] = (
-        '../Spaceborne_bench/output_G{g_code:s}_SSC{ssc_code:s}_cNG{cng_code:s}'
-        '_KE{use_KE:s}_resp{which_pk_responses:s}_b1g{which_b1g_in_resp:s}_devmerge3'
-    )
-
-cfg['ell_cuts'] = {}
-cfg['ell_cuts']['apply_ell_cuts'] = False  # Type: bool
-# Type: str. Cut if the bin *center* or the bin *lower edge* is larger
-# than ell_max[zi, zj]
->>>>>>> 502ef26a
 cfg['ell_cuts']['center_or_min'] = 'center'
 cfg['ell_cuts']['cl_ell_cuts'] = False  # Type: bool
 cfg['ell_cuts']['cov_ell_cuts'] = False  # Type: bool
@@ -275,12 +249,8 @@
 cfg['ell_cuts']['kmax_h_over_Mpc_ref'] = 1.0
 cfg['ell_cuts']['kmax_h_over_Mpc_list'] = [
     0.1, 0.16681005, 0.27825594, 0.46415888, 0.77426368, 1.29154967, 
-<<<<<<< HEAD
     2.15443469, 3.59381366, 5.9948425, 10.0,
 ]  # fmt: skip
-=======
-    2.15443469, 3.59381366, 5.9948425, 10.0,]  # fmt: skip
->>>>>>> 502ef26a
 
 # Sigma2_b settings, common to Spaceborne and PyCCL. Can be one of:
 # - full_curved_sky: Use the full- (curved-) sky expression (for Spaceborne only).
@@ -487,17 +457,10 @@
     cfg['covariance']['k_steps'],
 )
 # in this case we need finer k binning because of the bessel functions
-<<<<<<< HEAD
 k_grid_s2b_simps = np.logspace(
     cfg['covariance']['log10_k_min'],
     cfg['covariance']['log10_k_max'],
-    k_steps_sigma2
-=======
-k_grid_s2b_simps = np.logspace(  # fmt: skip
-    cfg['covariance']['log10_k_min'], 
-    cfg['covariance']['log10_k_max'], 
     k_steps_sigma2_simps
->>>>>>> 502ef26a
 )  # fmt: skip
 
 if len(z_grid) < 1000:
@@ -556,16 +519,10 @@
     'ind': ind,
     'n_probes': n_probes,
     'probe_ordering': probe_ordering,
-<<<<<<< HEAD
     'unique_probe_combs': unique_probe_combs,
     'probe_comb_idxs': unique_probe_combs_ix,
     'req_probe_combs_2d': req_probe_combs_2d,
     'which_ng_cov': cov_terms_str,
-=======
-    'probe_comb_names': probe_comb_names,
-    'probe_comb_idxs': probe_comb_idxs,
-    # 'which_ng_cov': cov_terms_str,
->>>>>>> 502ef26a
     'cov_terms_list': cov_terms_list,
     'GL_OR_LG': GL_OR_LG,
     'symmetrize_output_dict': symmetrize_output_dict,
@@ -839,7 +796,6 @@
     ccl_obj.wf_galaxy_obj,
     cl_ccl_kwargs,
 )
-<<<<<<< HEAD
 print(f'done in {time.perf_counter() - t0:.2f} s')
 
 # ! ============================ Multiplicative shear bias =============================
@@ -848,14 +804,10 @@
 ccl_obj.cl_ll_3d, ccl_obj.cl_gl_3d = ccl_interface.apply_mult_shear_bias(
     ccl_obj.cl_ll_3d, ccl_obj.cl_gl_3d, np.array(cfg['C_ell']['mult_shear_bias']), zbins
 )
-=======
-print(f'...done in {(time.perf_counter() - t0):.2f} s')
->>>>>>> 502ef26a
 
 
 if cfg['C_ell']['use_input_cls']:
     # TODO NMT here you should ask the user for unbinned cls
-<<<<<<< HEAD
 
     # load input cls
     io_obj.get_cl_fmt()
@@ -879,53 +831,11 @@
     cl_ll_3d_in = cl_ll_3d_spline(ell_obj.ells_3x2pt)
     cl_gl_3d_in = cl_gl_3d_spline(ell_obj.ells_3x2pt)
     cl_gg_3d_in = cl_gg_3d_spline(ell_obj.ells_3x2pt)
-=======
-    if (
-        cfg['namaster']['use_namaster']
-        or cfg['sample_covariance']['compute_sample_cov']
-    ):
-        raise NotImplementedError('Make sure to pass unbinned cls')
-
-    print('Loading input Cls')
-    cl_ll_tab = np.genfromtxt(cfg['C_ell']['cl_LL_path'])
-    cl_gl_tab = np.genfromtxt(cfg['C_ell']['cl_GL_path'])
-    cl_gg_tab = np.genfromtxt(cfg['C_ell']['cl_GG_path'])
-
-    ells_WL_in, cl_ll_3d_in = sl.import_cl_tab(cl_ll_tab)
-    ells_XC_in, cl_gl_3d_in = sl.import_cl_tab(cl_gl_tab)
-    ells_GC_in, cl_gg_3d_in = sl.import_cl_tab(cl_gg_tab)
-
-    for _ells in [  # fmt: skip
-        ells_WL_in, ell_obj.ells_WL,
-        ells_XC_in, ell_obj.ells_XC,
-        ells_GC_in, ell_obj.ells_GC,
-    ]:  # fmt: skip
-        assert np.all(np.diff(_ells)) > 0, 'ells are not sorted'
-
-    if not np.allclose(ells_WL_in, ell_obj.ells_WL, atol=0, rtol=1e-5):
-        cl_ll_3d_spline = CubicSpline(ells_WL_in, cl_ll_3d_in, axis=0)
-        cl_ll_3d_in = cl_ll_3d_spline(ell_obj.ells_WL)
-
-    if not np.allclose(ells_XC_in, ell_obj.ells_XC, atol=0, rtol=1e-5):
-        cl_gl_3d_spline = CubicSpline(ells_XC_in, cl_gl_3d_in, axis=0)
-        cl_gl_3d_in = cl_gl_3d_spline(ell_obj.ells_XC)
-
-    if not np.allclose(ells_GC_in, ell_obj.ells_GC, atol=0, rtol=1e-5):
-        cl_gg_3d_spline = CubicSpline(ells_GC_in, cl_gg_3d_in, axis=0)
-        cl_gg_3d_in = cl_gg_3d_spline(ell_obj.ells_GC)
->>>>>>> 502ef26a
 
     # save the sb cls for the plot comparing sb and input cls
     cl_ll_3d_sb = ccl_obj.cl_ll_3d
     cl_gl_3d_sb = ccl_obj.cl_gl_3d
     cl_gg_3d_sb = ccl_obj.cl_gg_3d
-<<<<<<< HEAD
-=======
-    # apply m-bias on the _sb cls, again just for the plot
-    cl_ll_3d_sb, cl_gl_3d_sb = pyccl_interface.apply_mult_shear_bias(
-        cl_ll_3d_sb, cl_gl_3d_sb, np.array(cfg['C_ell']['mult_shear_bias']), zbins
-    )
->>>>>>> 502ef26a
 
     # assign them to ccl_obj; m-bias is applied right below
     ccl_obj.cl_ll_3d = cl_ll_3d_in
@@ -1167,8 +1077,9 @@
     np.savetxt(f'{oc_path}/{nz_lns_ascii_filename}', nz_lns_tosave)
 
     # oc needs finer ell sampling to avoid issues with ell bin edges
-    ells_3x2pt_oc = np.arange(ell_min_unb_oc, ell_max_unb_oc + 1)
-    nbl_3x2pt_oc = len(ells_3x2pt_oc)
+    ells_3x2pt_oc = np.geomspace(
+        cfg['ell_binning']['ell_min'], cfg['ell_binning']['ell_max_3x2pt'], nbl_3x2pt_oc
+    )
     cl_ll_3d_oc = ccl_obj.compute_cls(
         ells_3x2pt_oc,
         ccl_obj.p_of_k_a,
@@ -1568,15 +1479,10 @@
     if compute_ccl_cng:
         ccl_ng_cov_terms_list.append('cNG')
 
-<<<<<<< HEAD
     for which_ng_cov in ccl_ng_cov_terms_list:
         ccl_obj.initialize_trispectrum(which_ng_cov, unique_probe_combs, cfg['PyCCL'])
-=======
-    for _which_ng_cov in ccl_ng_cov_terms_list:
-        ccl_obj.initialize_trispectrum(_which_ng_cov, probe_ordering, cfg['PyCCL'])
->>>>>>> 502ef26a
         ccl_obj.compute_ng_cov_3x2pt(
-            _which_ng_cov,
+            which_ng_cov,
             ell_obj.ells_GC,
             mask_obj.fsky,
             integration_method=cfg['PyCCL']['cov_integration_method'],
@@ -1591,6 +1497,21 @@
     split_gaussian_cov=cfg['covariance']['split_gaussian_cov'],
 )
 cov_dict = cov_obj.cov_dict
+
+if self.do_real_space:
+
+    print('Computing RS covariance...')
+    start_rs = time.perf_counter()
+    for _probe, _term in itertools.product(
+        self.cov_rs_obj.probes_toloop, self.cov_rs_obj.terms_toloop):
+        print(
+            f'\n***** probe {_probe} - term {_term} - '
+            f'integration {self.cov_rs_obj.integration_method} - '
+            f'theta bins fine {self.cov_rs_obj.nbt_fine} *****'
+        )
+        self.cov_rs_obj.compute_realspace_cov(self, _probe, _term)
+    self.cov_rs_obj.combine_terms_and_probes()
+    print(f'...done in {time.perf_counter() - start_rs:.2f} s')
 
 
 # ! ============================ plot & tests ==========================================
@@ -1606,19 +1527,12 @@
         ax[1].set_title('corr')
         fig.suptitle(f'{cov_name.replace("cov_", "")}', y=0.9)
 
-<<<<<<< HEAD
 for key, cov in cov_dict.items():
     probe = key.split('_')[1]
     which_ng_cov = key.split('_')[2]
     ndim = key.split('_')[3]
-=======
-for which_cov in cov_dict:
-    probe = which_cov.split('_')[1]
-    _which_ng_cov = which_cov.split('_')[2]
-    ndim = which_cov.split('_')[3]
->>>>>>> 502ef26a
     cov_filename = cfg['covariance']['cov_filename'].format(
-        which_ng_cov=_which_ng_cov, probe=probe, ndim=ndim
+        which_ng_cov=which_ng_cov, probe=probe, ndim=ndim
     )
     cov_filename = cov_filename.replace('_g_', '_G_')
     cov_filename = cov_filename.replace('_ssc_', '_SSC_')
