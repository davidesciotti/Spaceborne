# TODO add general description
# TODO merge with cfg.yaml from spaceborne_covg
# TODO add dzGC

cosmology:
    # these are the parameters varied in the analysis. The ordering is the same used in the FM
    FM_ordered_params:
        # where did these come from??
        # Om: 0.318592238
        # ODE: 0.68140775651
        # Ob: 0.05001413
        Om: 0.32
        Ob: 0.05
        wz: -1.0
        wa: 0.0
        # h: 0.6737  # fiducial value used in CLOE MCMC runs
        h: 0.67 # fiducial value used in Vincenzo's files!
        ns: 0.966
        s8: 0.816
        logT: 7.75
        Aia: 0.16
        eIA: 1.66
        m01: 0.0
        m02: 0.0
        m03: 0.0
        m04: 0.0
        m05: 0.0
        m06: 0.0
        m07: 0.0
        m08: 0.0
        m09: 0.0
        m10: 0.0
        m11: 0.0
        m12: 0.0
        m13: 0.0
        dzWL01: -0.025749
        dzWL02: 0.022716
        dzWL03: -0.026032
        dzWL04: 0.012594
        dzWL05: 0.019285
        dzWL06: 0.008326
        dzWL07: 0.038207
        dzWL08: 0.002732
        dzWL09: 0.034066
        dzWL10: 0.049479
        dzWL11: 0.06649
        dzWL12: 0.000815
        dzWL13: 0.04907
        # coefficients for the polynomial magnification and galaxy bias fits
        bG01: 1.33291
        bG02: -0.72414
        bG03: 1.0183
        bG04: -0.14913
        bM01: -1.50685
        bM02: 1.35034
        bM03: 0.08321
        bM04: 0.04279

    # these parameters are not varied in the analysis; their specific ordering is not important
    # TODO how about logT? below it's fixed, above it's varied
    other_params:
        ODE: 0.68
        m_nu: 0.06
        N_eff: 3.046
        bIA: 0.0
        CIA: 0.0134
        Om_k0: 0
        camb_extra_parameters:
            camb:
                halofit_version: mead2020_feedback
                kmax: 100
                HMCode_logT_AGN: 7.75
                num_massive_neutrinos: 1
                dark_energy_model: ppf

general_cfg:
    ell_min: 10
    ell_max_WL: 3000
    ell_max_GC: 3000
    ell_max_3x2pt: 3000
    zbins: 13
    EP_or_ED: EP # equipopulated or equidistant bins
    n_probes: 2
    use_WA: False
    save_cls_3d: False
    save_rls_3d: False

    # the case with the largest range is nbl_WL_opt.. This is the reference ell binning from which the cuts are applied;
    # in principle, the other binning should be consistent with this one and should not be hardcoded, as long as
    # lmax=5000, 3000 holds
    nbl_WL_opt: 32 # this is the value from which the various bin cuts are applied, do not change it
    ell_max_WL_opt: 5000 # this is the value from which the various bin cuts are applied, do not change it

    ell_cuts: False
    which_cuts: Vincenzo
    center_or_min: center # cut if the bin *center* or the bin *lower edge* is larger than ell_max[zi, zj]
    cl_ell_cuts: False
    kmax_h_over_Mpc_ref: 1.0 # this is used when ell_cuts is False, also...?
    # kmax_list_1_over_Mpc: (0.25, 0.50, 0.75, 1.00, 1.25, 1.50, 1.75, 2.00, 3.00, 5.00, #10.00)),
    # kmax_h_over_Mpc_list: [0.37108505, 0.74217011, 1.11325516, 1.48434021, 1.85542526,
    #                                   2.22651032, 2.59759537, 2.96868042, 4.45302063, 7.42170105, 14.84340211]
    kmax_h_over_Mpc_list:
        [
            0.1,
            0.16681005,
            0.27825594,
            0.46415888,
            0.77426368,
            1.29154967,
            2.15443469,
            3.59381366,
            5.9948425,
            10.,
        ]
    use_h_units: False

    BNT_transform: False # ! to be deprecated?
    cl_BNT_transform: False

    cl_folder: "{ROOT:s}/common_data/vincenzo/SPV3_07_2022/LiFEforSPV3/OutputFiles/DataVectors/Noiseless/{which_pk:s}"
    rl_folder: "{ROOT:s}/common_data/vincenzo/SPV3_07_2022/LiFEforSPV3/OutputFiles/ResFun/{which_pk:s}"
    cl_filename: "dv-{probe:s}-{EP_or_ED:s}{zbins:02d}-ML{magcut_lens:03d}-MS{magcut_source:03d}-idIA{idIA:d}-idB{idB:d}-idM{idM:d}-idR{idR:d}.dat"
    rl_filename: resfun-idBM{idBM:02d}.dat # XXX its idBM... anyway not using the responses at the moment
    use_vincenzos_cls: True

    has_rsd: False
    has_magnification_bias: True

    magcut_lens: 245 # valid for GCph
    magcut_source: 245 # valid for WL
    zmin_nz_lens: 02 # = 0.2
    zmin_nz_source: 02 # = 0.2
    zmax_nz: 25 # = 2.5
    idIA: 2
    idB: 3
    idM: 3
    idR: 1

    which_forecast: SPV3
    bias_function: analytical # 'analytical', 'leporifit', 'pocinofit'
    bias_model: step-wise # 'step-wise', 'constant', 'linint', 'ones', 'polynomial'

    CLOE_pk_folder: "{ROOT:s}/common_data/vincenzo/SPV3_07_2022/LiFEforSPV3/InputFiles/InputPS/{which_pk:s}/InFiles/{flat_or_nonflat:s}"
    CLOE_pk_filename: "{CLOE_pk_folder:s}/{param_name:s}/PddVsZedLogK-{param_name:s}_{param_value:.3e}.dat"
    flat_or_nonflat: Flat
    which_pk: HMCodeBar

    fm_last_folder: jan_2024 # TODO delete this
    flagship_version: 2 # TODO delete this
    fm_and_cov_suffix: '' # TODO delete this
    num_threads: 32 # how many threads to use for the Julia SSC integral with @tturbo

covariance_cfg:
    # ordering-related settings
    triu_tril: triu
    row_col_major: row-major
    block_index: ell
    GL_or_LG: GL

    which_probe_response: variable

    fsky: 0.3563380664078408
    sigma_eps_i: 0.26 # ellipticity dispersion *per component*; sigma_eps: (0.26 * np.sqrt(2))
    which_shape_noise: ISTF

    nofz_folder: "{ROOT:s}/common_data/vincenzo/SPV3_07_2022/LiFEforSPV3/InputFiles/InputNz/NzFid"
    # TODO zmin_nz is for both sources and lenses, but be careful about this in the future
    nofz_filename: nzTab-{EP_or_ED:s}{zbins:02d}-zedMin{zmin_nz_lens:02d}-zedMax{zmax_nz:02d}-mag{magcut_lens:d}.dat

    zbin_centers:
        [
            0.27575,
            0.37635,
            0.44634,
            0.54284,
            0.62145,
            0.70957,
            0.7986,
            0.86687,
            0.97753,
            1.09136,
            1.24264,
            1.47918,
            1.89264,
        ]
    # number of galaxies per arcmin**2 for each redshift bin.
    ngal_lensing:
        [
            1.86742,
            1.86744,
            1.8674,
            1.86743,
            1.86741,
            1.86742,
            1.86742,
            1.86742,
            1.86744,
            1.8674,
            1.86742,
            1.86742,
            1.86742,
        ]
    ngal_clustering:
        [
            1.86742,
            1.86744,
            1.8674,
            1.86743,
            1.86741,
            1.86742,
            1.86742,
            1.86742,
            1.86744,
            1.8674,
            1.86742,
            1.86742,
            1.86742,
        ]

    shift_nz: True # ! are vincenzos kernels shifted?? it looks like they are not
    compute_bnt_with_shifted_nz_for_zcuts: False # ! lets test this
    shift_nz_interpolation_kind: linear
    normalize_shifted_nz: True
    nz_gaussian_smoothing: False # does not seem to have a large effect...
    nz_gaussian_smoothing_sigma: 2
    include_ia_in_bnt_kernel_for_zcuts: False

    plot_nz_tocheck: True

    cov_BNT_transform: False
    cov_ell_cuts: False

    compute_covmat: True
    compute_SSC: True # TODO re-implement this

    save_cov: False
    cov_file_format: npz # or npy
    save_cov_dat: False # this is the format used by Vincenzo

    # in cov_dict
    save_cov_2D: False
    save_cov_4D: False
    save_cov_6D: False # or 10D for the 3x2pt
    save_cov_GO: False
    save_cov_GS: False
    save_cov_SSC: False
    save_2DCLOE: False # outermost loop is on the probes
    covariance_ordering_2D: ell_probe_zpair

    test_against_benchmarks: False # TODO delete this
    test_against_CLOE_benchmarks: False # TODO delete this
    test_against_vincenzo: False # TODO delete this

    compute_GSSC_condition_number: False

    # ! no folders for ell_cut_center or min
    cov_folder: "{ROOT:s}/common_data/Spaceborne/jobs/SPV3/output/Flagship_{flagship_version:d}/covmat/BNT_{BNT_transform:s}/ell_cuts_{cov_ell_cuts:s}"
    cov_filename:
        covmat_{which_ng_cov:s}_{ng_cov_code:s}_{probe:s}_zbins{EP_or_ED:s}{zbins:02d}_ML{magcut_lens:03d}_ZL{zmin_nz_lens:02d}_MS{magcut_source:03d}_ZS{zmin_nz_lens:02d}_idIA{idIA:1d}_idB{idB:1d}_idM{idM:1d}_idR{idR:1d}_pk{which_pk:s}_{ndim:d}D{cov_suffix:s}{fm_and_cov_suffix:s}.npz

    ng_cov_code: Spaceborne # ! PySSC or PyCCL or Spaceborne or OneCovariance

    PyCCL_cfg:
        probe: 3x2pt
        # cNG or SSC. Which non-Gaussian covariance terms to compute. Must be a tuple
        which_ng_cov: [SSC]
        test_GLGL: False # must be set to False for actual 3x2pt runs

        which_pk_for_pyccl: CLOE # PyCCL (the one stored in cosmo obj) or CLOE

        load_precomputed_cov: True
        save_cov: True

        load_precomputed_tkka: False
        save_hm_responses: True
        save_tkka: True

        cov_path: "{ROOT:s}/common_data/Spaceborne/jobs/SPV3/output/Flagship_{flagship_version:d}/covmat/PyCCL/{fm_last_folder:s}"
        cov_suffix: ""

        # TODO these have to be tidied up
        which_sigma2_B: mask # mask or spaceborne (with mask) or None
        area_deg2_mask: 14700
        nside_mask: 2048
        ell_mask_filename: ROOT + /common_data/mask/ell_circular_1pole_{area_deg2:d}deg2_nside{nside:d}.npy
        cl_mask_filename: ROOT + /common_data/mask/Cell_circular_1pole_{area_deg2:d}deg2_nside{nside:d}.npy
        # z_grid_sigma2_B_filename: ROOT + /exact_SSC/output/sigma2/z_grid_sigma2_zsteps3000_ISTF.npy
        # sigma2_B_filename: ROOT + /exact_SSC/output/sigma2/sigma2_zsteps3000_ISTF.npy
        sigma2_suffix: mask # this is the filename suffix for the sigma2_B file saved directly from cov_SSC in CCL

        # z_grid min and max should probably coincide. play around with steps to find the minimum number
        z_grid_tkka_min: 0.
        z_grid_tkka_max: 6
        k_grid_tkka_min: 1.e-5
        k_grid_tkka_max: 1.e+2
        z_grid_tkka_steps_SSC: 500
        k_grid_tkka_steps_SSC: 1024
        z_grid_tkka_steps_cNG: 100
        k_grid_tkka_steps_cNG: 512

        n_samples_wf: 1000

    Spaceborne_cfg:
        probe: 3x2pt
        which_ng_cov: [SSC] # only SSC available in this case
        load_precomputed_cov: False # TODO implement this, at the moment it's actually always False

        cov_path: "{ROOT:s}/common_data/Spaceborne/jobs/SPV3/output/Flagship_{flagship_version:d}/covmat/Spaceborne/separate_universe/{fm_last_folder:s}"
        cov_suffix: "_zsteps{z_steps_ssc_integrands:d}_k{k_txt_label:s}_convention{cl_integral_convention:s}"

        # settings for sigma2
        # TODO these have to be tidied up
        # TODO do not divide by fsky when using which_sigma2_B=mask
        which_sigma2_B: full-curved-sky # mask or spaceborne (with mask) or None
        area_deg2_mask: 14700
        nside_mask: 2048
        ell_mask_filename: ROOT + /common_data/mask/ell_circular_1pole_{area_deg2:d}deg2_nside{nside:d}.npy
        cl_mask_filename: ROOT + /common_data/mask/Cell_circular_1pole_{area_deg2:d}deg2_nside{nside:d}.npy

        cl_integral_convention: PySSC # "Euclid" or "PySSC". results are the same
        k_txt_label: 1overMpc
        use_precomputed_sigma2: True # still need to understand exactly where to call/save this
        log10_k_min_sigma2: -4
        log10_k_max_sigma2: 1
        k_steps_sigma2: 20_000 # TODO can I lower this? double bessel integral...
        z_min_ssc_integrands: 0.01
        z_max_ssc_integrands: 3.
<<<<<<< HEAD
        z_steps_ssc_integrands: 5000 # this should be high because I have to trace the spikes in sigma2
=======
        z_steps_ssc_integrands: 20 # this should be high because I have to trace the spikes in sigma2
>>>>>>> f53b49c1

        load_precomputed_sigma2: False
        sigma2_b_filename: "{ROOT:s}/common_data/Spaceborne/jobs/SPV3/output/Flagship_2/sigma2_b/sigma2_b_zmin{zmin:.1e}_zmax{zmax:.1e}_zsteps{zsteps:d}_log10kmin{log10kmin:.1e}_log10kmax{log10kmax:.1e}_ksteps{ksteps:d}.npy"
        use_KE_approximation: False # TODO implement this in the Julia module

    OneCovariance_cfg:
        which_ng_cov: [cNG]
        load_precomputed_cov: True # this must be True for OneCovariance
        use_OneCovariance_Gaussian: False

        cov_path: "{ROOT:s}/common_data/Spaceborne/jobs/SPV3/output/Flagship_2/covmat/OneCovariance/output_SPV3_v3_dense_LiFECls"
        cov_suffix: "{fm_and_cov_suffix:s}.npz"

FM_cfg:
    compute_FM: True

    save_FM_txt: True
    save_FM_dict: True

    load_preprocess_derivatives: False
    which_derivatives: Vincenzo # Vincenzo or Spaceborne
    derivatives_folder: "{ROOT:s}/common_data/vincenzo/SPV3_07_2022/LiFEforSPV3/OutputFiles/DataVecDers/{flat_or_nonflat:s}/{which_pk:s}/{EP_or_ED:s}{zbins:02d}" # TODO delete this

    derivatives_filename: dDVd{param_name:s}-{probe:s}-ML{magcut_lens:03d}-MS{magcut_source:03d}-{EP_or_ED:s}{zbins:02d}.dat
    derivatives_prefix: dDVd

    derivatives_BNT_transform: False
    deriv_ell_cuts: False

    fm_folder: "{ROOT:s}/common_data/Spaceborne/jobs/SPV3/output/Flagship_{flagship_version}/FM/BNT_{BNT_transform:s}/ell_cuts_{ell_cuts:s}/{fm_last_folder:s}"
    fm_txt_filename: fm_txt_filename
    fm_dict_filename: FM_{which_ng_cov:s}_{ng_cov_code:s}_zbins{EP_or_ED:s}{zbins:02d}_ML{magcut_lens:03d}_ZL{zmin_nz_lens:02d}_MS{magcut_source:03d}_ZS{zmin_nz_source:02d}_idIA{idIA:d}_idB{idB:d}_idM{idM:d}_idR{idR:d}{fm_and_cov_suffix:s}.pickle

    test_against_vincenzo: False # TODO delete this
    test_against_benchmarks: False # TODO delete this<|MERGE_RESOLUTION|>--- conflicted
+++ resolved
@@ -325,11 +325,7 @@
         k_steps_sigma2: 20_000 # TODO can I lower this? double bessel integral...
         z_min_ssc_integrands: 0.01
         z_max_ssc_integrands: 3.
-<<<<<<< HEAD
         z_steps_ssc_integrands: 5000 # this should be high because I have to trace the spikes in sigma2
-=======
-        z_steps_ssc_integrands: 20 # this should be high because I have to trace the spikes in sigma2
->>>>>>> f53b49c1
 
         load_precomputed_sigma2: False
         sigma2_b_filename: "{ROOT:s}/common_data/Spaceborne/jobs/SPV3/output/Flagship_2/sigma2_b/sigma2_b_zmin{zmin:.1e}_zmax{zmax:.1e}_zsteps{zsteps:d}_log10kmin{log10kmin:.1e}_log10kmax{log10kmax:.1e}_ksteps{ksteps:d}.npy"
