--- conflicted
+++ resolved
@@ -1413,10 +1413,6 @@
         metadata=metadata,
     )
 
-<<<<<<< HEAD
-
-=======
->>>>>>> 202e4512
 for which_cov in cov_dict:
     if '3x2pt' in which_cov and 'tot' in which_cov:
         if cfg['misc']['test_condition_number']:
