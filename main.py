--- conflicted
+++ resolved
@@ -1996,11 +1996,7 @@
 
     # make the keys consistent with the old benchmark files
     covs_arrays_dict_renamed = covs_arrays_dict.copy()
-<<<<<<< HEAD
-    for key in covs_arrays_dict:
-=======
     for key, cov in covs_arrays_dict.items():
->>>>>>> b83039df
         # key_new = key.replace('_tot_', '_TOT_')
         key_new = key.replace('_2d', '_2D')
         covs_arrays_dict_renamed[key_new] = cov
