"""This module should be run with pyccl >= v3.2.1"""

import time
from functools import partial

import healpy as hp
import numpy as np
import pyccl as ccl
from tqdm import tqdm

from spaceborne import constants as const
from spaceborne import cosmo_lib, mask_utils, wf_cl_lib
from spaceborne import sb_lib as sl

_UNSET = object()


def apply_mult_shear_bias(cl_ll_3d, cl_gl_3d, mult_shear_bias, zbins):
    assert len(mult_shear_bias) == zbins, (
        'mult_shear_bias should be a vector of length zbins'
    )

    if np.all(mult_shear_bias == 0):
        return cl_ll_3d, cl_gl_3d

    print('Applying multiplicative shear bias')
    for ell_idx in range(cl_ll_3d.shape[0]):
        for zi in range(zbins):
            for zj in range(zbins):
                cl_ll_3d[ell_idx, zi, zj] *= (1 + mult_shear_bias[zi]) * (
                    1 + mult_shear_bias[zj]
                )

    for ell_idx in range(cl_gl_3d.shape[0]):
        for zi in range(zbins):
            for zj in range(zbins):
                cl_gl_3d[ell_idx, zi, zj] *= 1 + mult_shear_bias[zj]

    return cl_ll_3d, cl_gl_3d


def compute_cl_3x2pt_5d(
    ccl_obj,
    ells: np.ndarray,
    zbins: int,
    mult_shear_bias: np.ndarray,
    cl_ccl_kwargs: dict,
    n_probes_hs: int = 2,
) -> np.ndarray:
    """Just a wrapper to quickly compute the CCL cls,
    including the multiplicative shear bias"""

    nbl = len(ells)

    cl_ll_3d = ccl_obj.compute_cls(
        ells,
        ccl_obj.p_of_k_a,
        ccl_obj.wf_lensing_obj,
        ccl_obj.wf_lensing_obj,
        cl_ccl_kwargs,
    )
    cl_gl_3d = ccl_obj.compute_cls(
        ells,
        ccl_obj.p_of_k_a,
        ccl_obj.wf_galaxy_obj,
        ccl_obj.wf_lensing_obj,
        cl_ccl_kwargs,
    )
    cl_gg_3d = ccl_obj.compute_cls(
        ells,
        ccl_obj.p_of_k_a,
        ccl_obj.wf_galaxy_obj,
        ccl_obj.wf_galaxy_obj,
        cl_ccl_kwargs,
    )

    # don't forget to apply mult shear bias
    cl_ll_3d, cl_gl_3d = apply_mult_shear_bias(
        cl_ll_3d, cl_gl_3d, mult_shear_bias, zbins
    )

    cl_3x2pt_5d = np.zeros((n_probes_hs, n_probes_hs, nbl, zbins, zbins))
    cl_3x2pt_5d[0, 0] = cl_ll_3d
    cl_3x2pt_5d[1, 0] = cl_gl_3d
    cl_3x2pt_5d[0, 1] = cl_gl_3d.transpose(0, 2, 1)
    cl_3x2pt_5d[1, 1] = cl_gg_3d

    return cl_3x2pt_5d


class PycclClass:
    def __init__(
        self,
        cosmology_dict: dict,
        extra_parameters_dict: dict,
        ia_dict: dict,
        halo_model_dict: dict,
        spline_params: dict | None,
        gsl_params: dict | None,
    ):
        self.cosmology_dict = cosmology_dict
        self.extra_parameters_dict = extra_parameters_dict
        self.ia_dict = ia_dict

        if spline_params is not None:
            for key in spline_params:
                ccl.spline_params[key] = spline_params[key]

        if gsl_params is not None:
            for key in gsl_params:
                ccl.gsl_params[key] = gsl_params[key]

        self.flat_fid_pars_dict = sl.flatten_dict(self.cosmology_dict)
        cosmo_dict_ccl = cosmo_lib.map_keys(self.cosmology_dict, key_mapping=None)
        self.cosmo_ccl = cosmo_lib.instantiate_cosmo_ccl_obj(
            cosmo_dict_ccl, self.extra_parameters_dict
        )

        self.gal_bias_func_dict = {
            'analytical': wf_cl_lib.b_of_z_analytical,
            'leporifit': wf_cl_lib.b_of_z_fs1_leporifit,
            'pocinofit': wf_cl_lib.b_of_z_fs1_pocinofit,
            'fs2_fit': wf_cl_lib.b_of_z_fs2_fit,
        }
        # self.check_specs()   # prolly I don't need these ingredients at all!

        # initialize halo model
        self.mass_def = getattr(ccl.halos, halo_model_dict['mass_def'])
        self.c_m_relation = getattr(ccl.halos, halo_model_dict['concentration'])(
            mass_def=self.mass_def
        )
        self.hmf = getattr(ccl.halos, halo_model_dict['mass_function'])(
            mass_def=self.mass_def
        )
        self.hbf = getattr(ccl.halos, halo_model_dict['halo_bias'])(
            mass_def=self.mass_def
        )
        self.hmc = ccl.halos.HMCalculator(
            mass_function=self.hmf, halo_bias=self.hbf, mass_def=self.mass_def
        )
        self.halo_profile_dm = getattr(ccl.halos, halo_model_dict['halo_profile_dm'])(
            mass_def=self.mass_def, concentration=self.c_m_relation
        )
        self.halo_profile_hod = getattr(ccl.halos, halo_model_dict['halo_profile_hod'])(
            mass_def=self.mass_def, concentration=self.c_m_relation
        )

        # declare attributes set at runtime
        self.p_of_k_a = _UNSET
        self.zbins: int = _UNSET
        self.output_path: str = _UNSET
        self.which_b1g_in_resp: str = _UNSET
        self.lumin_ratio_2d_arr: np.ndarray | None = _UNSET
        self.a_grid_tkka_SSC: np.ndarray = _UNSET
        self.a_grid_tkka_cNG: np.ndarray = _UNSET
        self.logn_k_grid_tkka_SSC: np.ndarray = _UNSET
        self.logn_k_grid_tkka_cNG: np.ndarray = _UNSET
        self.wf_galaxy_arr = _UNSET
        self.cl_ll_3d: np.ndarray = _UNSET
        self.cl_gl_3d: np.ndarray = _UNSET
        self.cl_gg_3d: np.ndarray = _UNSET
        self.cl_3x2pt_5d: np.ndarray = _UNSET

    def check_specs(self):
        assert self.probe in ['LL', 'GG', '3x2pt'], (
            'probe must be either LL, GG, or 3x2pt'
        )
        assert self.which_ng_cov in ['SSC', 'cNG'], (
            'which_ng_cov must be either SSC or cNG'
        )
        assert self.GL_or_LG == 'GL', (
            'you should update ind_cross (used in ind_dict) '
            'for GL, but we work with GL...'
        )
        assert self.has_rsd is False, 'RSD not validated yet...'

    def pk_obj_from_file(self, pk_filename, plot_pk_z0):
        k_grid_Pk, z_grid_Pk, pk_mm_2d = sl.pk_vinc_file_to_2d_npy(
            pk_filename, plot_pk_z0=plot_pk_z0
        )
        pk_flipped_in_z = np.flip(pk_mm_2d, axis=1)
        scale_factor_grid_pk = cosmo_lib.z_to_a(z_grid_Pk)[::-1]  # flip it
        p_of_k_a = ccl.pk2d.Pk2D(
            a_arr=scale_factor_grid_pk,
            lk_arr=np.log(k_grid_Pk),
            pk_arr=pk_flipped_in_z.T,
            is_logp=False,
        )
        return p_of_k_a

    def set_nz(self, nz_full_src, nz_full_lns):
        # unpack the array
        self.zgrid_nz_src = nz_full_src[:, 0]
        self.zgrid_nz_lns = nz_full_lns[:, 0]
        self.nz_src = nz_full_src[:, 1:]
        self.nz_lns = nz_full_lns[:, 1:]

        # set tuple
        self.nz_src_tuple = (self.zgrid_nz_src, self.nz_src)
        self.nz_lns_tuple = (self.zgrid_nz_lns, self.nz_lns)

    def check_nz_tuple(self, zbins):
        assert isinstance(self.nz_src_tuple, tuple), 'nz_src_tuple must be a tuple'
        assert isinstance(self.nz_lns_tuple, tuple), 'nz_lns_tuple must be a tuple'

        assert self.nz_src_tuple[1].shape == (len(self.zgrid_nz_src), zbins), (
            'nz_tuple must be a 2D array with shape (len(z_grid_nofz), zbins)'
        )
        assert self.nz_lns_tuple[1].shape == (len(self.zgrid_nz_lns), zbins), (
            'nz_tuple must be a 2D array with shape (len(z_grid_nofz), zbins)'
        )

    def set_ia_bias_tuple(self, z_grid_src, has_ia):
        self.has_ia = has_ia

        if self.has_ia:
            ia_bias_1d = wf_cl_lib.build_ia_bias_1d_arr(
                z_grid_src,
                cosmo_ccl=self.cosmo_ccl,
                ia_dict=self.ia_dict,
                lumin_ratio_2d_arr=self.lumin_ratio_2d_arr,
                output_F_IA_of_z=False,
            )

            self.ia_bias_tuple = (z_grid_src, ia_bias_1d)

        else:
            self.ia_bias_tuple = None

    def set_gal_bias_tuple_spv3(self, z_grid_lns, magcut_lens, poly_fit_values):
        # 1. set galaxy bias function (i.e., the callable)
        _gal_bias_func = self.gal_bias_func_dict['fs2_fit']
        self.gal_bias_func = partial(
            _gal_bias_func, magcut_lens=magcut_lens, poly_fit_values=poly_fit_values
        )

        # construct the 2d array & tuple; this is mainly to ensure compatibility with
        # # the wf_ccl function. In this case, the same array is given for each bin
        # (each column)
        gal_bias_1d = self.gal_bias_func(z_grid_lns)
        self.gal_bias_2d = np.repeat(gal_bias_1d.reshape(1, -1), self.zbins, axis=0).T
        self.gal_bias_tuple = (z_grid_lns, self.gal_bias_2d)

    def set_gal_bias_tuple_istf(self, z_grid_lns, bias_function_str, bias_model):
        self.gal_bias_func = self.gal_bias_func_dict[bias_function_str]
        # TODO it's probably better to pass directly the zbin(_lns) centers and edges,
        # TODO rather than nesting them in a cfg file...
        z_means_lns = np.array(
            [
                self.flat_fid_pars_dict[f'zmean{zbin:02d}_photo']
                for zbin in range(1, self.zbins + 1)
            ]
        )
        gal_bias_1d = self.gal_bias_func(z_means_lns)

        z_edges_lns = np.array(
            [
                self.flat_fid_pars_dict[f'zedge{zbin:02d}_photo']
                for zbin in range(1, self.zbins + 2)
            ]
        )
        self.gal_bias_2d = wf_cl_lib.build_galaxy_bias_2d_arr(
            gal_bias_1d,
            z_means_lns,
            z_edges_lns,
            self.zbins,
            z_grid_lns,
            bias_model=bias_model,
            plot_bias=True,
        )
        self.gal_bias_tuple = (z_grid_lns, self.gal_bias_2d)

    def save_gal_bias_table_ascii(self, z_grid_lns, filename):
        assert filename.endswith('.ascii'), 'filename must end with.ascii'
        gal_bias_table = np.hstack((z_grid_lns.reshape(-1, 1), self.gal_bias_2d))
        np.savetxt(filename, gal_bias_table)

    def set_mag_bias_tuple(
        self, z_grid_lns, has_magnification_bias, magcut_lens, poly_fit_values
    ):
        if has_magnification_bias:
            # this is only to ensure compatibility with wf_ccl function. In reality,
            # the same array is given for each bin
            mag_bias_1d = wf_cl_lib.s_of_z_fs2_fit(
                z_grid_lns, magcut_lens=magcut_lens, poly_fit_values=poly_fit_values
            )
            self.mag_bias_2d = np.repeat(
                mag_bias_1d.reshape(1, -1), self.zbins, axis=0
            ).T
            self.mag_bias_tuple = (z_grid_lns, self.mag_bias_2d)
        else:
            # this is the correct way to set the magnification bias values so that the
            # actual bias is 1, ant the corresponding
            # wf_mu is zero (which is, in theory, the case mag_bias_tuple=None, which
            # however causes pyccl to crash!)
            # mag_bias_2d = (np.ones_like(gal_bias_2d) * + 2) / 5
            # mag_bias_tuple = (zgrid_nz, mag_bias_2d)
            self.mag_bias_tuple = None

    def set_kernel_obj(self, has_rsd, n_samples_wf):
        self.wf_lensing_obj = [
            ccl.tracers.WeakLensingTracer(
                cosmo=self.cosmo_ccl,
                dndz=(self.nz_src_tuple[0], self.nz_src_tuple[1][:, zbin_idx]),
                ia_bias=self.ia_bias_tuple,
                use_A_ia=False,
                n_samples=n_samples_wf,
            )
            for zbin_idx in range(self.zbins)
        ]

        self.wf_galaxy_obj = []
        for zbin_idx in range(self.zbins):
            # this is needed to be eble to pass mag_bias = None for each zbin
            if self.mag_bias_tuple is None:
                mag_bias_arg = self.mag_bias_tuple
            else:
                mag_bias_arg = (
                    self.mag_bias_tuple[0],
                    self.mag_bias_tuple[1][:, zbin_idx],
                )

            self.wf_galaxy_obj.append(
                ccl.tracers.NumberCountsTracer(
                    cosmo=self.cosmo_ccl,
                    has_rsd=has_rsd,
                    dndz=(self.nz_lns_tuple[0], self.nz_lns_tuple[1][:, zbin_idx]),
                    bias=(self.gal_bias_tuple[0], self.gal_bias_tuple[1][:, zbin_idx]),
                    mag_bias=mag_bias_arg,
                    n_samples=n_samples_wf,
                )
            )

    def set_ell_grid(self, ell_grid):
        self.ell_grid = ell_grid

    def compute_cls(self, ell_grid, p_of_k_a, kernel_a, kernel_b, cl_ccl_kwargs: dict):
        cl_ab_3d = wf_cl_lib.cl_ccl(
            kernel_a,
            kernel_b,
            ell_grid,
            self.zbins,
            p_of_k_a=p_of_k_a,
            cosmo=self.cosmo_ccl,
            cl_ccl_kwargs=cl_ccl_kwargs,
        )

        return cl_ab_3d

    def set_kernel_arr(self, z_grid_wf, has_magnification_bias):
        self.z_grid_wf = z_grid_wf
        a_arr = cosmo_lib.z_to_a(z_grid_wf)
        comoving_distance = ccl.comoving_radial_distance(self.cosmo_ccl, a_arr)

        wf_lensing_tot_arr = np.asarray(
            [
                self.wf_lensing_obj[zbin_idx].get_kernel(comoving_distance)
                for zbin_idx in range(self.zbins)
            ]
        )

        wf_galaxy_tot_arr = np.asarray(
            [
                self.wf_galaxy_obj[zbin_idx].get_kernel(comoving_distance)
                for zbin_idx in range(self.zbins)
            ]
        )

        # lensing
        self.wf_gamma_arr = wf_lensing_tot_arr[:, 0, :].T
        if self.has_ia:
            self.wf_ia_arr = wf_lensing_tot_arr[:, 1, :].T
            self.wf_lensing_arr = (
                self.wf_gamma_arr + self.ia_bias_tuple[1][:, None] * self.wf_ia_arr
            )
        else:
            self.wf_ia_arr = np.zeros_like(self.wf_gamma_arr)
            self.wf_lensing_arr = self.wf_gamma_arr

        # galaxy
        self.wf_delta_arr = wf_galaxy_tot_arr[:, 0, :].T
        self.wf_mu_arr = (
            wf_galaxy_tot_arr[:, -1, :].T
            if has_magnification_bias
            else np.zeros_like(self.wf_delta_arr)
        )

        # in the case of ISTF, the galaxt bias is bin-per-bin and is therefore included
        # in the kernels. Add it here
        # for a fair comparison with vincenzo's kernels, in the plot.
        # * Note that the galaxy bias is included in the wf_ccl_obj in any way, both in
        # * ISTF and SPV3 cases! It must
        # * in fact be passed to the angular_cov_SSC function
        self.wf_galaxy_wo_gal_bias_arr = self.wf_delta_arr + self.wf_mu_arr
        self.wf_galaxy_w_gal_bias_arr = (
            self.wf_delta_arr * self.gal_bias_2d + self.wf_mu_arr
        )

    # ! ================================================================================

    # TODO deprecate this func
    def set_sigma2_b_old(
        self, z_grid, fsky, which_sigma2_b, nside_mask, mask_path=None
    ):
        self.a_grid_sigma2_b = cosmo_lib.z_to_a(z_grid)[::-1]
        area_deg2 = fsky * 4 * np.pi * (180 / np.pi) ** 2

        if which_sigma2_b == 'polar_cap_on_the_fly':
            mask = mask_utils.generate_polar_cap_func(area_deg2, nside_mask)

        elif which_sigma2_b == 'from_input_mask':
            mask = hp.read_map(mask_path)

        # normalize the mask and pass it to sigma2_B_from_mask
        if which_sigma2_b in ['polar_cap_on_the_fly', 'from_input_mask']:
            hp.mollview(
                mask,
                coord=['C', 'E'],
                title='polar cap generated on-the fly',
                cmap='inferno_r',
            )
            cl_mask = hp.anafast(mask)
            ell_mask = np.arange(len(cl_mask))
            cl_mask_norm = cl_mask * (2 * ell_mask + 1) / (4 * np.pi * fsky) ** 2

            # quick check
            fsky_mask = np.sqrt(cl_mask[0] / (4 * np.pi))
            assert np.fabs(fsky_mask / fsky) < 1.01, (
                'fsky_in is not the same as the fsky of the mask'
            )

            # normalization has been checked from
            # https://github.com/tilmantroester/KiDS-1000xtSZ/blob/master/scripts/compute_SSC_mask_power.py
            # and is the same as CSST paper https://zenodo.org/records/7813033
            sigma2_b = ccl.covariances.sigma2_B_from_mask(
                cosmo=self.cosmo_ccl, a_arr=self.a_grid_sigma2_b, mask_wl=cl_mask_norm
            )
            self.sigma2_b_tuple = (self.a_grid_sigma2_b, sigma2_b)

        elif which_sigma2_b == 'flat_sky':
            sigma2_b = ccl.covariances.sigma2_B_disc(
                cosmo=self.cosmo_ccl, a_arr=self.a_grid_sigma2_b, fsky=fsky
            )
            self.sigma2_b_tuple = (self.a_grid_sigma2_b, sigma2_b)

        elif which_sigma2_b is None:
            self.sigma2_b_tuple = None

        else:
            raise ValueError(
                'which_sigma2_b must be either "from_input_mask", '
                '"polar_cap_on_the_fly" or None'
            )

    def set_sigma2_b(self, z_grid, which_sigma2_b, mask_obj):
        self.a_grid_sigma2_b = cosmo_lib.z_to_a(z_grid)[::-1]

        # normalize the mask and pass it to sigma2_B_from_mask
        if which_sigma2_b in ['polar_cap_on_the_fly', 'from_input_mask']:
            sigma2_b = ccl.covariances.sigma2_B_from_mask(
                cosmo=self.cosmo_ccl,
                a_arr=self.a_grid_sigma2_b,
                mask_wl=mask_obj.cl_mask_norm,
            )
            self.sigma2_b_tuple = (self.a_grid_sigma2_b, sigma2_b)

        elif which_sigma2_b == 'flat_sky':
            sigma2_b = ccl.covariances.sigma2_B_disc(
                cosmo=self.cosmo_ccl, a_arr=self.a_grid_sigma2_b, fsky=mask_obj.fsky
            )
            self.sigma2_b_tuple = (self.a_grid_sigma2_b, sigma2_b)

        elif which_sigma2_b is None:
            self.sigma2_b_tuple = None

        else:
            raise ValueError(
                'which_sigma2_b must be either "from_input_mask", '
                '"polar_cap_on_the_fly" or None'
            )

    def initialize_trispectrum(self, which_ng_cov, unique_probe_combs, pyccl_cfg):
        # some setup
        comp_load_str = 'Loading' if pyccl_cfg['load_cached_tkka'] else 'Computing'
        tkka_path = f'{self.output_path}/cache/trispectrum/{which_ng_cov}'
        k_a_str = self._print_grid_info(which_ng_cov)

        # the default pk must be passed to the Tk3D functions as None, not as
        # 'delta_matter:delta_matter'
        __builtins__p_of_k_a = (
            None if self.p_of_k_a == 'delta_matter:delta_matter' else self.p_of_k_a
        )

        # TODO get default grids info when passing a, k = None
        # or, to set to the default:
        # a_grid_tkka = None
        # logn_k_grid_tkka = None

        # set relevant dictionaries with the different probe combinations as keys
        self.set_dicts_for_trisp()

        self.tkka_dict = {}
        for probe_a, probe_b, probe_c, probe_d in unique_probe_combs:
            start = time.perf_counter()
            probe_str = probe_a + probe_b + probe_c + probe_d

            print(
                f'{comp_load_str} {which_ng_cov} trispectrum, '
                f'probe combination {probe_str}'
            )

            # Attempt to load from cache, fall back to computing if necessary
            tkka_abcd = None
            if pyccl_cfg['load_cached_tkka']:
                try:
                    tkka_abcd = self._load_and_set_tkka(
                        which_ng_cov, tkka_path, k_a_str, probe_str
                    )
                except FileNotFoundError as e:
                    print(
                        'No files found in the cache. '
                        'Proceeding to compute the trispectrum term.\nError message:\n'
                    )
                    print(e)

            if tkka_abcd is None:
                tkka_abcd = self._compute_and_save_tkka(
                    which_ng_cov, tkka_path, k_a_str, probe_str, p_of_k_a=None
                )

            self.tkka_dict[probe_a, probe_b, probe_c, probe_d] = tkka_abcd

            print(f'done in {(time.perf_counter() - start) / 60:.2f} m')

    def _compute_and_save_tkka(
        self, which_ng_cov, tkka_path, k_a_str, probe_block, p_of_k_a
    ):
        probe_a, probe_b, probe_c, probe_d = probe_block
        tkka_func, additional_args = self.get_tkka_func(
            probe_a, probe_b, probe_c, probe_d, which_ng_cov
        )
        tkka_abcd = tkka_func(
            cosmo=self.cosmo_ccl,
            hmc=self.hmc,
            extrap_order_lok=1,
            extrap_order_hik=1,
            use_log=False,
            p_of_k_a=p_of_k_a,
            **additional_args,
        )

        a_arr, lk1_arr, lk2_arr, tk_arrays = tkka_abcd.get_spline_arrays()
        np.save(f'{tkka_path}/a_arr_{k_a_str}.npy', a_arr)
        np.save(f'{tkka_path}/lnk1_arr_{k_a_str}.npy', lk1_arr)
        np.save(f'{tkka_path}/lnk2_arr_{k_a_str}.npy', lk2_arr)

        if which_ng_cov == 'SSC':
            np.save(f'{tkka_path}/pk1_arr_{probe_block}_{k_a_str}.npy', tk_arrays[0])
            np.save(f'{tkka_path}/pk2_arr_{probe_block}_{k_a_str}.npy', tk_arrays[1])
        elif which_ng_cov == 'cNG':
            np.save(f'{tkka_path}/trisp_{probe_block}_{k_a_str}.npy', tk_arrays[0])

        return tkka_abcd

    def _load_and_set_tkka(self, which_ng_cov, tkka_path, k_a_str, probe_block):
        a_arr = np.load(f'{tkka_path}/a_arr_{k_a_str}.npy')
        lk1_arr = np.load(f'{tkka_path}/lnk1_arr_{k_a_str}.npy')
        lk2_arr = np.load(f'{tkka_path}/lnk2_arr_{k_a_str}.npy')
        (
            np.testing.assert_allclose(lk1_arr, lk2_arr, atol=0, rtol=1e-9),
            ('k1_arr and lk2_arr different'),
        )

        if which_ng_cov == 'SSC':
            pk1_arr = np.load(f'{tkka_path}/pk1_arr_{probe_block}_{k_a_str}.npy')
            pk2_arr = np.load(f'{tkka_path}/pk2_arr_{probe_block}_{k_a_str}.npy')
            tk3d_kwargs = {'tkk_arr': None, 'pk1_arr': pk1_arr, 'pk2_arr': pk2_arr}
        elif which_ng_cov == 'cNG':
            tkk_arr = np.load(f'{tkka_path}/trisp_{probe_block}_{k_a_str}.npy')
            tk3d_kwargs = {'tkk_arr': tkk_arr, 'pk1_arr': None, 'pk2_arr': None}

        tkka_abcd = ccl.tk3d.Tk3D(
            a_arr=a_arr,
            lk_arr=lk1_arr,
            is_logt=False,
            extrap_order_lok=1,
            extrap_order_hik=1,
            **tk3d_kwargs,
        )

        return tkka_abcd

    def _print_grid_info(self, which_ng_cov):
        # get grids
        a_grid = getattr(self, f'a_grid_tkka_{which_ng_cov}', None)
        logn_k_grid = getattr(self, f'logn_k_grid_tkka_{which_ng_cov}', None)

        # print info
        if a_grid is not None and logn_k_grid is not None:
            print(
                f'{which_ng_cov} trispectrum: z points = {a_grid.size}, '
                f'k points = {logn_k_grid.size}'
            )

        # set string
        k_a_str = (
            f'amin{a_grid.min():.2f}_amax{a_grid.max():.2f}'
            f'_asteps{a_grid.size}_lnkmin{logn_k_grid.min():.2f}'
            f'_lnkmax{logn_k_grid.max():.2f}_ksteps{logn_k_grid.size}'
        )
        return k_a_str

    def get_tkka_func(self, probe_a, probe_b, probe_c, probe_d, which_ng_cov):
        if which_ng_cov == 'SSC':
            if self.which_b1g_in_resp == 'from_HOD':
                tkka_func = ccl.halos.pk_4pt.halomod_Tk3D_SSC
                additional_args = {
                    'prof': self.halo_profile_dict[probe_a],
                    'prof2': self.halo_profile_dict[probe_b],
                    'prof3': self.halo_profile_dict[probe_c],
                    'prof4': self.halo_profile_dict[probe_d],
                    'prof12_2pt': self.prof_2pt_dict[probe_a, probe_b],
                    'prof34_2pt': self.prof_2pt_dict[probe_c, probe_d],
                    'lk_arr': self.logn_k_grid_tkka_SSC,
                    'a_arr': self.a_grid_tkka_SSC,
                    'extrap_pk': True,
                }

            elif self.which_b1g_in_resp == 'from_input':
                tkka_func = ccl.halos.pk_4pt.halomod_Tk3D_SSC_linear_bias
                additional_args = {
                    # prof should be HaloProfileNFW, in this case
                    'prof': self.halo_profile_dict['L'],
                    'bias1': self.gal_bias_dict[probe_a],
                    'bias2': self.gal_bias_dict[probe_b],
                    'bias3': self.gal_bias_dict[probe_c],
                    'bias4': self.gal_bias_dict[probe_d],
                    'is_number_counts1': self.is_number_counts_dict[probe_a],
                    'is_number_counts2': self.is_number_counts_dict[probe_b],
                    'is_number_counts3': self.is_number_counts_dict[probe_c],
                    'is_number_counts4': self.is_number_counts_dict[probe_d],
                    'lk_arr': self.logn_k_grid_tkka_SSC,
                    'a_arr': self.a_grid_tkka_SSC,
                    'extrap_pk': True,
                }

        elif which_ng_cov == 'cNG':
            tkka_func = ccl.halos.pk_4pt.halomod_Tk3D_cNG
            additional_args = {
                'prof': self.halo_profile_dict[probe_a],
                'prof2': self.halo_profile_dict[probe_b],
                'prof3': self.halo_profile_dict[probe_c],
                'prof4': self.halo_profile_dict[probe_d],
                'prof12_2pt': self.prof_2pt_dict[probe_a, probe_b],
                'prof13_2pt': self.prof_2pt_dict[probe_a, probe_c],
                'prof14_2pt': self.prof_2pt_dict[probe_a, probe_d],
                'prof24_2pt': self.prof_2pt_dict[probe_b, probe_d],
                'prof32_2pt': self.prof_2pt_dict[probe_c, probe_b],
                'prof34_2pt': self.prof_2pt_dict[probe_c, probe_d],
                'lk_arr': self.logn_k_grid_tkka_cNG,
                'a_arr': self.a_grid_tkka_cNG,
                'separable_growth': False,
            }

        else:
            raise ValueError(
                f'Invalid value for which_ng_cov. It is {which_ng_cov}, '
                "must be 'SSC' or 'cNG'."
            )

        return tkka_func, additional_args

    def set_dicts_for_trisp(self):
        # tODO pass this? make sure to be consistent
        gal_bias_1d = self.gal_bias_func(cosmo_lib.a_to_z(self.a_grid_tkka_SSC))

        self.halo_profile_dict = {'L': self.halo_profile_dm, 'G': self.halo_profile_hod}

        # see https://github.com/LSSTDESC/CCLX/blob/master/Halo-model-Pk.ipynb
        self.prof_2pt_dict = {
            ('L', 'L'): ccl.halos.Profile2pt(),
            ('G', 'L'): ccl.halos.Profile2pt(),
            ('L', 'G'): ccl.halos.Profile2pt(),
            ('G', 'G'): ccl.halos.Profile2ptHOD(),
        }

        self.is_number_counts_dict = {'L': False, 'G': True}

        self.gal_bias_dict = {'L': np.ones_like(gal_bias_1d), 'G': gal_bias_1d}

    def compute_ng_cov_probe_block(
        self,
        which_ng_cov,
        kernel_A,
        kernel_B,
        kernel_C,
        kernel_D,
        ell,
        tkka,
        fsky,
        ind_AB,
        ind_CD,
        integration_method,
        symmetrize_zpairs,
    ):
        zpairs_AB = ind_AB.shape[0]
        zpairs_CD = ind_CD.shape[0]
        nbl = len(ell)

        start_time = time.perf_counter()
        # switch between the two functions, which are identical except for the
        # sigma2_b argument
        if which_ng_cov == 'SSC':
            ccl_ng_cov_func = ccl.covariances.angular_cl_cov_SSC
            sigma2_b_arg = {'sigma2_B': self.sigma2_b_tuple}
        elif which_ng_cov == 'cNG':
            ccl_ng_cov_func = ccl.covariances.angular_cl_cov_cNG
            sigma2_b_arg = {}
        else:
            raise ValueError("Invalid value for which_ng_cov. Must be 'SSC' or 'cNG'.")

        cov_ng_4D = np.zeros((nbl, nbl, zpairs_AB, zpairs_CD))

        # Diagonal probe blocks case e.g. LLLL, GGGG, GLGL where (A,B) == (C,D)
        if symmetrize_zpairs:
            for ij in tqdm(range(zpairs_AB)):
                for kl in range(ij, zpairs_CD):  # Note: loop starts from ij
                    res = ccl_ng_cov_func(
                        self.cosmo_ccl,
                        tracer1=kernel_A[ind_AB[ij, -2]],
                        tracer2=kernel_B[ind_AB[ij, -1]],
                        ell=ell,
                        t_of_kk_a=tkka,
                        fsky=fsky,
                        tracer3=kernel_C[ind_CD[kl, -2]],
                        tracer4=kernel_D[ind_CD[kl, -1]],
                        ell2=None,
                        integration_method=integration_method,
                        **sigma2_b_arg,
                    )
                    cov_ng_4D[:, :, ij, kl] = res
                    if kl != ij:
                        cov_ng_4D[:, :, kl, ij] = res.T

        # Off-diagonal probe blocks case e.g. LLGL, LLGG, etc.
        else:
            for ij in tqdm(range(zpairs_AB)):
                for kl in range(zpairs_CD):
                    cov_ng_4D[:, :, ij, kl] = ccl_ng_cov_func(
                        self.cosmo_ccl,
                        tracer1=kernel_A[ind_AB[ij, -2]],
                        tracer2=kernel_B[ind_AB[ij, -1]],
                        ell=ell,
                        t_of_kk_a=tkka,
                        fsky=fsky,
                        tracer3=kernel_C[ind_CD[kl, -2]],
                        tracer4=kernel_D[ind_CD[kl, -1]],
                        ell2=None,
                        integration_method=integration_method,
                        **sigma2_b_arg,
                    )

        print(
            f'{which_ng_cov} computed with pyccl in '
            f'{(time.perf_counter() - start_time) / 60:.0f} min'
        )

        return cov_ng_4D

    def compute_ng_cov_3x2pt(
        self, which_ng_cov, ells, fsky, integration_method, unique_probe_combs, ind_dict
    ):
        cov_ng_3x2pt_dict_8D = {}

        kernel_dict = {'L': self.wf_lensing_obj, 'G': self.wf_galaxy_obj}

        # get probes to fill by symmetry and probes to exclude (i.e., set to 0)
        symm_probe_combs, nonreq_probe_combs = sl.get_probe_combs(
            unique_probe_combs=unique_probe_combs, space='harmonic'
        )

        # * compute required blocks
        for probe_str in unique_probe_combs:
            probe_a, probe_b, probe_c, probe_d = probe_str
            probe_tpl = (probe_a, probe_b, probe_c, probe_d)
            symmetrize_zpairs = (probe_a, probe_b) == (probe_c, probe_d)
            print('CCL 3x2pt cov: computing probe combination ', probe_tpl)

            cov_ng_3x2pt_dict_8D[probe_tpl] = self.compute_ng_cov_probe_block(
                which_ng_cov=which_ng_cov,
                kernel_A=kernel_dict[probe_a],
                kernel_B=kernel_dict[probe_b],
                kernel_C=kernel_dict[probe_c],
                kernel_D=kernel_dict[probe_d],
                ell=ells,
                tkka=self.tkka_dict[probe_a, probe_b, probe_c, probe_d],
                fsky=fsky,
                ind_AB=ind_dict[probe_a, probe_b],
                ind_CD=ind_dict[probe_c, probe_d],
                integration_method=integration_method,
                symmetrize_zpairs=symmetrize_zpairs,
            )

        # * fill the symmetric counterparts of the required blocks
        # * (excluding diagonal blocks)
        for probe_str in symm_probe_combs:
            probe_a, probe_b, probe_c, probe_d = probe_str
            probe_tpl_orig = (probe_a, probe_b, probe_c, probe_d)
            probe_tpl_symm = (probe_c, probe_d, probe_a, probe_b)
            print(f'CCL 3x2pt cov: filling probe combination {probe_tpl_orig} by symmetry')

<<<<<<< HEAD
            cov_ng_3x2pt_dict_8D[key_orig] = (
                cov_ng_3x2pt_dict_8D[key_symm].transpose(1, 0, 3, 2)
=======
            cov_ng_3x2pt_dict_8D[probe_tpl_orig] = (
                cov_ng_3x2pt_dict_8D[probe_tpl_symm].transpose(1, 0, 3, 2)
>>>>>>> 8b111980
            ).copy()

        # * if block is not required, set it to 0
        for probe_str in nonreq_probe_combs:
            probe_a, probe_b, probe_c, probe_d = probe_str
            probe_tpl = (probe_a, probe_b, probe_c, probe_d)
            print('CCL 3x2pt cov: skipping probe combination ', probe_tpl)

            zpairs_ab = ind_dict[probe_a, probe_b].shape[0]
            zpairs_cd = ind_dict[probe_c, probe_d].shape[0]
            nbl = len(ells)
            cov_ng_3x2pt_dict_8D[probe_tpl] = np.zeros(
                (nbl, nbl, zpairs_ab, zpairs_cd)
            )

        self.cov_ng_3x2pt_dict_8D = cov_ng_3x2pt_dict_8D

        if which_ng_cov == 'SSC':
            self.cov_ssc_ccl_3x2pt_dict_8D = self.cov_ng_3x2pt_dict_8D
        if which_ng_cov == 'cNG':
            self.cov_cng_ccl_3x2pt_dict_8D = self.cov_ng_3x2pt_dict_8D

        self.check_cov_blocks_simmetry()

    def check_cov_blocks_simmetry(self):
        # Test if cov is symmetric in ell1, ell2 (only for the diagonal covariance
        # blocks: the off-diagonal need *not* to be symmetric in ell1, ell2)
        for key in self.cov_ng_3x2pt_dict_8D:
            probe_str = ''.join(key)
            if probe_str in const.HS_DIAG_PROBE_COMBS:
                try:
                    cov_2d = sl.cov_4D_to_2D(
                        self.cov_ng_3x2pt_dict_8D[key], block_index='ell'
                    )
                    atol, rtol = 0, 1e-1
                    np.testing.assert_allclose(
                        cov_2d,
                        cov_2d.T,
                        atol=atol,
                        rtol=rtol,
                        err_msg=f'cov_ng_2D {key} is not symmetric in ell1, ell2',
                    )
                    np.testing.assert_allclose(
                        self.cov_ng_3x2pt_dict_8D[key],
                        np.transpose(self.cov_ng_3x2pt_dict_8D[key], (1, 0, 3, 2)),
                        atol=atol,
                        rtol=rtol,
                        err_msg=f'cov_ng_4D {key} is not symmetric in ell1, ell2',
                    )
                except AssertionError as error:
                    print(f'Probe combination: {key}')
                    print(error)

    def save_cov_blocks(self, cov_path, cov_filename):
        for probe_a, probe_b, probe_c, probe_d in self.cov_ng_3x2pt_dict_8D:
            cov_filename_fmt = cov_filename.format(
                probe_a=probe_a, probe_b=probe_b, probe_c=probe_c, probe_d=probe_d
            )

            np.savez_compressed(
                f'{cov_path}/{cov_filename_fmt}',
                self.cov_ng_3x2pt_dict_8D[probe_a, probe_b, probe_c, probe_d],
            )

    def load_cov_blocks(self, cov_path, cov_filename, unique_probe_combs):
        self.cov_ng_3x2pt_dict_8D = {}

        for probe_tuple in unique_probe_combs:
            print(probe_tuple)
            probe_a, probe_b, probe_c, probe_d = probe_tuple
            probe_str = probe_a + probe_b + probe_c + probe_d

            # * load the required blocks
            cov_filename_fmt = cov_filename.format(
                probe_a=probe_a, probe_b=probe_b, probe_c=probe_c, probe_d=probe_d
            )
            self.cov_ng_3x2pt_dict_8D[probe_tuple] = np.load(
                f'{cov_path}/{cov_filename_fmt}'
            )['arr_0']

            # * fill the symmetric counterparts of the required blocks
<<<<<<< HEAD
            if probe_str not in const.HS_DIAG_PROBE_COMBS:
                self.cov_ng_3x2pt_dict_8D[probe_c, probe_d, probe_a, probe_b] = np.copy(
                    self.cov_ng_3x2pt_dict_8D[probe_tuple].transpose(1, 0, 3, 2)
=======
            if probe_str not in const.DIAG_PROBE_COMBS:
                self.cov_ng_3x2pt_dict_8D[probe_c, probe_d, probe_a, probe_b] = (
                    self.cov_ng_3x2pt_dict_8D[probe_tuple].transpose(1, 0, 3, 2).copy()
>>>>>>> 8b111980
                )<|MERGE_RESOLUTION|>--- conflicted
+++ resolved
@@ -676,8 +676,8 @@
 
         self.halo_profile_dict = {'L': self.halo_profile_dm, 'G': self.halo_profile_hod}
 
-        # see https://github.com/LSSTDESC/CCLX/blob/master/Halo-model-Pk.ipynb
         self.prof_2pt_dict = {
+            # see https://github.com/LSSTDESC/CCLX/blob/master/Halo-model-Pk.ipynb
             ('L', 'L'): ccl.halos.Profile2pt(),
             ('G', 'L'): ccl.halos.Profile2pt(),
             ('L', 'G'): ccl.halos.Profile2pt(),
@@ -809,13 +809,8 @@
             probe_tpl_symm = (probe_c, probe_d, probe_a, probe_b)
             print(f'CCL 3x2pt cov: filling probe combination {probe_tpl_orig} by symmetry')
 
-<<<<<<< HEAD
-            cov_ng_3x2pt_dict_8D[key_orig] = (
-                cov_ng_3x2pt_dict_8D[key_symm].transpose(1, 0, 3, 2)
-=======
             cov_ng_3x2pt_dict_8D[probe_tpl_orig] = (
                 cov_ng_3x2pt_dict_8D[probe_tpl_symm].transpose(1, 0, 3, 2)
->>>>>>> 8b111980
             ).copy()
 
         # * if block is not required, set it to 0
@@ -897,13 +892,7 @@
             )['arr_0']
 
             # * fill the symmetric counterparts of the required blocks
-<<<<<<< HEAD
             if probe_str not in const.HS_DIAG_PROBE_COMBS:
                 self.cov_ng_3x2pt_dict_8D[probe_c, probe_d, probe_a, probe_b] = np.copy(
                     self.cov_ng_3x2pt_dict_8D[probe_tuple].transpose(1, 0, 3, 2)
-=======
-            if probe_str not in const.DIAG_PROBE_COMBS:
-                self.cov_ng_3x2pt_dict_8D[probe_c, probe_d, probe_a, probe_b] = (
-                    self.cov_ng_3x2pt_dict_8D[probe_tuple].transpose(1, 0, 3, 2).copy()
->>>>>>> 8b111980
                 )