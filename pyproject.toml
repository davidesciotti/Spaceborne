[tool.poetry]
name = "Spaceborne"
readme = "README.md"
version = "2025.05.1"
license = "MIT License"
<<<<<<< HEAD
description = "Code to compute the covariance matrix for the 3x2pt photometric
survey in harmonic and real space."
=======
description = "Code to compute the covariance matrix for the 3x2pt photometric survey in harmonic and real space."
>>>>>>> f46e59db
authors = ["davidesciotti <84071067+davidesciotti@users.noreply.github.com>"]


[build-system]
requires = ["poetry-core>=1.0.0"]
build-backend = "poetry.core.masonry.api"

[tool.ruff.format]
# Prefer single quotes over double quotes.
quote-style = "single"<|MERGE_RESOLUTION|>--- conflicted
+++ resolved
@@ -3,12 +3,7 @@
 readme = "README.md"
 version = "2025.05.1"
 license = "MIT License"
-<<<<<<< HEAD
-description = "Code to compute the covariance matrix for the 3x2pt photometric
-survey in harmonic and real space."
-=======
 description = "Code to compute the covariance matrix for the 3x2pt photometric survey in harmonic and real space."
->>>>>>> f46e59db
 authors = ["davidesciotti <84071067+davidesciotti@users.noreply.github.com>"]
 
 
