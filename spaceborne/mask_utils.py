--- conflicted
+++ resolved
@@ -10,12 +10,7 @@
 def get_mask_cl(mask: np.ndarray) -> tuple:
     cl_mask = hp.anafast(mask)
     ell_mask = np.arange(len(cl_mask))
-<<<<<<< HEAD
-    # fsky_mask = np.sqrt(cl_mask[0] / (4 * np.pi))
-    fsky_mask = np.mean(mask**2)
-=======
     fsky_mask = np.mean(mask**2)  # TODO 2 different masks
->>>>>>> 2215f128
     return ell_mask, cl_mask, fsky_mask
 
 
