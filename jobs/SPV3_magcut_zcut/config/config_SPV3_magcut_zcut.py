--- conflicted
+++ resolved
@@ -13,11 +13,7 @@
 
 SPV3_folder = f'{project_path.parent}/common_data/vincenzo/SPV3_07_2022'
 
-<<<<<<< HEAD
-# ! choose the flagship version and whether you want to compute the BNT transformed cls
-flagship_version = 2
-BNT_transform = False
-=======
+
 # ! choose the flagship version and whether you want to use the BNT transform
 flagship_version = 2
 
@@ -29,7 +25,6 @@
     BNT_transform = True
 else:
     BNT_transform = False
->>>>>>> b2c3d193
 
 assert flagship_version == 2, 'the files for the multicut case are only available for Flagship_2'
 
@@ -49,18 +44,12 @@
     'nbl_WL_opt': 32,  # the case with the largest range, i.e. the reference ell binning from which the cuts are applied
     'which_forecast': which_forecast,
     'use_WA': False,
-<<<<<<< HEAD
-    'save_cls_3d': True,
-    'save_rls_3d': True,
-    'cl_BNT_transform': BNT_transform,
-=======
     'save_cls_3d': False,
     'save_rls_3d': False,
     'cl_BNT_transform': cl_BNT_transform,
     'cov_BNT_transform': cov_BNT_transform,
     'deriv_BNT_transform': deriv_BNT_transform,
     'BNT_transform': BNT_transform,
->>>>>>> b2c3d193
     'BNT_matrix_path': f'{SPV3_folder}/BNT_matrix',
     'BNT_matrix_filename': 'BNT_mat_ML{magcut_lens:03d}_ZL{zcut_lens:02d}_MS{magcut_source:03d}_ZS{zcut_source:02d}.npy',
     'cl_folder': f'{SPV3_folder}/Flagship_{flagship_version}/DataVectors/magcut_zcut',
@@ -84,13 +73,8 @@
     general_cfg['use_WA'] = False
 
 covariance_cfg = {
-<<<<<<< HEAD
-    'ind_folder': f'{project_path.parent}/common_data/ind_files' + '/{triu_tril:s}_{row_col_wise:s}',
-    'ind_filename': 'indices_{triu_tril:s}_{row_col_wise:s}_zbins{zbins:02d}.dat',
-=======
     'ind_folder': f'{project_path.parent}/common_data/ind_files' + '/{triu_tril:s}_{row_col_major:s}',
     'ind_filename': 'indices_{triu_tril:s}_{row_col_major:s}_zbins{zbins:02d}.dat',
->>>>>>> b2c3d193
     'ind_ordering': ind_ordering,  # TODO deprecate this
     'triu_tril': 'triu',
     'row_col_major': 'row-major',
@@ -113,15 +97,9 @@
     'save_cov_GS': False,
     'save_cov_SS': False,
     'save_cov_dat': False,  # this is the format used by Vincenzo
-<<<<<<< HEAD
-    'save_2DCLOE': False,  # quite useless, this is not the format used by CLOE
-    'cov_folder': f'{job_path}/output/Flagship_{flagship_version}/BNT_{BNT_transform}/covmat' + '/zbins{zbins:02d}',
-    'cov_BNTstef_folder': f'{SPV3_folder}/Flagship_{flagship_version}/CovMats/BNT_True/stefano/magcut_zcut/' + '{probe:s}',
-=======
     'save_2DCLOE': False,  # outermost loop is on the probes
     'cov_folder': f'{job_path}/output/Flagship_{flagship_version}/covmat/BNT_{BNT_transform}' + '/zbins{zbins:02d}',
     'cov_BNTstef_folder': f'{SPV3_folder}/Flagship_{flagship_version}/CovMats/BNT_True/stefano/magcut_zcut/' + '{GO_or_GS:s}/{probe:s}',
->>>>>>> b2c3d193
     'cov_BNTstef_filename': 'BNT_covmat_{GO_or_GS}_{probe}_{block:s}_lmax{ellmax}_nbl{nbl}_zbins{EP_or_ED:s}{zbins:02d}'
                             '_ML{magcut_lens:03d}_ZL{zcut_lens:02d}_MS{magcut_source:03d}_ZS{zcut_source:02d}_6D.npy'
 
@@ -134,14 +112,9 @@
 
 Sijkl_cfg = {
     'wf_input_folder': f'{SPV3_folder}/Flagship_{flagship_version}/KernelFun/magcut_zcut',
-<<<<<<< HEAD
-    'wf_input_filename': '{which_WF:s}-{EP_or_ED:s}{zbins:02d}-MS{magcut_source:03d}-ZS{zcut_source:02d}.dat',
-    'Sijkl_folder': f'{job_path}/output/Flagship_{flagship_version}/BNT_False/sijkl',
-=======
     'wf_WL_input_filename': 'WiWL-{EP_or_ED:s}{zbins:02d}-MS{magcut_source:03d}-ZS{zcut_source:02d}.dat',
     'wf_GC_input_filename': 'WiGC-{EP_or_ED:s}{zbins:02d}-ML{magcut_source:03d}-ZL{zcut_source:02d}.dat',
     'Sijkl_folder': f'{job_path}/output/Flagship_{flagship_version}/sijkl',
->>>>>>> b2c3d193
     'Sijkl_filename': 'sijkl_WF-FS{flagship_version:01d}_nz{nz:d}_zbins{EP_or_ED:s}{zbins:02}_IA{IA_flag:}'
                       '_ML{magcut_lens:03d}_ZL{zcut_lens:02d}_MS{magcut_source:03d}_ZS{zcut_source:02d}.npy',
     'WF_normalization': 'IST',
@@ -153,20 +126,6 @@
     'compute_FM': True,
     'nparams_tot': 20,  # total (cosmo + nuisance) number of parameters
     'paramnames_3x2pt': None,  # ! for the time being, these are defined in the main and then passed here
-<<<<<<< HEAD
-    'save_FM': True,
-    'save_FM_as_dict': False,
-    'derivatives_BNT_transform': BNT_transform,
-    'transformed_derivs_folder': f'{SPV3_folder}/Flagship_{flagship_version}/Derivatives/BNT_True/davide',
-
-                                'derivatives_folder': f'{SPV3_folder}/Flagship_{flagship_version}/Derivatives/BNT_{BNT_transform}/' +
-                          'ML{magcut_lens:03d}ZL{zcut_lens:02d}MS{magcut_source:03d}ZS{zcut_source:02d}',
-    'derivatives_filename': 'BNT_dDVd{param:s}-{probe:s}-{specs:s}-{EP_or_ED:s}{zbins:02d}-ML{magcut_lens:03d}-'
-                            'ZL{zcut_lens:02d}-MS{magcut_source:03d}-ZS{zcut_source:02d}.dat',
-    'derivatives_BNTstef_folder': f'{SPV3_folder}/Flagship_{flagship_version}/Derivatives/BNT_True/stefano/' + '{probe:s}',
-    # the filename is the same as above
-    'FM_folder': f'{job_path}/output/Flagship_{flagship_version}/BNT_{BNT_transform}/FM',
-=======
     'save_FM': False,
     'save_FM_as_dict': True,
     'transformed_derivs_folder': f'{SPV3_folder}/Flagship_{flagship_version}/Derivatives/BNT_{BNT_transform}',
@@ -178,7 +137,6 @@
     'derivatives_prefix': 'dDVd',
     # the filename is the same as above
     'FM_folder': f'{job_path}/output/Flagship_{flagship_version}/FM/BNT_{BNT_transform}',
->>>>>>> b2c3d193
     'FM_filename': 'FM_{probe:s}_{which_cov:s}_lmax{ell_max:d}_nbl{nbl:d}_zbins{EP_or_ED:s}{zbins:02}-'
                    'ML{magcut_lens:03d}-ZL{zcut_lens:02d}-MS{magcut_source:03d}-ZS{zcut_source:02d}.txt',
     'params_order': None,
