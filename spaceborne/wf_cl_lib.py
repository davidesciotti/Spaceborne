--- conflicted
+++ resolved
@@ -84,17 +84,10 @@
 # # use_h_units = cfg.use_h_units
 
 def plot_nz_src_lns(zgrid_nz_src, nz_src, zgrid_nz_lns, nz_lns, colors):
-<<<<<<< HEAD
-    
+
     assert nz_src.shape[1] == nz_lns.shape[1], 'number of zbins is not the same'
     zbins = nz_src.shape[1]
-    
-=======
-
-    assert nz_src.shape[1] == nz_lns.shape[1], 'number of zbins is not the same'
-    zbins = nz_src.shape[1]
-
->>>>>>> 58958571
+
     _, ax = plt.subplots(2, 1, sharex=True)
     colors = cm.rainbow(np.linspace(0, 1, zbins))
     for zi in range(zbins):
