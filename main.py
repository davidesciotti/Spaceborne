import argparse
import contextlib
import gc
import itertools
import os
import pprint
import sys
import time
import warnings
from functools import partial
from importlib.util import find_spec

import matplotlib.pyplot as plt
import numpy as np
import yaml
from matplotlib import cm
from scipy.integrate import simpson as simps
from scipy.interpolate import CubicSpline, RectBivariateSpline
from scipy.ndimage import gaussian_filter1d

from spaceborne import (
    bnt,
    ccl_interface,
    cl_utils,
    config_checker,
    cosmo_lib,
    cov_harmonic_space,
    ell_utils,
    io_handler,
    mask_utils,
    oc_interface,
    responses,
    sigma2_ssc,
    wf_cl_lib,
)
from spaceborne import constants as const
from spaceborne import plot_lib as sb_plt
from spaceborne import sb_lib as sl

with contextlib.suppress(ImportError):
    import pyfiglet

    text = 'Spaceborne'
    ascii_art = pyfiglet.figlet_format(text=text, font='slant')
    print(ascii_art)


# Get the current script's directory
# current_dir = Path(__file__).resolve().parent
# parent_dir = current_dir.parent

warnings.filterwarnings(
    'ignore',
    message='.*FigureCanvasAgg is non-interactive, and thus cannot be shown.*',
    category=UserWarning,
)

pp = pprint.PrettyPrinter(indent=4)
script_start_time = time.perf_counter()


def load_config(_config_path):
    # Check if we're running in a Jupyter environment (or interactive mode)
    if 'ipykernel_launcher.py' in sys.argv[0]:
        # Running interactively, so use default config file
        config_path = _config_path

    else:
        parser = argparse.ArgumentParser(description='Spaceborne')
        parser.add_argument(
            '--config',
            type=str,
            help='Path to the configuration file',
            required=False,
            default=_config_path,
        )
        parser.add_argument(
            '--show-plots',
            action='store_true',
            help='Show plots if specified',
            required=False,
        )
        args = parser.parse_args()
        config_path = args.config

    # Only switch to Agg if not running interactively and --show-plots is not specified.
    if 'ipykernel_launcher.py' not in sys.argv[0] and '--show-plots' not in sys.argv:
        import matplotlib

        matplotlib.use('Agg')

    with open(config_path) as f:
        cfg = yaml.safe_load(f)

    return cfg


def plot_cls():
    _, ax = plt.subplots(1, 3, figsize=(15, 4))
    # plt.tight_layout()

    # cls are (for the moment) in the ccl obj, whether they are imported from input
    # files or not
    for zi in range(zbins):
        zj = zi
        kw = {'c': clr[zi], 'ls': '-', 'marker': '.'}
        ax[0].loglog(ell_obj.ells_WL, ccl_obj.cl_ll_3d[:, zi, zj], **kw)
        ax[1].loglog(ell_obj.ells_XC, ccl_obj.cl_gl_3d[:, zi, zj], **kw)
        ax[2].loglog(ell_obj.ells_GC, ccl_obj.cl_gg_3d[:, zi, zj], **kw)

    # if input cls are used, then overplot the sb predictions on top
    if cfg['C_ell']['use_input_cls']:
        for zi in range(zbins):
            zj = zi
            sb_kw = {'c': clr[zi], 'ls': '', 'marker': 'x'}
            ax[0].loglog(ell_obj.ells_WL, cl_ll_3d_sb[:, zi, zj], **sb_kw)
            ax[1].loglog(ell_obj.ells_XC, cl_gl_3d_sb[:, zi, zj], **sb_kw)
            ax[2].loglog(ell_obj.ells_GC, cl_gg_3d_sb[:, zi, zj], **sb_kw)
        # Add style legend only to middle plot
        style_legend = ax[1].legend(
            handles=[
                plt.Line2D([], [], label='input', **kw),
                plt.Line2D([], [], label='SB', **sb_kw),
            ],
            loc='upper right',
            fontsize=16,
            frameon=False,
        )
        ax[1].add_artist(style_legend)  # Preserve after adding z-bin legend

    ax[2].legend(
        [f'$z_{{{zi}}}$' for zi in range(zbins)],
        loc='upper right',
        fontsize=16,
        frameon=False,
    )

    ax[0].set_title('LL')
    ax[1].set_title('GL')
    ax[2].set_title('GG')
    ax[0].set_xlabel('$\\ell$')
    ax[1].set_xlabel('$\\ell$')
    ax[2].set_xlabel('$\\ell$')
    ax[0].set_ylabel('$C_{\\ell}$')
    # increase font size
    for axi in ax:
        for item in (
            [axi.title, axi.xaxis.label, axi.yaxis.label]
            + axi.get_xticklabels()
            + axi.get_yticklabels()
        ):
            item.set_fontsize(16)
    plt.show()


def check_ells_in(ells_in: np.ndarray, ells_out: np.ndarray) -> None:
    if len(ells_in) < len(ells_out) // 1.5:  # random fraction
        warnings.warn(
            f'The input cls are computed over {len(ells_in)} ell points in '
            f'[{ells_in[0]}, {ells_in[-1]}], but for the partial-sky covariance'
            'the unbinned cls are required. Because of this, the input cls will '
            f'be interpolated over the unbinned ell range [{ells_out[0]}, '
            f'{ells_out[-1]}]. Please make sure to provide finely sampled cls '
            'ell binning to make sure the interpolation is accurate.',
            stacklevel=2,
        )


# ! ====================================================================================
# ! ================================== PREPARATION =====================================
# ! ====================================================================================

cfg = load_config('config.yaml')

# ! set some convenence variables, just to make things more readable
h = cfg['cosmology']['h']
galaxy_bias_fit_fiducials = np.array(cfg['C_ell']['galaxy_bias_fit_coeff'])
magnification_bias_fit_fiducials = np.array(
    cfg['C_ell']['magnification_bias_fit_coeff']
)
# this has the same length as ngal_sources, as checked below
zbins = len(cfg['nz']['ngal_lenses'])
output_path = cfg['misc']['output_path']
clr = cm.rainbow(np.linspace(0, 1, zbins))  # pylint: disable=E1101
shift_nz = cfg['nz']['shift_nz']

obs_space = cfg['probe_selection']['space']

# ! check/create paths
if not os.path.exists(output_path):
    raise FileNotFoundError(
        f'Output path {output_path} does not exist. '
        'Please create it before running the script.'
    )
for subdir in ['cache', 'cache/trispectrum/SSC', 'cache/trispectrum/cNG']:
    os.makedirs(f'{output_path}/{subdir}', exist_ok=True)

# ! START HARDCODED OPTIONS/PARAMETERS
use_h_units = False  # whether or not to normalize Megaparsecs by little h

ell_max_max = max(cfg['binning']['ell_max_WL'], cfg['binning']['ell_max_GC'])
ell_min_unb_oc = 2
ell_max_unb_oc = 5000 if ell_max_max < 5000 else ell_max_max
nbl_3x2pt_oc = 500
# for the Gaussian covariance computation
k_steps_sigma2_simps = 20_000
k_steps_sigma2_levin = 300
shift_nz_interpolation_kind = 'linear'

# whether or not to symmetrize the covariance probe blocks when
# reshaping it from 4D to 6D.
# Useful if the 6D cov elements need to be accessed directly, whereas if
# the cov is again reduced to 4D or 2D.
# Can be set to False for a significant speedup
symmetrize_output_dict = {
    ('L', 'L'): False,
    ('G', 'L'): False,
    ('L', 'G'): False,
    ('G', 'G'): False,
}


# these are configs which should not be visible to the user
cfg['covariance']['n_probes'] = 2

if 'G_code' not in cfg['covariance']:
    cfg['covariance']['G_code'] = 'Spaceborne'
if 'SSC_code' not in cfg['covariance']:
    cfg['covariance']['SSC_code'] = 'Spaceborne'
if 'cNG_code' not in cfg['covariance']:
    cfg['covariance']['cNG_code'] = 'PyCCL'

if 'OneCovariance' not in cfg:
    cfg['OneCovariance'] = {}
    cfg['OneCovariance']['path_to_oc_executable'] = (
        '/home/cosmo/davide.sciotti/data/OneCovariance/covariance.py'
    )
    cfg['OneCovariance']['consistency_checks'] = False
    cfg['OneCovariance']['oc_output_filename'] = 'cov_rcf_mergetest_v2_'

if 'save_output_as_benchmark' not in cfg['misc'] or 'bench_filename' not in cfg['misc']:
    cfg['misc']['save_output_as_benchmark'] = False
    cfg['misc']['bench_filename'] = (
        '../Spaceborne_bench/output_G{g_code:s}_SSC{ssc_code:s}_cNG{cng_code:s}'
        '_KE{use_KE:s}_resp{which_pk_responses:s}_b1g{which_b1g_in_resp:s}'
        '_devmerge3_nmt'
    )


cfg['ell_cuts'] = {}
cfg['ell_cuts']['apply_ell_cuts'] = False  # Type: bool
# Type: str. Cut if the bin *center* or the bin *lower edge* is
# larger than ell_max[zi, zj]
cfg['ell_cuts']['center_or_min'] = 'center'
cfg['ell_cuts']['cl_ell_cuts'] = False  # Type: bool
cfg['ell_cuts']['cov_ell_cuts'] = False  # Type: bool
# Type: float. This is used when ell_cuts is False, also...?
cfg['ell_cuts']['kmax_h_over_Mpc_ref'] = 1.0
cfg['ell_cuts']['kmax_h_over_Mpc_list'] = [
    0.1, 0.16681005, 0.27825594, 0.46415888, 0.77426368, 1.29154967,
    2.15443469, 3.59381366, 5.9948425, 10.0,
]  # fmt: skip

# Sigma2_b settings, common to Spaceborne and PyCCL. Can be one of:
# - full_curved_sky: Use the full- (curved-) sky expression (for Spaceborne only).
#   In this case, the output covmat
# - from_input_mask: input a mask with path specified by mask_path
# - polar_cap_on_the_fly: generate a polar cap during the run, with nside
#   specified by nside
# - null (None): use the flat-sky expression (valid for PyCCL only)
# - flat_sky: use the flat-sky expression (valid for PyCCL only)
#   has to be rescaled by fsky
cfg['covariance']['which_sigma2_b'] = 'from_input_mask'  # Type: str | None
# Integration scheme used for the SSC survey covariance (sigma2_b) computation. Options:
# - 'simps': uses simpson integration. This is faster but less accurate
# - 'levin': uses levin integration. This is slower but more accurate
cfg['covariance']['sigma2_b_int_method'] = 'fft'  # Type: str.
# Whether to load the previously computed sigma2_b.
# No need anymore since it's quite fast
cfg['covariance']['load_cached_sigma2_b'] = False  # Type: bool.

# How many integrals to compute at once for the  numerical integration of
# the sigma^2_b(z_1, z_2) function with pylevin.
# IMPORTANT NOTE: in case of memory issues, (i.e., if you notice the code crashing
# while computing sigma2_b), decrease this or num_threads.
cfg['misc']['levin_batch_size'] = 1000  # Type: int.

# ordering of the different 3x2pt probes in the covariance matrix
cfg['covariance']['probe_ordering'] = [
    ['L', 'L'],
    ['G', 'L'],
    ['G', 'G'],
]  # Type: list[list[str]]

probe_ordering = cfg['covariance']['probe_ordering']  # TODO deprecate this
GL_OR_LG = probe_ordering[1][0] + probe_ordering[1][1]

# This has been deprecated since i am no longer using Levin integration.
# This variable used to control the number of bins over which to compute the Levin
# RS cov (*without* analytical bin averaging, i.e. using J_mu in place of K_mu).
# From then, the covariance was rebinned to cfg['binning']['theta_bins'].
# This works but is not ideal, as the proper bin averaging is more correct.
# Type: int. Number of theta bins used for the fine grid, after which the covariance is rebinned
cfg['precision']['theta_bins_fine'] = cfg['binning']['theta_bins']

# Integration method for the covariance projection to real space. Options:
# - 'simps': uses simpson integration. This is faster but less accurate
# - 'levin': uses levin integration. This is slower but more accurate
cfg['precision']['cov_rs_int_method'] = 'simps'  # Type: str.
# setting this to False makes the code resort to the less accurate bin averaging method
# mentioned above
cfg['precision']['levin_bin_avg'] = True  # Type: bool.
# ! END HARDCODED OPTIONS/PARAMETERS

# convenence settings that have been hardcoded
n_probes = cfg['covariance']['n_probes']
which_sigma2_b = cfg['covariance']['which_sigma2_b']

# ! probe selection

# * small naming guide for the confused developer:
# - unique_probe_combs: the probe combinations which are actually computed, meaning the
#                       elements of the diagonal and, if requested, the cross-terms.
# - symm_probe_combs: the lower triangle, (or an empty list if cross terms are not
#                     required), which are the blocks filled by symmetry
# - nonreq_probe_combs: the blocks which are not required at all, and are set to 0 in
#                       the 10D/6D matrix. This does *not* include the probes in
#                       symm_probe_combs! "Required" means I want that probe combination
#                       in the final covariance matrix, not that I want to explicitly
#                       compute it
# - req_probe_combs_2d: the probe combinations which need to appear in the final 2D
#                       format of the covmat. This includes the cross-probes whether
#                       they are required or not (aka, they need to be present in the 2D
#                       covmat, either as actual values or as zeros)

# example: I request LL and GL, no cross-terms
# unique_probe_combs = ['LLLL', 'GLGL']
# symm_probe_combs = []
# nonreq_probe_combs = {'GGGG', 'GGGL', 'GGLL', 'GLGG', 'GLLL', 'LLGG', 'LLGL'}
# req_probe_combs_2d = ['LLLL', 'LLGL', 'GLLL', 'GLGL']

unique_probe_names_hs = []
if cfg['probe_selection']['LL']:
    unique_probe_names_hs.append('LL')
if cfg['probe_selection']['GL']:
    unique_probe_names_hs.append('GL')
if cfg['probe_selection']['GG']:
    unique_probe_names_hs.append('GG')

unique_probe_names_rs = []
if cfg['probe_selection']['xip']:
    unique_probe_names_rs.append('xip')
if cfg['probe_selection']['xim']:
    unique_probe_names_rs.append('xim')
if cfg['probe_selection']['gt']:
    unique_probe_names_rs.append('gt')
if cfg['probe_selection']['w']:
    unique_probe_names_rs.append('gg')  # TODO CHANGE TO w!

# add cross terms if requested
unique_probe_combs_hs = sl.build_probe_list(
    unique_probe_names_hs, include_cross_terms=cfg['probe_selection']['cross_cov']
)
unique_probe_combs_rs = sl.build_probe_list(
    unique_probe_names_rs, include_cross_terms=cfg['probe_selection']['cross_cov']
)

# probe combinations to be filled by symmetry or to exclude altogether
symm_probe_combs_hs, nonreq_probe_combs_hs = sl.get_probe_combs(
    unique_probe_combs_hs, space='harmonic'
)
symm_probe_combs_rs, nonreq_probe_combs_rs = sl.get_probe_combs(
    unique_probe_combs_rs, space='real'
)

# required probe combinations to include in the 2d arrays (must include the
# cross-terms!)
_req_probe_combs_hs_2d = sl.build_probe_list(
    unique_probe_names_hs, include_cross_terms=True
)
_req_probe_combs_rs_2d = sl.build_probe_list(
    unique_probe_names_rs, include_cross_terms=True
)
# as req_probe_combs_2d still only contains the upper triangle,
# add the symemtric blocks
symm_probe_combs_hs_2d, _ = sl.get_probe_combs(_req_probe_combs_hs_2d, space='harmonic')
symm_probe_combs_rs_2d, _ = sl.get_probe_combs(_req_probe_combs_rs_2d, space='real')
_req_probe_combs_hs_2d += symm_probe_combs_hs_2d
_req_probe_combs_rs_2d += symm_probe_combs_rs_2d

# reorder!
req_probe_combs_hs_2d = []
for probe in const.HS_ALL_PROBE_COMBS:
    if probe in _req_probe_combs_hs_2d:
        req_probe_combs_hs_2d.append(probe)
req_probe_combs_rs_2d = []
for probe in const.RS_ALL_PROBE_COMBS:
    if probe in _req_probe_combs_rs_2d:
        req_probe_combs_rs_2d.append(probe)

unique_probe_combs_ix_hs = [
    [const.HS_PROBE_NAME_TO_IX_DICT[idx] for idx in comb]
    for comb in unique_probe_combs_hs
]
nonreq_probe_combs_ix_hs = [
    [const.HS_PROBE_NAME_TO_IX_DICT[idx] for idx in comb]
    for comb in nonreq_probe_combs_hs
]
req_probe_combs_2d_ix_hs = [
    [const.HS_PROBE_NAME_TO_IX_DICT[idx] for idx in comb]
    for comb in req_probe_combs_hs_2d
]

# ! set non-gaussian cov terms to compute
cov_terms_list = []
if cfg['covariance']['G']:
    cov_terms_list.append('G')
if cfg['covariance']['SSC']:
    cov_terms_list.append('SSC')
if cfg['covariance']['cNG']:
    cov_terms_list.append('cNG')
cov_terms_str = ''.join(cov_terms_list)

compute_oc_g, compute_oc_ssc, compute_oc_cng = False, False, False
compute_sb_ssc, compute_sb_cng = False, False
compute_ccl_ssc, compute_ccl_cng = False, False
if cfg['covariance']['G'] and cfg['covariance']['G_code'] == 'OneCovariance':
    compute_oc_g = True
if cfg['covariance']['SSC'] and cfg['covariance']['SSC_code'] == 'OneCovariance':
    compute_oc_ssc = True
if cfg['covariance']['cNG'] and cfg['covariance']['cNG_code'] == 'OneCovariance':
    compute_oc_cng = True

if cfg['covariance']['SSC'] and cfg['covariance']['SSC_code'] == 'Spaceborne':
    compute_sb_ssc = True
if cfg['covariance']['cNG'] and cfg['covariance']['cNG_code'] == 'Spaceborne':
    raise NotImplementedError('Spaceborne cNG not implemented yet')
    compute_sb_cng = True

if cfg['covariance']['SSC'] and cfg['covariance']['SSC_code'] == 'PyCCL':
    compute_ccl_ssc = True
if cfg['covariance']['cNG'] and cfg['covariance']['cNG_code'] == 'PyCCL':
    compute_ccl_cng = True

<<<<<<< HEAD
if compute_ccl_cng and 'GLGL' in req_probe_combs_2d:
    raise ValueError(
        'There seems to be some issue with the symmetry of the GLGL '
        'block in the '
        'CCL cNG covariance, so for the moment it is disabled. '
        'The LLLL and GGGG blocks are not affected, so you can still '
        'compute the single-probe cNG covariances.'
    )
=======
# ! set HS probes to compute depending on RS ones
# Set HS probes depending on RS ones
if obs_space != 'real':
    pass  # nothing to do

elif cfg['covariance']['SSC'] or cfg['covariance']['cNG']:
    # Otherwise switch on HS probes corresponding to selected RS probes
    cfg['probe_selection']['LL'] = (
        cfg['probe_selection']['xip'] or cfg['probe_selection']['xim']
    )
    cfg['probe_selection']['GL'] = cfg['probe_selection']['gt']
    cfg['probe_selection']['GG'] = cfg['probe_selection']['w']

else:
    # If neither SSC nor cNG are active → turn off all HS probes
    cfg['probe_selection']['LL'] = False
    cfg['probe_selection']['GL'] = False
    cfg['probe_selection']['GG'] = False

>>>>>>> cf88b047

if cfg['covariance']['use_KE_approximation']:
    cl_integral_convention_ssc = 'Euclid_KE_approximation'
    ssc_integration_type = 'simps_KE_approximation'
else:
    cl_integral_convention_ssc = 'Euclid'
    ssc_integration_type = 'simps'

if use_h_units:
    k_txt_label = 'hoverMpc'
    pk_txt_label = 'Mpcoverh3'
else:
    k_txt_label = '1overMpc'
    pk_txt_label = 'Mpc3'

if not cfg['ell_cuts']['apply_ell_cuts']:
    kmax_h_over_Mpc = cfg['ell_cuts']['kmax_h_over_Mpc_ref']


# ! sanity checks on the configs
# TODO update this periodically
cfg_check_obj = config_checker.SpaceborneConfigChecker(cfg, zbins)
cfg_check_obj.run_all_checks()

# ! instantiate CCL object
ccl_obj = ccl_interface.CCLInterface(
    cfg['cosmology'],
    cfg['extra_parameters'],
    cfg['intrinsic_alignment'],
    cfg['halo_model'],
    cfg['PyCCL']['spline_params'],
    cfg['PyCCL']['gsl_params'],
)
# set other useful attributes
ccl_obj.p_of_k_a = 'delta_matter:delta_matter'
ccl_obj.zbins = zbins
ccl_obj.output_path = output_path
ccl_obj.which_b1g_in_resp = cfg['covariance']['which_b1g_in_resp']

# get ccl default a and k grids
a_default_grid_ccl = ccl_obj.cosmo_ccl.get_pk_spline_a()
z_default_grid_ccl = cosmo_lib.a_to_z(a_default_grid_ccl)[::-1]
lk_default_grid_ccl = ccl_obj.cosmo_ccl.get_pk_spline_lk()

if cfg['C_ell']['cl_CCL_kwargs'] is not None:
    cl_ccl_kwargs = cfg['C_ell']['cl_CCL_kwargs']
else:
    cl_ccl_kwargs = {}

if cfg['intrinsic_alignment']['lumin_ratio_filename'] is not None:
    ccl_obj.lumin_ratio_2d_arr = np.genfromtxt(
        cfg['intrinsic_alignment']['lumin_ratio_filename']
    )
else:
    ccl_obj.lumin_ratio_2d_arr = None

# define k_limber function
k_limber_func = partial(
    cosmo_lib.k_limber, cosmo_ccl=ccl_obj.cosmo_ccl, use_h_units=use_h_units
)

# ! define k and z grids used throughout the code (k is in 1/Mpc)
# TODO should zmin and zmax be inferred from the nz tables?
# TODO -> not necessarily true for all the different zsteps
z_grid = np.linspace(
    cfg['covariance']['z_min'],
    cfg['covariance']['z_max'],
    cfg['covariance']['z_steps']
)  # fmt: skip
z_grid_trisp = np.linspace(
    cfg['covariance']['z_min'],
    cfg['covariance']['z_max'],
    cfg['covariance']['z_steps_trisp'],
)
k_grid = np.logspace(
    cfg['covariance']['log10_k_min'],
    cfg['covariance']['log10_k_max'],
    cfg['covariance']['k_steps'],
)
# in this case we need finer k binning because of the bessel functions
k_grid_s2b_simps = np.logspace(
    cfg['covariance']['log10_k_min'],
    cfg['covariance']['log10_k_max'],
    k_steps_sigma2_simps
)  # fmt: skip

if len(z_grid) < 1000:
    warnings.warn(
        'the number of steps in the redshift grid is small, '
        'you may want to consider increasing it',
        stacklevel=2,
    )

zgrid_str = (
    f'zmin{cfg["covariance"]["z_min"]}_'
    f'zmax{cfg["covariance"]["z_max"]}_'
    f'zsteps{cfg["covariance"]["z_steps"]}'
)

# ! do the same for CCL - i.e., set the above in the ccl_obj with little variations
# ! (e.g. a instead of z)
# TODO I leave the option to use a grid for the CCL, but I am not sure if it is needed
z_grid_tkka_SSC = z_grid_trisp
z_grid_tkka_cNG = z_grid_trisp
ccl_obj.a_grid_tkka_SSC = cosmo_lib.z_to_a(z_grid_tkka_SSC)[::-1]
ccl_obj.a_grid_tkka_cNG = cosmo_lib.z_to_a(z_grid_tkka_cNG)[::-1]
ccl_obj.logn_k_grid_tkka_SSC = np.log(k_grid)
ccl_obj.logn_k_grid_tkka_cNG = np.log(k_grid)

# check that the grid is in ascending order
if not np.all(np.diff(ccl_obj.a_grid_tkka_SSC) > 0):
    raise ValueError('a_grid_tkka_SSC is not in ascending order!')
if not np.all(np.diff(ccl_obj.a_grid_tkka_cNG) > 0):
    raise ValueError('a_grid_tkka_cNG is not in ascending order!')
if not np.all(np.diff(z_grid) > 0):
    raise ValueError('z grid is not in ascending order!')
if not np.all(np.diff(z_grid_trisp) > 0):
    raise ValueError('z grid is not in ascending order!')

if cfg['PyCCL']['use_default_k_a_grids']:
    ccl_obj.a_grid_tkka_SSC = a_default_grid_ccl
    ccl_obj.a_grid_tkka_cNG = a_default_grid_ccl
    ccl_obj.logn_k_grid_tkka_SSC = lk_default_grid_ccl
    ccl_obj.logn_k_grid_tkka_cNG = lk_default_grid_ccl

# build the ind array and store it into the covariance dictionary
zpairs_auto, zpairs_cross, zpairs_3x2pt = sl.get_zpairs(zbins)
ind = sl.build_full_ind(
    cfg['covariance']['triu_tril'], cfg['covariance']['row_col_major'], zbins
)
ind_auto = ind[:zpairs_auto, :].copy()
ind_cross = ind[zpairs_auto : zpairs_cross + zpairs_auto, :].copy()
ind_dict = {('L', 'L'): ind_auto, ('G', 'L'): ind_cross, ('G', 'G'): ind_auto}

# private cfg dictionary. This serves a couple different purposeses:
# 1. To store and pass hardcoded parameters in a convenient way
# 2. To make the .format() more compact
pvt_cfg = {
    'zbins': zbins,
    'ind': ind,
    'n_probes': n_probes,
    'probe_ordering': probe_ordering,
    'unique_probe_combs': unique_probe_combs_hs,
    'probe_comb_idxs': unique_probe_combs_ix_hs,
    'req_probe_combs_2d': req_probe_combs_hs_2d,
    'which_ng_cov': cov_terms_str,
    'cov_terms_list': cov_terms_list,
    'GL_OR_LG': GL_OR_LG,
    'symmetrize_output_dict': symmetrize_output_dict,
    'use_h_units': use_h_units,
    'z_grid': z_grid,
    'jl_integrator_path': './spaceborne/julia_integrator.jl',
}

# instantiate data handler class
io_obj = io_handler.IOHandler(cfg, pvt_cfg)

# ! ====================================================================================
# ! ================================= BEGIN MAIN BODY ==================================
# ! ====================================================================================

# ! ===================================== \ells ========================================
ell_obj = ell_utils.EllBinning(cfg)
ell_obj.build_ell_bins()
# not always required, but in this way it's simpler
ell_obj.compute_ells_3x2pt_unbinned()
ell_obj._validate_bins()

pvt_cfg['nbl_3x2pt'] = ell_obj.nbl_3x2pt
pvt_cfg['ell_min_3x2pt'] = ell_obj.ell_min_3x2pt


# ! ===================================== Mask =========================================
mask_obj = mask_utils.Mask(cfg['mask'])
mask_obj.process()
if hasattr(mask_obj, 'mask'):
    import healpy as hp

    hp.mollview(mask_obj.mask, cmap='inferno_r', title='Mask - Mollweide view')

# add fsky to pvt_cfg
pvt_cfg['fsky'] = mask_obj.fsky


# ! ===================================== n(z) =========================================
# load
io_obj.get_nz_fmt()
io_obj.load_nz()

# assign to variables
zgrid_nz_src = io_obj.zgrid_nz_src
zgrid_nz_lns = io_obj.zgrid_nz_lns
nz_src = io_obj.nz_src
nz_lns = io_obj.nz_lns

# nz may be subjected to a shift: save the original arrays
nz_unshifted_src = nz_src
nz_unshifted_lns = nz_lns

if shift_nz:
    nz_src = wf_cl_lib.shift_nz(
        zgrid_nz_src,
        nz_unshifted_src,
        cfg['nz']['dzWL'],
        normalize=cfg['nz']['normalize_shifted_nz'],
        plot_nz=True,
        interpolation_kind=shift_nz_interpolation_kind,
        bounds_error=False,
        fill_value=0,
        clip_min=cfg['nz']['clip_zmin'],
        clip_max=cfg['nz']['clip_zmax'],
        plt_title='$n_i(z)$ sources shifts ',
    )
    nz_lns = wf_cl_lib.shift_nz(
        zgrid_nz_lns,
        nz_unshifted_lns,
        cfg['nz']['dzGC'],
        normalize=False,
        plot_nz=True,
        interpolation_kind=shift_nz_interpolation_kind,
        bounds_error=False,
        fill_value=0,
        clip_min=cfg['nz']['clip_zmin'],
        clip_max=cfg['nz']['clip_zmax'],
        plt_title='$n_i(z)$ lenses shifts ',
    )

if cfg['nz']['smooth_nz']:
    for zi in range(zbins):
        nz_src[:, zi] = gaussian_filter1d(
            nz_src[:, zi], sigma=cfg['nz']['sigma_smoothing']
        )
        nz_lns[:, zi] = gaussian_filter1d(
            nz_lns[:, zi], sigma=cfg['nz']['sigma_smoothing']
        )

# check if they are normalised, and if not do so
nz_lns_norm = simps(y=nz_lns, x=zgrid_nz_lns, axis=0)
nz_src_norm = simps(y=nz_src, x=zgrid_nz_src, axis=0)

if not np.allclose(nz_lns_norm, 1, atol=0, rtol=1e-3):
    warnings.warn(
        '\nThe lens n(z) are not normalised. Proceeding to normalise them', stacklevel=2
    )
    nz_lns /= nz_lns_norm

if not np.allclose(nz_src_norm, 1, atol=0, rtol=1e-3):
    warnings.warn(
        '\nThe source n(z) are not normalised. Proceeding to normalise them',
        stacklevel=2,
    )
    nz_src /= nz_src_norm


ccl_obj.set_nz(
    nz_full_src=np.hstack((zgrid_nz_src[:, None], nz_src)),
    nz_full_lns=np.hstack((zgrid_nz_lns[:, None], nz_lns)),
)
ccl_obj.check_nz_tuple(zbins)

wf_cl_lib.plot_nz_src_lns(zgrid_nz_src, nz_src, zgrid_nz_lns, nz_lns, colors=clr)


# ! ========================================= IA =======================================
ccl_obj.set_ia_bias_tuple(z_grid_src=z_grid, has_ia=cfg['C_ell']['has_IA'])


# ! =================================== Galaxy bias ====================================
# TODO the alternative should be the HOD gal bias already set in the responses class!!
if cfg['C_ell']['which_gal_bias'] == 'from_input':
    gal_bias_input = np.genfromtxt(cfg['C_ell']['gal_bias_table_filename'])
    ccl_obj.gal_bias_2d, ccl_obj.gal_bias_func = sl.check_interpolate_input_tab(
        input_tab=gal_bias_input, z_grid_out=z_grid, zbins=zbins
    )
    ccl_obj.gal_bias_tuple = (z_grid, ccl_obj.gal_bias_2d)
elif cfg['C_ell']['which_gal_bias'] == 'FS2_polynomial_fit':
    ccl_obj.set_gal_bias_tuple_spv3(
        z_grid_lns=z_grid, magcut_lens=None, poly_fit_values=galaxy_bias_fit_fiducials
    )
else:
    raise ValueError('which_gal_bias should be "from_input" or "FS2_polynomial_fit"')

# Check if the galaxy bias is the same in all bins
# Note: the [0] (inside square brackets) means "select column 0 but keep the array
# two-dimensional", for shape consistency
single_b_of_z = np.allclose(ccl_obj.gal_bias_2d, ccl_obj.gal_bias_2d[:, [0]])


# ! ============================ Magnification bias ====================================
if cfg['C_ell']['has_magnification_bias']:
    if cfg['C_ell']['which_mag_bias'] == 'from_input':
        mag_bias_input = np.genfromtxt(cfg['C_ell']['mag_bias_table_filename'])
        ccl_obj.mag_bias_2d, ccl_obj.mag_bias_func = sl.check_interpolate_input_tab(
            mag_bias_input, z_grid, zbins
        )
        ccl_obj.mag_bias_tuple = (z_grid, ccl_obj.mag_bias_2d)
    elif cfg['C_ell']['which_mag_bias'] == 'FS2_polynomial_fit':
        ccl_obj.set_mag_bias_tuple(
            z_grid_lns=z_grid,
            has_magnification_bias=cfg['C_ell']['has_magnification_bias'],
            magcut_lens=None,
            poly_fit_values=magnification_bias_fit_fiducials,
        )
    else:
        raise ValueError(
            'which_mag_bias should be "from_input" or "FS2_polynomial_fit"'
        )
else:
    ccl_obj.mag_bias_tuple = None

plt.figure()
for zi in range(zbins):
    plt.plot(z_grid, ccl_obj.gal_bias_2d[:, zi], label=f'$z_{{{zi}}}$', c=clr[zi])
plt.xlabel(r'$z$')
plt.ylabel(r'$b_{g, i}(z)$')
plt.legend()


# ! ============================ Radial kernels ========================================
ccl_obj.set_kernel_obj(cfg['C_ell']['has_rsd'], cfg['PyCCL']['n_samples_wf'])
ccl_obj.set_kernel_arr(
    z_grid_wf=z_grid, has_magnification_bias=cfg['C_ell']['has_magnification_bias']
)

gal_kernel_plt_title = 'galaxy kernel\n(w/o gal bias)'
ccl_obj.wf_galaxy_arr = ccl_obj.wf_galaxy_wo_gal_bias_arr


# ! ================================= BNT and z means ==================================
if cfg['BNT']['cl_BNT_transform'] or cfg['BNT']['cov_BNT_transform']:
    bnt_matrix = bnt.compute_bnt_matrix(
        zbins, zgrid_nz_src, nz_src, cosmo_ccl=ccl_obj.cosmo_ccl, plot_nz=False
    )
    wf_gamma_ccl_bnt = (bnt_matrix @ ccl_obj.wf_gamma_arr.T).T
    z_means_ll = wf_cl_lib.get_z_means(z_grid, wf_gamma_ccl_bnt)
else:
    bnt_matrix = None
    z_means_ll = wf_cl_lib.get_z_means(z_grid, ccl_obj.wf_gamma_arr)

z_means_gg = wf_cl_lib.get_z_means(z_grid, ccl_obj.wf_galaxy_arr)


# assert np.all(np.diff(z_means_ll) > 0), 'z_means_ll should be monotonically
# increasing'
# assert np.all(np.diff(z_means_gg) > 0), 'z_means_gg should be monotonically
# increasing'
# assert np.all(np.diff(z_means_ll_bnt) > 0), (
#     'z_means_ll_bnt should be monotonically increasing '
#     '(not a strict condition, valid only if we do not shift the n(z) in this part)'
# )


# ! ===================================== \ell cuts ====================================
# TODO need to adapt this to the class structure
# ell_cuts_dict = {}
# ellcuts_kw = {
#     'kmax_h_over_Mpc': kmax_h_over_Mpc,
#     'cosmo_ccl': ccl_obj.cosmo_ccl,
#     'zbins': zbins,
#     'h': h,
#     'kmax_h_over_Mpc_ref': cfg['ell_cuts']['kmax_h_over_Mpc_ref'],
# }
# ell_cuts_dict['LL'] = ell_utils.load_ell_cuts(
#     z_values_a=z_means_ll, z_values_b=z_means_ll, **ellcuts_kw
# )
# ell_cuts_dict['GG'] = ell_utils.load_ell_cuts(
#     z_values_a=z_means_gg, z_values_b=z_means_gg, **ellcuts_kw
# )
# ell_cuts_dict['GL'] = ell_utils.load_ell_cuts(
#     z_values_a=z_means_gg, z_values_b=z_means_ll, **ellcuts_kw
# )
# ell_cuts_dict['LG'] = ell_utils.load_ell_cuts(
#     z_values_a=z_means_ll, z_values_b=z_means_gg, **ellcuts_kw
# )
# ell_dict['ell_cuts_dict'] = (
#     ell_cuts_dict  # this is to pass the ell cuts to the covariance module
# )

# convenience variables
wf_delta = ccl_obj.wf_delta_arr  # no bias here either, of course!
wf_gamma = ccl_obj.wf_gamma_arr
wf_ia = ccl_obj.wf_ia_arr
wf_mu = ccl_obj.wf_mu_arr
wf_lensing = ccl_obj.wf_lensing_arr

# plot
wf_names_list = [
    'delta',
    'gamma',
    'IA',
    'magnification',
    'lensing',
    gal_kernel_plt_title,
]
wf_ccl_list = [
    ccl_obj.wf_delta_arr,
    ccl_obj.wf_gamma_arr,
    ccl_obj.wf_ia_arr,
    ccl_obj.wf_mu_arr,
    ccl_obj.wf_lensing_arr,
    ccl_obj.wf_galaxy_arr,
]

plt.figure()
for wf_idx in range(len(wf_ccl_list)):
    for zi in range(zbins):
        plt.plot(z_grid, wf_ccl_list[wf_idx][:, zi], c=clr[zi], alpha=0.6)
    plt.xlabel('$z$')
    plt.ylabel(r'$W_i^X(z)$')
    plt.suptitle(f'{wf_names_list[wf_idx]}')
    plt.tight_layout()
    plt.show()


# ! ======================================== Cls =======================================
# ! note that the function below includes the multiplicative shear bias
print('Computing Cls...')
t0 = time.perf_counter()
_cl_3x2pt_5d = ccl_interface.compute_cl_3x2pt_5d(
    ccl_obj,
    ells=ell_obj.ells_3x2pt,
    zbins=zbins,
    mult_shear_bias=np.array(cfg['C_ell']['mult_shear_bias']),
    cl_ccl_kwargs=cl_ccl_kwargs,
    n_probes_hs=cfg['covariance']['n_probes'],
)

ccl_obj.cl_ll_3d = _cl_3x2pt_5d[0, 0]
ccl_obj.cl_gl_3d = _cl_3x2pt_5d[1, 0]
ccl_obj.cl_gg_3d = _cl_3x2pt_5d[1, 1]
print(f'done in {time.perf_counter() - t0:.2f} s')


if cfg['C_ell']['use_input_cls']:
    # TODO NMT here you should ask the user for unbinned cls

    # load input cls
    io_obj.get_cl_fmt()
    io_obj.load_cls()

    # check ells before spline interpolation
    io_obj.check_ells_in(ell_obj)

    print(f'Using input Cls for LL from file\n{cfg["C_ell"]["cl_LL_path"]}')
    print(f'Using input Cls for GGL from file\n{cfg["C_ell"]["cl_GL_path"]}')
    print(f'Using input Cls for GG from file\n{cfg["C_ell"]["cl_GG_path"]}')

    ells_WL_in, cl_ll_3d_in = io_obj.ells_WL_in, io_obj.cl_ll_3d_in
    ells_XC_in, cl_gl_3d_in = io_obj.ells_XC_in, io_obj.cl_gl_3d_in
    ells_GC_in, cl_gg_3d_in = io_obj.ells_GC_in, io_obj.cl_gg_3d_in

    # interpolate input Cls on the desired ell grid
    cl_ll_3d_spline = CubicSpline(ells_WL_in, cl_ll_3d_in, axis=0)
    cl_gl_3d_spline = CubicSpline(ells_XC_in, cl_gl_3d_in, axis=0)
    cl_gg_3d_spline = CubicSpline(ells_GC_in, cl_gg_3d_in, axis=0)
    cl_ll_3d_in = cl_ll_3d_spline(ell_obj.ells_3x2pt)
    cl_gl_3d_in = cl_gl_3d_spline(ell_obj.ells_3x2pt)
    cl_gg_3d_in = cl_gg_3d_spline(ell_obj.ells_3x2pt)

    # save the sb cls for the plot comparing sb and input cls
    cl_ll_3d_sb = ccl_obj.cl_ll_3d
    cl_gl_3d_sb = ccl_obj.cl_gl_3d
    cl_gg_3d_sb = ccl_obj.cl_gg_3d

    # assign them to ccl_obj; m-bias is applied right below
    ccl_obj.cl_ll_3d = cl_ll_3d_in
    ccl_obj.cl_gl_3d = cl_gl_3d_in
    ccl_obj.cl_gg_3d = cl_gg_3d_in

# I am creating copies here, not just a view (so modifying ccl_obj.cl_3x2pt_5d will
# not affect ccl_obj.cl_ll_3d, ccl_obj.cl_gl_3d, ccl_obj.cl_gg_3d and vice versa)
ccl_obj.cl_3x2pt_5d = np.zeros((n_probes, n_probes, ell_obj.nbl_3x2pt, zbins, zbins))
ccl_obj.cl_3x2pt_5d[0, 0] = ccl_obj.cl_ll_3d
ccl_obj.cl_3x2pt_5d[1, 0] = ccl_obj.cl_gl_3d
ccl_obj.cl_3x2pt_5d[0, 1] = ccl_obj.cl_gl_3d.transpose(0, 2, 1)
ccl_obj.cl_3x2pt_5d[1, 1] = ccl_obj.cl_gg_3d

# cls plots
plot_cls()

# this is a lil' bit convoluted: the cls used by the code (wither from input or from sb)
# are stored in ccl_obj.cl_xx_3d. The cl_xx_3d_sb are only computed if 'use_input_cls'
# is True and are only plotted in that case
_key = 'input' if cfg['C_ell']['use_input_cls'] else 'SB'
_ell_dict_wl = {_key: ell_obj.ells_3x2pt}
_ell_dict_xc = {_key: ell_obj.ells_3x2pt}
_ell_dict_gc = {_key: ell_obj.ells_3x2pt}
_cl_dict_wl = {_key: ccl_obj.cl_3x2pt_5d[0, 0]}
_cl_dict_xc = {_key: ccl_obj.cl_3x2pt_5d[1, 0]}
_cl_dict_gc = {_key: ccl_obj.cl_3x2pt_5d[1, 1]}
if cfg['C_ell']['use_input_cls']:
    _ell_dict_wl['SB'] = ell_obj.ells_3x2pt
    _ell_dict_xc['SB'] = ell_obj.ells_3x2pt
    _ell_dict_gc['SB'] = ell_obj.ells_3x2pt
    _cl_dict_wl['SB'] = cl_ll_3d_sb
    _cl_dict_xc['SB'] = cl_gl_3d_sb
    _cl_dict_gc['SB'] = cl_gg_3d_sb

if cfg['misc']['cl_triangle_plot']:
    sb_plt.cls_triangle_plot(
        _ell_dict_wl, _cl_dict_wl, is_auto=True, zbins=zbins, suptitle='WL'
    )
    sb_plt.cls_triangle_plot(
        _ell_dict_xc, _cl_dict_xc, is_auto=False, zbins=zbins, suptitle='GGL'
    )
    sb_plt.cls_triangle_plot(
        _ell_dict_gc, _cl_dict_gc, is_auto=True, zbins=zbins, suptitle='GCph'
    )


# ! BNT transform the cls (and responses?) - it's more complex since I also have to
# ! transform the noise spectra, better to transform directly the covariance matrix
if cfg['BNT']['cl_BNT_transform']:
    print('BNT-transforming the Cls...')
    assert cfg['BNT']['cov_BNT_transform'] is False, (
        'the BNT transform should be applied either to the Cls or to the covariance, '
        'not both'
    )
    from spaceborne import bnt

    cl_ll_3d = bnt.cl_bnt_transform(ccl_obj.cl_ll_3d, bnt_matrix, 'L', 'L')
    cl_3x2pt_5d = bnt.cl_bnt_transform_3x2pt(ccl_obj.cl_3x2pt_5d, bnt_matrix)
    warnings.warn('you should probably BNT-transform the responses too!', stacklevel=2)
    if compute_oc_g or compute_oc_ssc or compute_oc_cng:
        raise NotImplementedError('You should cut also the OC Cls')


if cfg['ell_cuts']['center_or_min'] == 'center':
    ell_prefix = 'ell'
elif cfg['ell_cuts']['center_or_min'] == 'min':
    ell_prefix = 'ell_edges'
else:
    raise ValueError(
        'cfg["ell_cuts"]["center_or_min"] should be either "center" or "min"'
    )

# ell_dict['idxs_to_delete_dict'] = {
#     'LL': ell_utils.get_idxs_to_delete(
#         ell_dict[f'{ell_prefix}_WL'],
#         ell_cuts_dict['LL'],
#         is_auto_spectrum=True,
#         zbins=zbins,
#     ),
#     'GG': ell_utils.get_idxs_to_delete(
#         ell_dict[f'{ell_prefix}_GC'],
#         ell_cuts_dict['GG'],
#         is_auto_spectrum=True,
#         zbins=zbins,
#     ),
#     'GL': ell_utils.get_idxs_to_delete(
#         ell_dict[f'{ell_prefix}_XC'],
#         ell_cuts_dict['GL'],
#         is_auto_spectrum=False,
#         zbins=zbins,
#     ),
#     'LG': ell_utils.get_idxs_to_delete(
#         ell_dict[f'{ell_prefix}_XC'],
#         ell_cuts_dict['LG'],
#         is_auto_spectrum=False,
#         zbins=zbins,
#     ),
#     '3x2pt': ell_utils.get_idxs_to_delete_3x2pt(
#         ell_dict[f'{ell_prefix}_3x2pt'], ell_cuts_dict, zbins, cfg['covariance']
#     ),
# }


# cov_rs_2d_full = np.hstack((cov_obj.cov_rs_obj.cov_rs_2d_dict[xipxip, xipxim, xipxip]))

# for _, cov in cov_obj.cov_rs_obj.cov_rs_full_2d:
#     print(_)
#     sl.plot_correlation_matrix(corr_dav)
#     plt.title(_)


# ! 3d cl ell cuts (*after* BNT!!)
# TODO here you could implement 1d cl ell cuts (but we are cutting at the covariance
# TODO and derivatives level)
# if cfg['ell_cuts']['cl_ell_cuts']:
#     cl_ll_3d = cl_utils.cl_ell_cut(cl_ll_3d, ell_obj.ells_WL, ell_cuts_dict['LL'])
#     cl_gg_3d = cl_utils.cl_ell_cut(cl_gg_3d, ell_obj.ells_GC, ell_cuts_dict['GG'])
#     cl_3x2pt_5d = cl_utils.cl_ell_cut_3x2pt(
#         cl_3x2pt_5d, ell_cuts_dict, ell_dict['ell_3x2pt']
#     )
#     if compute_oc_g or compute_oc_ssc or compute_oc_cng:
#         raise NotImplementedError('You should cut also the OC Cls')

# re-set cls in the ccl_obj after BNT transform and/or ell cuts
# ccl_obj.cl_ll_3d = cl_ll_3d
# ccl_obj.cl_gg_3d = cl_gg_3d
# ccl_obj.cl_3x2pt_5d = cl_3x2pt_5d

# ! =========================== Unbinned Cls for nmt/sample cov ========================
if cfg['namaster']['use_namaster'] or cfg['sample_covariance']['compute_sample_cov']:
    from spaceborne import cov_partial_sky

    # check that the input cls are computed over a fine enough grid
    if cfg['C_ell']['use_input_cls']:
        for ells_in, ells_out in zip(
            [ells_WL_in, ells_XC_in, ells_GC_in],
            [ell_obj.ells_3x2pt_unb, ell_obj.ells_3x2pt_unb, ell_obj.ells_3x2pt_unb],
        ):
            check_ells_in(ells_in, ells_out)

    # initialize nmt_cov_obj and set a couple useful attributes
    nmt_cov_obj = cov_partial_sky.NmtCov(
        cfg=cfg, pvt_cfg=pvt_cfg, ell_obj=ell_obj, mask_obj=mask_obj
    )

    # set unbinned ells in nmt_cov_obj
    nmt_cov_obj.ells_3x2pt_unb = ell_obj.ells_3x2pt_unb
    nmt_cov_obj.nbl_3x2pt_unb = ell_obj.nbl_3x2pt_unb

    if cfg['C_ell']['use_input_cls']:
        cl_ll_unb_3d = cl_ll_3d_spline(ell_obj.ells_3x2pt_unb)
        cl_gl_unb_3d = cl_gl_3d_spline(ell_obj.ells_3x2pt_unb)
        cl_gg_unb_3d = cl_gg_3d_spline(ell_obj.ells_3x2pt_unb)

    else:
        cl_3x2pt_5d_unb = ccl_interface.compute_cl_3x2pt_5d(
            ccl_obj,
            ells=ell_obj.ells_3x2pt_unb,
            zbins=zbins,
            mult_shear_bias=np.array(cfg['C_ell']['mult_shear_bias']),
            cl_ccl_kwargs=cl_ccl_kwargs,
            n_probes_hs=cfg['covariance']['n_probes'],
        )

    nmt_cov_obj.cl_ll_unb_3d = cl_3x2pt_5d_unb[0, 0]
    nmt_cov_obj.cl_gl_unb_3d = cl_3x2pt_5d_unb[1, 0]
    nmt_cov_obj.cl_gg_unb_3d = cl_3x2pt_5d_unb[1, 1]

else:
    nmt_cov_obj = None


# ! =============== Init real space cov object, put here for simplicity for the moment ==============
if obs_space == 'real':
    from spaceborne import cov_real_space

    # initialize cov_rs_obj and set a couple useful attributes
    cov_rs_obj = cov_real_space.CovRealSpace(cfg, pvt_cfg, mask_obj)
    cov_rs_obj.set_cov_2d_ordering(req_probe_combs_2d=req_probe_combs_rs_2d)
    cov_rs_obj.set_ind_and_zpairs(ind, zbins)
    ell_obj.compute_ells_3x2pt_rs()
    cov_rs_obj.ells = ell_obj.ells_3x2pt_rs
    cov_rs_obj.nbl = len(ell_obj.ells_3x2pt_rs)

    # set 3x2pt cls: recompute cls on the finer ell grid...
    if cfg['C_ell']['use_input_cls']:
        cl_ll_3d_for_rs = cl_ll_3d_spline(cov_rs_obj.ells)
        cl_gl_3d_for_rs = cl_gl_3d_spline(cov_rs_obj.ells)
        cl_gg_3d_for_rs = cl_gg_3d_spline(cov_rs_obj.ells)

    else:
        cl_3x2pt_5d_for_rs = ccl_interface.compute_cl_3x2pt_5d(
            ccl_obj,
            ells=cov_rs_obj.ells,
            zbins=zbins,
            mult_shear_bias=np.array(cfg['C_ell']['mult_shear_bias']),
            cl_ccl_kwargs=cl_ccl_kwargs,
            n_probes_hs=cfg['covariance']['n_probes'],
        )
    # ...and store them in the cov_rs object
    cov_rs_obj.cl_3x2pt_5d = cl_3x2pt_5d_for_rs


# !  =============================== Build Gaussian covs ===============================
cov_hs_obj = cov_harmonic_space.SpaceborneCovariance(
    cfg, pvt_cfg, ell_obj, nmt_cov_obj, bnt_matrix
)
cov_hs_obj.set_ind_and_zpairs(ind, zbins)
cov_hs_obj.consistency_checks()
cov_hs_obj.set_gauss_cov(
    ccl_obj=ccl_obj,
    split_gaussian_cov=cfg['covariance']['split_gaussian_cov'],
    nonreq_probe_combs_ix=nonreq_probe_combs_ix_hs,
)

# ! =================================== OneCovariance ================================
if compute_oc_g or compute_oc_ssc or compute_oc_cng:
    if cfg['ell_cuts']['cl_ell_cuts']:
        raise NotImplementedError(
            'TODO double check inputs in this case. This case is untested'
        )

    start_time = time.perf_counter()

    # * 1. save ingredients in ascii format
    # TODO this should me moved to io_handler.py
    oc_path = f'{output_path}/OneCovariance'
    if not os.path.exists(oc_path):
        os.makedirs(oc_path)

    nz_src_ascii_filename = cfg['nz']['nz_sources_filename'].replace(
        '.dat', f'_dzshifts{shift_nz}.ascii'
    )
    nz_lns_ascii_filename = cfg['nz']['nz_lenses_filename'].replace(
        '.dat', f'_dzshifts{shift_nz}.ascii'
    )
    nz_src_ascii_filename = nz_src_ascii_filename.format(**pvt_cfg)
    nz_lns_ascii_filename = nz_lns_ascii_filename.format(**pvt_cfg)
    nz_src_ascii_filename = os.path.basename(nz_src_ascii_filename)
    nz_lns_ascii_filename = os.path.basename(nz_lns_ascii_filename)
    nz_src_tosave = np.column_stack((zgrid_nz_src, nz_src))
    nz_lns_tosave = np.column_stack((zgrid_nz_lns, nz_lns))
    np.savetxt(f'{oc_path}/{nz_src_ascii_filename}', nz_src_tosave)
    np.savetxt(f'{oc_path}/{nz_lns_ascii_filename}', nz_lns_tosave)

    # oc needs finer ell sampling to avoid issues with ell bin edges
    ells_3x2pt_oc = np.geomspace(
        ell_obj.ell_min_3x2pt, ell_obj.ell_max_3x2pt, nbl_3x2pt_oc
    )
    cl_ll_3d_oc = ccl_obj.compute_cls(
        ells_3x2pt_oc,
        ccl_obj.p_of_k_a,
        ccl_obj.wf_lensing_obj,
        ccl_obj.wf_lensing_obj,
        cl_ccl_kwargs,
    )
    cl_gl_3d_oc = ccl_obj.compute_cls(
        ells_3x2pt_oc,
        ccl_obj.p_of_k_a,
        ccl_obj.wf_galaxy_obj,
        ccl_obj.wf_lensing_obj,
        cl_ccl_kwargs,
    )
    cl_gg_3d_oc = ccl_obj.compute_cls(
        ells_3x2pt_oc,
        ccl_obj.p_of_k_a,
        ccl_obj.wf_galaxy_obj,
        ccl_obj.wf_galaxy_obj,
        cl_ccl_kwargs,
    )
    cl_3x2pt_5d_oc = np.zeros((n_probes, n_probes, nbl_3x2pt_oc, zbins, zbins))
    cl_3x2pt_5d_oc[0, 0, :, :, :] = cl_ll_3d_oc
    cl_3x2pt_5d_oc[1, 0, :, :, :] = cl_gl_3d_oc
    cl_3x2pt_5d_oc[0, 1, :, :, :] = cl_gl_3d_oc.transpose(0, 2, 1)
    cl_3x2pt_5d_oc[1, 1, :, :, :] = cl_gg_3d_oc

    cl_ll_ascii_filename = f'Cell_ll_nbl{nbl_3x2pt_oc}'
    cl_gl_ascii_filename = f'Cell_gl_nbl{nbl_3x2pt_oc}'
    cl_gg_ascii_filename = f'Cell_gg_nbl{nbl_3x2pt_oc}'
    sl.write_cl_ascii(
        oc_path, cl_ll_ascii_filename, cl_3x2pt_5d_oc[0, 0, ...], ells_3x2pt_oc, zbins
    )
    sl.write_cl_ascii(
        oc_path, cl_gl_ascii_filename, cl_3x2pt_5d_oc[1, 0, ...], ells_3x2pt_oc, zbins
    )
    sl.write_cl_ascii(
        oc_path, cl_gg_ascii_filename, cl_3x2pt_5d_oc[1, 1, ...], ells_3x2pt_oc, zbins
    )

    ascii_filenames_dict = {
        'cl_ll_ascii_filename': cl_ll_ascii_filename,
        'cl_gl_ascii_filename': cl_gl_ascii_filename,
        'cl_gg_ascii_filename': cl_gg_ascii_filename,
        'nz_src_ascii_filename': nz_src_ascii_filename,
        'nz_lns_ascii_filename': nz_lns_ascii_filename,
    }

    if cfg['covariance']['which_b1g_in_resp'] == 'from_input':
        gal_bias_ascii_filename = f'{oc_path}/gal_bias_table.ascii'
        ccl_obj.save_gal_bias_table_ascii(z_grid, gal_bias_ascii_filename)
        ascii_filenames_dict['gal_bias_ascii_filename'] = gal_bias_ascii_filename
    elif cfg['covariance']['which_b1g_in_resp'] == 'from_HOD':
        warnings.warn(
            'OneCovariance will use the HOD-derived galaxy bias '
            'for the Cls and responses',
            stacklevel=2,
        )

    # * 2. compute cov using the onecovariance interface class
    print('Start cov computation with OneCovariance...')
    # initialize object, build cfg file
    oc_obj = oc_interface.OneCovarianceInterface(
        cfg, pvt_cfg, do_g=compute_oc_g, do_ssc=compute_oc_ssc, do_cng=compute_oc_cng
    )
    oc_obj.oc_path = oc_path
    oc_obj.z_grid_trisp_sb = z_grid_trisp
    oc_obj.path_to_config_oc_ini = f'{oc_obj.oc_path}/input_configs.ini'
    oc_obj.ells_sb = ell_obj.ells_3x2pt
    oc_obj.build_save_oc_ini(ascii_filenames_dict, h, print_ini=True)

    # compute covs
    oc_obj.call_oc_from_bash()

    # load output .list file (maybe the .mat format would be better, actually...)
    # and store it into a 6d dictionary
    oc_output_covlist_fname = (
        f'{oc_path}/{cfg["OneCovariance"]["oc_output_filename"]}_list.dat'
    )
    oc_obj.cov_dict_6d = oc_interface.process_cov_from_list_file(
        oc_output_covlist_fname=oc_output_covlist_fname,
        zbins=zbins,
        df_chunk_size=5_000_000,
    )

    # some useful vars to make the cov processing work regardless of the space
    ps = cfg['probe_selection']
    full_cov = False  # True if all probes + the cross-covariance are required
    if obs_space == 'harmonic':
        _valid_probes_oc = const.HS_DIAG_PROBES_OC
        _req_probe_combs_2d = req_probe_combs_hs_2d
        nbx = ell_obj.nbl_3x2pt
        probe_idx_dict = oc_obj.probe_idx_dict_hs
        n_probes_oc = 2
        full_cov = (ps['LL'] + ps['GL'] + ps['GG']) == 3 and ps['cross_cov'] is True
    elif obs_space == 'real':
        _valid_probes_oc = const.RS_DIAG_PROBES_OC
        _req_probe_combs_2d = req_probe_combs_rs_2d
        nbx = cov_rs_obj.nbt_coarse
        probe_idx_dict = cov_rs_obj.probe_idx_dict_short_oc
        n_probes_oc = 4
        full_cov = (ps['xip'] + ps['xim'] + ps['gt'] + ps['w']) == 4 and ps[
            'cross_cov'
        ] is True

    # fill the missing probe combinations (ab, cd -> cd, ab) by symmetry
    oc_obj.cov_dict_6d = oc_interface.symmetrize_probes_dict_6d(
        cov_dict_6d=oc_obj.cov_dict_6d, space=obs_space, valid_probes=_valid_probes_oc
    )

    # turn to 10d arrays, which are still used in the SpaceborneCovariance class
    cov_tot = np.zeros(
        (
            n_probes_oc,
            n_probes_oc,
            n_probes_oc,
            n_probes_oc,
            nbx,
            nbx,
            zbins,
            zbins,
            zbins,
            zbins,
        )
    )
    for term in ['sva', 'sn', 'mix', 'g', 'ssc', 'cng']:
        cov = oc_interface.oc_cov_dict_6d_to_array_10d(
            cov_dict_6d=oc_obj.cov_dict_6d,
            desired_term=term,
            n_probes=n_probes_oc,
            nbx=nbx,
            zbins=zbins,
            probe_idx_dict=probe_idx_dict,
        )

        # finally, store the arrays in the corresponding attributes
        setattr(oc_obj, f'cov_3x2pt_{term}_10d', cov)
        cov_tot += cov

    # set also total covariance
    oc_obj.cov_3x2pt_tot_10d = cov_tot
    # free memory
    del cov_tot
    gc.collect()

    # compare list and mat formats
    if full_cov:
        oc_obj.output_sanity_check(req_probe_combs_2d=_req_probe_combs_2d, rtol=1e-4)

    # This is an alternative method to call OC (more convoluted but more maintanable).
    # I keep the code for optional consistency checks
    if cfg['OneCovariance']['consistency_checks']:
        # store in temp variables for later check
        check_cov_sva_oc_3x2pt_10D = oc_obj.cov_3x2pt_sva_10d
        check_cov_mix_oc_3x2pt_10D = oc_obj.cov_3x2pt_mix_10d
        check_cov_sn_oc_3x2pt_10D = oc_obj.cov_3x2pt_sn_10d
        check_cov_ssc_oc_3x2pt_10D = oc_obj.cov_3x2pt_ssc_10d
        check_cov_cng_oc_3x2pt_10D = oc_obj.cov_3x2pt_cng_10d

        oc_obj.call_oc_from_class()
        oc_obj.process_cov_from_class()

        # a more strict relative tolerance will make this test fail,
        # the number of digits in the .dat and .mat files is lower
        np.testing.assert_allclose(
            check_cov_sva_oc_3x2pt_10D, oc_obj.cov_sva_oc_3x2pt_10D, atol=0, rtol=1e-3
        )
        np.testing.assert_allclose(
            check_cov_mix_oc_3x2pt_10D, oc_obj.cov_mix_oc_3x2pt_10D, atol=0, rtol=1e-3
        )
        np.testing.assert_allclose(
            check_cov_sn_oc_3x2pt_10D, oc_obj.cov_sn_oc_3x2pt_10D, atol=0, rtol=1e-3
        )
        np.testing.assert_allclose(
            check_cov_ssc_oc_3x2pt_10D, oc_obj.cov_ssc_oc_3x2pt_10D, atol=0, rtol=1e-3
        )
        np.testing.assert_allclose(
            check_cov_cng_oc_3x2pt_10D, oc_obj.cov_cng_oc_3x2pt_10D, atol=0, rtol=1e-3
        )

    print(f'Time taken to compute OC: {(time.perf_counter() - start_time) / 60:.2f} m')

else:
    oc_obj = None

if compute_sb_ssc:
    # ! ================================= Probe responses ==============================
    resp_obj = responses.SpaceborneResponses(
        cfg=cfg, k_grid=k_grid, z_grid=z_grid_trisp, ccl_obj=ccl_obj
    )
    resp_obj.use_h_units = use_h_units

    if cfg['covariance']['which_pk_responses'] == 'halo_model':
        # convenience variables
        which_b1g_in_resp = cfg['covariance']['which_b1g_in_resp']
        include_terasawa_terms = cfg['covariance']['include_terasawa_terms']

        # recompute galaxy bias on the z grid used to compute the responses/trispectrum
        gal_bias_2d_trisp = ccl_obj.gal_bias_func(z_grid_trisp)
        if gal_bias_2d_trisp.ndim == 1:
            assert single_b_of_z, (
                'Galaxy bias should be a single function of redshift for all bins, '
                'there seems to be some inconsistency'
            )
            gal_bias_2d_trisp = np.tile(gal_bias_2d_trisp[:, None], zbins)

        dPmm_ddeltab = np.zeros((len(k_grid), len(z_grid_trisp), zbins, zbins))
        dPgm_ddeltab = np.zeros((len(k_grid), len(z_grid_trisp), zbins, zbins))
        dPgg_ddeltab = np.zeros((len(k_grid), len(z_grid_trisp), zbins, zbins))
        # TODO this can be made more efficient - eg by having a
        # TODO "if_bias_equal_all_bins" flag

        if single_b_of_z:
            # compute dPAB/ddelta_b
            resp_obj.set_hm_resp(
                k_grid=k_grid,
                z_grid=z_grid_trisp,
                which_b1g=which_b1g_in_resp,
                b1g_zi=gal_bias_2d_trisp[:, 0],
                b1g_zj=gal_bias_2d_trisp[:, 0],
                include_terasawa_terms=include_terasawa_terms,
            )

            # reshape appropriately
            _dPmm_ddeltab_hm = resp_obj.dPmm_ddeltab_hm[:, :, None, None]
            _dPgm_ddeltab_hm = resp_obj.dPgm_ddeltab_hm[:, :, None, None]
            _dPgg_ddeltab_hm = resp_obj.dPgg_ddeltab_hm[:, :, None, None]

            dPmm_ddeltab = np.repeat(_dPmm_ddeltab_hm, zbins, axis=2)
            dPmm_ddeltab = np.repeat(dPmm_ddeltab, zbins, axis=3)
            dPgm_ddeltab = np.repeat(_dPgm_ddeltab_hm, zbins, axis=2)
            dPgm_ddeltab = np.repeat(dPgm_ddeltab, zbins, axis=3)
            dPgg_ddeltab = np.repeat(_dPgg_ddeltab_hm, zbins, axis=2)
            dPgg_ddeltab = np.repeat(dPgg_ddeltab, zbins, axis=3)

            # # TODO check these
            # r_mm = resp_obj.r1_mm_hm
            # r_gm = resp_obj.r1_gm_hm
            # r_gg = resp_obj.r1_gg_hm

        else:
            for zi in range(zbins):
                for zj in range(zbins):
                    resp_obj.set_hm_resp(
                        k_grid=k_grid,
                        z_grid=z_grid_trisp,
                        which_b1g=which_b1g_in_resp,
                        b1g_zi=gal_bias_2d_trisp[:, zi],
                        b1g_zj=gal_bias_2d_trisp[:, zj],
                        include_terasawa_terms=include_terasawa_terms,
                    )
                    dPmm_ddeltab[:, :, zi, zj] = resp_obj.dPmm_ddeltab_hm
                    dPgm_ddeltab[:, :, zi, zj] = resp_obj.dPgm_ddeltab_hm
                    dPgg_ddeltab[:, :, zi, zj] = resp_obj.dPgg_ddeltab_hm
                    # # TODO check these
                    # r_mm = resp_obj.r1_mm_hm
                    # r_gm = resp_obj.r1_gm_hm
                    # r_gg = resp_obj.r1_gg_hm

        # for mm and gm there are redundant axes: reduce dimensionality (squeeze)
        dPmm_ddeltab = dPmm_ddeltab[:, :, 0, 0]
        dPgm_ddeltab = dPgm_ddeltab[:, :, :, 0]

    elif cfg['covariance']['which_pk_responses'] == 'separate_universe':
        resp_obj.set_g1mm_su_resp()
        r_mm = resp_obj.compute_r1_mm()
        resp_obj.set_su_resp(
            b2g_from_halomodel=True, include_b2g=cfg['covariance']['include_b2g']
        )
        r_gm = resp_obj.r1_gm
        r_gg = resp_obj.r1_gg
        b1g_hm = resp_obj.b1g_hm
        b2g_hm = resp_obj.b2g_hm

        dPmm_ddeltab = resp_obj.dPmm_ddeltab
        dPgm_ddeltab = resp_obj.dPgm_ddeltab
        dPgg_ddeltab = resp_obj.dPgg_ddeltab

    else:
        raise ValueError(
            'which_pk_responses must be either "halo_model" or "separate_universe". '
            f' Got {cfg["covariance"]["which_pk_responses"]}.'
        )

    # ! prepare integrands (d2CAB_dVddeltab) and volume element
    # ! - test k_max_limber vs k_max_dPk and adjust z_min accordingly
    k_max_resp = np.max(k_grid)
    ell_grid = ell_obj.ells_GC
    kmax_limber = cosmo_lib.get_kmax_limber(
        ell_grid, z_grid, use_h_units, ccl_obj.cosmo_ccl
    )

    z_grid_test = z_grid.copy()
    while kmax_limber > k_max_resp:
        print(
            f'kmax_limber > k_max_dPk '
            f'({kmax_limber:.2f} {k_txt_label} > {k_max_resp:.2f} {k_txt_label}): '
            f'Increasing z_min until kmax_limber < k_max_dPk. '
            f'Alternatively, increase k_max_dPk or decrease ell_max.'
        )
        z_grid_test = z_grid_test[1:]
        kmax_limber = cosmo_lib.get_kmax_limber(
            ell_grid, z_grid_test, use_h_units, ccl_obj.cosmo_ccl
        )
        print(f'Retrying with z_min = {z_grid_test[0]:.3f}')

    dPmm_ddeltab_spline = RectBivariateSpline(
        k_grid, z_grid_trisp, dPmm_ddeltab, kx=3, ky=3
    )
    dPmm_ddeltab_klimb = np.array(
        [
            dPmm_ddeltab_spline(k_limber_func(ell_val, z_grid), z_grid, grid=False)
            for ell_val in ell_obj.ells_WL
        ]
    )

    dPgm_ddeltab_klimb = np.zeros((len(ell_obj.ells_XC), len(z_grid), zbins))
    for zi in range(zbins):
        dPgm_ddeltab_spline = RectBivariateSpline(
            k_grid, z_grid_trisp, dPgm_ddeltab[:, :, zi], kx=3, ky=3
        )
        dPgm_ddeltab_klimb[:, :, zi] = np.array(
            [
                dPgm_ddeltab_spline(k_limber_func(ell_val, z_grid), z_grid, grid=False)
                for ell_val in ell_obj.ells_XC
            ]
        )

    dPgg_ddeltab_klimb = np.zeros((len(ell_obj.ells_GC), len(z_grid), zbins, zbins))
    for zi in range(zbins):
        for zj in range(zbins):
            dPgg_ddeltab_spline = RectBivariateSpline(
                k_grid, z_grid_trisp, dPgg_ddeltab[:, :, zi, zj], kx=3, ky=3
            )
            dPgg_ddeltab_klimb[:, :, zi, zj] = np.array(
                [
                    dPgg_ddeltab_spline(
                        k_limber_func(ell_val, z_grid), z_grid, grid=False
                    )
                    for ell_val in ell_obj.ells_GC
                ]
            )

    # ! integral prefactor
    cl_integral_prefactor = cosmo_lib.cl_integral_prefactor(
        z_grid,
        cl_integral_convention_ssc,
        use_h_units=use_h_units,
        cosmo_ccl=ccl_obj.cosmo_ccl,
    )
    # ! observable densities
    # z: z_grid index (for the radial projection)
    # i, j: zbin index
    d2CLL_dVddeltab = np.einsum(
        'zi,zj,Lz->Lijz', wf_lensing, wf_lensing, dPmm_ddeltab_klimb
    )
    d2CGL_dVddeltab = np.einsum(
        'zi,zj,Lzi->Lijz', wf_delta, wf_lensing, dPgm_ddeltab_klimb
    ) + np.einsum('zi,zj,Lz->Lijz', wf_mu, wf_lensing, dPmm_ddeltab_klimb)
    d2CGG_dVddeltab = (
        np.einsum('zi,zj,Lzij->Lijz', wf_delta, wf_delta, dPgg_ddeltab_klimb)
        + np.einsum('zi,zj,Lzi->Lijz', wf_delta, wf_mu, dPgm_ddeltab_klimb)
        + np.einsum('zi,zj,Lzj->Lijz', wf_mu, wf_delta, dPgm_ddeltab_klimb)
        + np.einsum('zi,zj,Lz->Lijz', wf_mu, wf_mu, dPmm_ddeltab_klimb)
    )

    # ! =================================== sigma^2_b ==================================
    if cfg['covariance']['load_cached_sigma2_b']:
        sigma2_b = np.load(f'{output_path}/cache/sigma2_b_{zgrid_str}.npy')

    else:
        if cfg['covariance']['use_KE_approximation']:
            # compute sigma2_b(z) (1 dimension) using the existing CCL implementation
            ccl_obj.set_sigma2_b(
                z_grid=z_grid, which_sigma2_b=which_sigma2_b, mask_obj=mask_obj
            )
            _a, sigma2_b = ccl_obj.sigma2_b_tuple
            # quick sanity check on the a/z grid
            sigma2_b = sigma2_b[::-1]
            _z = cosmo_lib.a_to_z(_a)[::-1]
            np.testing.assert_allclose(z_grid, _z, atol=0, rtol=1e-8)

        else:
            # depending on the modules installed, integrate with levin or simpson
            # (in the latter case, in parallel or not)
            s2b_intgr_method = cfg['covariance']['sigma2_b_int_method']
            parallel = bool(find_spec('pathos'))

            if s2b_intgr_method == 'levin':
                k_grid_s2b = k_grid
            elif s2b_intgr_method in ('simps', 'fft'):
                k_grid_s2b = k_grid_s2b_simps
            else:
                raise ValueError(
                    f'Unknown sigma2_b_integration_method: {s2b_intgr_method}'
                )

            sigma2_b = sigma2_ssc.sigma2_z1z2_wrap_parallel(
                z_grid=z_grid,
                k_grid_sigma2=k_grid_s2b,
                cosmo_ccl=ccl_obj.cosmo_ccl,
                which_sigma2_b=which_sigma2_b,
                mask_obj=mask_obj,
                n_jobs=cfg['misc']['num_threads'],
                integration_scheme=s2b_intgr_method,
                batch_size=cfg['misc']['levin_batch_size'],
                parallel=parallel,
            )

        np.save(f'{output_path}/cache/sigma2_b_{zgrid_str}.npy', sigma2_b)
        np.save(f'{output_path}/cache/zgrid_sigma2_b_{zgrid_str}.npy', z_grid)

    # ! 4. Perform the integration calling the Julia module
    start = time.perf_counter()
    cov_ssc_3x2pt_dict_8D = cov_hs_obj.ssc_integral_julia(
        d2CLL_dVddeltab=d2CLL_dVddeltab,
        d2CGL_dVddeltab=d2CGL_dVddeltab,
        d2CGG_dVddeltab=d2CGG_dVddeltab,
        cl_integral_prefactor=cl_integral_prefactor,
        sigma2=sigma2_b,
        z_grid=z_grid,
        integration_type=ssc_integration_type,
        unique_probe_combs=unique_probe_combs_hs,
        num_threads=cfg['misc']['num_threads'],
    )
    print(f'SSC computed in {(time.perf_counter() - start) / 60:.2f} m')

    # in the full_curved_sky case only, sigma2_b has to be divided by fsky
    # TODO it would make much more sense to divide s2b directly...
    if which_sigma2_b == 'full_curved_sky':
        for key in cov_ssc_3x2pt_dict_8D:
            cov_ssc_3x2pt_dict_8D[key] /= mask_obj.fsky
    elif which_sigma2_b in ['polar_cap_on_the_fly', 'from_input_mask', 'flat_sky']:
        pass
    else:
        raise ValueError(f'which_sigma2_b = {which_sigma2_b} not recognized')

    cov_hs_obj.cov_ssc_sb_3x2pt_dict_8D = cov_ssc_3x2pt_dict_8D

# ! ========================================== PyCCL ===================================
if compute_ccl_ssc:
    # Note: this z grid has to be larger than the one requested in the trispectrum
    # (z_grid_tkka in the cfg file). You can probaby use the same grid as the
    # one used in the trispectrum, but from my tests is should be
    # zmin_s2b < zmin_s2b_tkka and zmax_s2b =< zmax_s2b_tkka.
    # if zmin=0 it looks like I can have zmin_s2b = zmin_s2b_tkka
    ccl_obj.set_sigma2_b(
        z_grid=z_default_grid_ccl,  # TODO can I not just pass z_grid here?
        which_sigma2_b=which_sigma2_b,
        mask_obj=mask_obj,
    )

if compute_ccl_ssc or compute_ccl_cng:
    ccl_ng_cov_terms_list = []
    if compute_ccl_ssc:
        ccl_ng_cov_terms_list.append('SSC')
    if compute_ccl_cng:
        ccl_ng_cov_terms_list.append('cNG')

    for which_ng_cov in ccl_ng_cov_terms_list:
        ccl_obj.initialize_trispectrum(
            which_ng_cov, unique_probe_combs_hs, cfg['PyCCL']
        )
        ccl_obj.compute_ng_cov_3x2pt(
            which_ng_cov,
            ell_obj.ells_GC,
            mask_obj.fsky,
            integration_method=cfg['PyCCL']['cov_integration_method'],
            unique_probe_combs=unique_probe_combs_hs,
            ind_dict=ind_dict,
        )

# ! ========================== Combine covariance terms ================================
cov_hs_obj.build_covs(
    ccl_obj=ccl_obj,
    oc_obj=oc_obj,
    split_gaussian_cov=cfg['covariance']['split_gaussian_cov'],
)


if obs_space == 'real':
    print('Computing RS covariance...')
    start_rs = time.perf_counter()

    # TODO understand a bit better how to treat real-space SSC and cNG
    for _probe, _term in itertools.product(
        unique_probe_combs_rs, cov_rs_obj.terms_toloop
    ):
        print(f'\n***** working on probe {_probe} - term {_term} *****')
        cov_rs_obj.compute_realspace_cov(
            cov_hs_obj=cov_hs_obj, probe=_probe, term=_term
        )

    for term in cov_rs_obj.terms_toloop:
        cov_rs_obj.fill_remaining_probe_blocks(
            term, symm_probe_combs_rs, nonreq_probe_combs_rs
        )

    # put everything together
    cov_rs_obj.combine_terms_and_probes(
        unique_probe_combs=unique_probe_combs_rs,
        req_probe_combs_2d=req_probe_combs_rs_2d,
    )

    print(f'...done in {time.perf_counter() - start_rs:.2f} s')


if obs_space == 'harmonic':
    _cov_obj = cov_hs_obj
    _probes = unique_probe_combs_hs
elif obs_space == 'real':
    _cov_obj = cov_rs_obj
    _probes = unique_probe_combs_rs
else:
    raise ValueError(
        f'Unknown cfg["probe_selection"]["space"]: {cfg["probe_selection"]["space"]}'
    )

# ! save 2D covs (for each term) in npz archive
cov_dict_tosave_2d = {}
if cfg['covariance']['G']:
    cov_dict_tosave_2d['Gauss'] = _cov_obj.cov_3x2pt_g_2d
if cfg['covariance']['SSC']:
    cov_dict_tosave_2d['SSC'] = _cov_obj.cov_3x2pt_ssc_2d
if cfg['covariance']['cNG']:
    cov_dict_tosave_2d['cNG'] = _cov_obj.cov_3x2pt_cng_2d
if cfg['covariance']['split_gaussian_cov']:
    cov_dict_tosave_2d['SVA'] = _cov_obj.cov_3x2pt_sva_2d
    cov_dict_tosave_2d['SN'] = _cov_obj.cov_3x2pt_sn_2d
    cov_dict_tosave_2d['MIX'] = _cov_obj.cov_3x2pt_mix_2d
# the total covariance is equal to the Gaussian one if neither SSC nor cNG are computed,
# so only save it if at least one of the two is computed
if cfg['covariance']['cNG'] or cfg['covariance']['SSC']:
    cov_dict_tosave_2d['TOT'] = _cov_obj.cov_3x2pt_tot_2d

np.savez_compressed(f'{output_path}/covs_2D.npz', **cov_dict_tosave_2d)

# ! save 6D covs (for each probe and term) in npz archive.
# ! note that the 6D covs are always probe-specific,
# ! i.e. there is no cov_3x2pt_{term}_6d
if cfg['covariance']['save_full_cov']:
    cov_dict_tosave_6d = {}

    for _probe in _probes:
        if obs_space == 'harmonic':
            probe_a, probe_b, probe_c, probe_d = tuple(_probe)
            probe_ixs = (
                const.HS_PROBE_NAME_TO_IX_DICT[probe_a],
                const.HS_PROBE_NAME_TO_IX_DICT[probe_b],
                const.HS_PROBE_NAME_TO_IX_DICT[probe_c],
                const.HS_PROBE_NAME_TO_IX_DICT[probe_d],
            )
            if cfg['covariance']['G']:
                cov_dict_tosave_6d[f'{_probe}_Gauss'] = _cov_obj.cov_3x2pt_g_10d[
                    *probe_ixs, ...
                ]
            if cfg['covariance']['SSC']:
                cov_dict_tosave_6d[f'{_probe}_SSC'] = _cov_obj.cov_3x2pt_ssc_10d[
                    *probe_ixs, ...
                ]
            if cfg['covariance']['cNG']:
                cov_dict_tosave_6d[f'{_probe}_cNG'] = _cov_obj.cov_3x2pt_cng_10d[
                    *probe_ixs, ...
                ]
            if cfg['covariance']['split_gaussian_cov']:
                cov_dict_tosave_6d[f'{_probe}_SVA'] = _cov_obj.cov_3x2pt_sva_10d[
                    *probe_ixs, ...
                ]
                cov_dict_tosave_6d[f'{_probe}_SN'] = _cov_obj.cov_3x2pt_sn_10d[
                    *probe_ixs, ...
                ]
                cov_dict_tosave_6d[f'{_probe}_MIX'] = _cov_obj.cov_3x2pt_mix_10d[
                    *probe_ixs, ...
                ]
            if cfg['covariance']['cNG'] or cfg['covariance']['SSC']:
                cov_dict_tosave_6d[f'{_probe}_TOT'] = _cov_obj.cov_3x2pt_tot_10d[
                    *probe_ixs, ...
                ]

        # This case is a bit different, no cov_3x2pt_10d is ever created, but I have
        # individual attributes for the 6d covs for each probe
        elif obs_space == 'real':
            if cfg['covariance']['G']:
                cov_dict_tosave_6d[f'{_probe}_Gauss'] = getattr(
                    _cov_obj, f'cov_{_probe}_g_6d'
                )
            if cfg['covariance']['SSC']:
                cov_dict_tosave_6d[f'{_probe}_SSC'] = getattr(
                    _cov_obj, f'cov_{_probe}_ssc_6d'
                )
            if cfg['covariance']['cNG']:
                cov_dict_tosave_6d[f'{_probe}_cNG'] = getattr(
                    _cov_obj, f'cov_{_probe}_cng_6d'
                )
            if cfg['covariance']['split_gaussian_cov']:
                cov_dict_tosave_6d[f'{_probe}_SVA'] = getattr(
                    _cov_obj, f'cov_{_probe}_sva_6d'
                )
                cov_dict_tosave_6d[f'{_probe}_SN'] = getattr(
                    _cov_obj, f'cov_{_probe}_sn_6d'
                )
                cov_dict_tosave_6d[f'{_probe}_MIX'] = getattr(
                    _cov_obj, f'cov_{_probe}_mix_6d'
                )
            if cfg['covariance']['cNG'] or cfg['covariance']['SSC']:
                cov_dict_tosave_6d[f'{_probe}_TOT'] = getattr(
                    _cov_obj, f'cov_{_probe}_tot_6d'
                )

    np.savez_compressed(f'{output_path}/covs_6D.npz', **cov_dict_tosave_6d)

print(f'Covariance matrices saved in {output_path}\n')

# ! ============================ plot & tests ==========================================

with np.errstate(invalid='ignore', divide='ignore'):
    for cov_name, cov in cov_dict_tosave_2d.items():
        if not np.allclose(cov, 0, atol=0, rtol=1e-6):
            fig, ax = plt.subplots(1, 2, figsize=(10, 6))
            ax[0].matshow(np.log10(cov))
            ax[1].matshow(sl.cov2corr(cov), vmin=-1, vmax=1, cmap='RdBu_r')

            # ! add lines and labels for the different selected probes
            if (
                cfg['covariance']['covariance_ordering_2D'].startswith('probe')
                and cfg['misc']['plot_probe_names']
            ):
                if obs_space == 'harmonic':
                    unique_probe_combs = unique_probe_combs_hs
                    diag_probe_combs = const.HS_DIAG_PROBE_COMBS
                    latex_labels = const.HS_PROBE_NAME_TO_LATEX
                    scale_bins = ell_obj.nbl_3x2pt
                elif obs_space == 'real':
                    unique_probe_combs = unique_probe_combs_rs
                    diag_probe_combs = const.RS_DIAG_PROBE_COMBS
                    latex_labels = const.RS_PROBE_NAME_TO_LATEX
                    scale_bins = cov_rs_obj.nbt_coarse

                # this is to get the names and order of the *required* probes
                # along the diagonel
                req_diag_probes = list(set(unique_probe_combs) & set(diag_probe_combs))
                req_diag_probes = [p for p in diag_probe_combs if p in req_diag_probes]

                # set the boundaries
                elem_auto = zpairs_auto * scale_bins
                elem_cross = zpairs_cross * scale_bins

                lim_dict = {
                    'LL': elem_auto,
                    'GL': elem_cross,
                    'GG': elem_auto,
                    'xip': elem_auto,
                    'xim': elem_auto,
                    'gt': elem_cross,
                    'gg': elem_auto,
                }

                # draw the boundaries
                start_ab, start_cd = 0, 0
                for probe_abcd in req_diag_probes[:-1]:
                    if obs_space == 'harmonic':
                        probe_ab, probe_cd = probe_abcd[:2], probe_abcd[2:]
                    if obs_space == 'real':
                        probe_ab, probe_cd = sl.split_probe_name(probe_abcd)

                    kw = {'color': 'k', 'alpha': 0.7, 'ls': '--'}
                    ax[0].axvline(start_ab + lim_dict[probe_ab], **kw)
                    ax[0].axhline(start_ab + lim_dict[probe_ab], **kw)
                    ax[0].axvline(start_cd + lim_dict[probe_cd], **kw)
                    ax[0].axhline(start_cd + lim_dict[probe_cd], **kw)

                    ax[1].axvline(start_ab + lim_dict[probe_ab], **kw)
                    ax[1].axhline(start_ab + lim_dict[probe_ab], **kw)
                    ax[1].axvline(start_cd + lim_dict[probe_cd], **kw)
                    ax[1].axhline(start_cd + lim_dict[probe_cd], **kw)

                    start_ab += lim_dict[probe_ab]
                    start_cd += lim_dict[probe_cd]

                xticks, xlabels = [], []
                yticks, ylabels = [], []

                start_ab, start_cd = 0, 0
                for probe_abcd in req_diag_probes:
                    if obs_space == 'harmonic':
                        probe_ab, probe_cd = probe_abcd[:2], probe_abcd[2:]
                    if obs_space == 'real':
                        probe_ab, probe_cd = sl.split_probe_name(probe_abcd)

                    # x direction
                    center_ab = start_ab + lim_dict[probe_ab] / 2
                    xticks.append(center_ab)
                    xlabels.append(latex_labels[probe_ab])

                    # y direction
                    center_cd = start_cd + lim_dict[probe_cd] / 2
                    yticks.append(center_cd)
                    ylabels.append(latex_labels[probe_cd])

                    start_ab += lim_dict[probe_ab]
                    start_cd += lim_dict[probe_cd]

                for a in ax:  # apply to both panels
                    a.set_xticks(xticks)
                    a.set_xticklabels(xlabels)
                    a.set_yticks(yticks)
                    a.set_yticklabels(ylabels)

            plt.colorbar(ax[0].images[0], ax=ax[0], shrink=0.8)
            plt.colorbar(ax[1].images[0], ax=ax[1], shrink=0.8)
            ax[0].set_title('log10 cov')
            ax[1].set_title('corr')
            fig.suptitle(f'cov {cov_name}', y=0.9)


# save cfg file
with open(f'{output_path}/run_config.yaml', 'w') as yaml_file:
    yaml.dump(cfg, yaml_file, default_flow_style=False)

# save nz
nz_header = (
    'This is the actual redshift distribution used internally in the\n'
    'code (albeit not necessarily on this z grid).\n'
    'Please beware that, depending on the settings in the config file,\n'
    'it might have been shifted/smoothed/interpolated/normalized with respect\n'
    'to the raw input one. Also, if you use it directly as input for a subsequent\n'
    'run, make sure to turn off the relevant flags in the config file (e.g. to avoid\n'
    'shifting it twice).\n\n'
)
col_width = 24
labels = ['z'] + [f'n_{i + 1}(z)' for i in range(zbins)]
additional_str = ''.join(label.ljust(col_width) for label in labels)
# additional_str = 'z\t' + '\t'.join([f'n_{zi+1}(z)' for zi in range(zbins)])
nz_header += f'{additional_str}'

np.savetxt(
    f'{output_path}/nz_pos.txt',
    np.column_stack((zgrid_nz_lns, nz_lns)),
    header=nz_header,
    fmt='%.18e',
)
np.savetxt(
    f'{output_path}/nz_shear.txt',
    np.column_stack((zgrid_nz_src, nz_src)),
    header=nz_header,
    fmt='%.18e',
)

# save cls
sl.write_cl_tab(output_path, 'cl_ll', ccl_obj.cl_ll_3d, ell_obj.ells_WL, zbins)
sl.write_cl_tab(output_path, 'cl_gl', ccl_obj.cl_gl_3d, ell_obj.ells_XC, zbins)
sl.write_cl_tab(output_path, 'cl_gg', ccl_obj.cl_gg_3d, ell_obj.ells_GC, zbins)

# save ell values
header_list = ['ell', 'delta_ell', 'ell_lower_edges', 'ell_upper_edges']

# ells_ref, probably no need to save
# ells_2d_save = np.column_stack((
#     ell_ref_nbl32,
#     delta_l_ref_nbl32,
#     ell_edges_ref_nbl32[:-1],
#     ell_edges_ref_nbl32[1:],
# ))
# sl.savetxt_aligned(f'{output_path}/ell_values_ref.txt', ells_2d_save, header_list)

for probe in ['WL', 'GC', '3x2pt']:
    ells_2d_save = np.column_stack(
        (
            getattr(ell_obj, f'ells_{probe}'),
            getattr(ell_obj, f'delta_l_{probe}'),
            getattr(ell_obj, f'ell_edges_{probe}')[:-1],
            getattr(ell_obj, f'ell_edges_{probe}')[1:],
        )
    )
    sl.savetxt_aligned(
        f'{output_path}/ell_values_{probe}.txt', ells_2d_save, header_list
    )

if cfg['misc']['save_output_as_benchmark']:
    # some of the test quantities are not defined in some cases
    # better to work with empty arrays than None

    if not compute_sb_ssc:
        k_grid_s2b = np.array([])
        sigma2_b = np.array([])
        dPmm_ddeltab = np.array([])
        dPgm_ddeltab = np.array([])
        dPgg_ddeltab = np.array([])
        d2CLL_dVddeltab = np.array([])
        d2CGL_dVddeltab = np.array([])
        d2CGG_dVddeltab = np.array([])

    if compute_sb_ssc and cfg['covariance']['use_KE_approximation']:
        # in this case, the k grid used is the same as the Pk one, I think
        k_grid_s2b = np.array([])

    _bnt_matrix = np.array([]) if bnt_matrix is None else bnt_matrix
    _mag_bias_2d = (
        ccl_obj.mag_bias_2d if cfg['C_ell']['has_magnification_bias'] else np.array([])
    )

    _ell_dict = vars(ell_obj)
    # _ell_dict.pop('ell_cuts_dict')
    # _ell_dict.pop('idxs_to_delete_dict')

    if cfg['namaster']['use_namaster']:
        import pymaster

        # convert NmtBin objects to effective ells
        for key in _ell_dict:
            if key.startswith('nmt_bin_obj_'):
                assert isinstance(_ell_dict[key], pymaster.bins.NmtBin), (
                    f'Expected NmtBin for {key}, got {_ell_dict[key]}'
                )
                _ell_dict[key] = _ell_dict[key].get_effective_ells()

    # save metadata
    import datetime

    branch, commit = sl.get_git_info()
    metadata = {
        'timestamp': datetime.datetime.now().isoformat(),
        'branch': branch,
        'commit': commit,
    }

    # this is no longer set manually
    # bench_filename = cfg['misc']['bench_filename'].format(
    #     g_code=cfg['covariance']['G_code'],
    #     ssc_code=cfg['covariance']['SSC_code'] if cfg['covariance']['SSC'] else 'None',
    #     cng_code=cfg['covariance']['cNG_code'] if cfg['covariance']['cNG'] else 'None',
    #     use_KE=str(cfg['covariance']['use_KE_approximation']),
    #     which_pk_responses=cfg['covariance']['which_pk_responses'],
    #     which_b1g_in_resp=cfg['covariance']['which_b1g_in_resp'],
    # )
    bench_filename = cfg['misc']['bench_filename']

    if os.path.exists(f'{bench_filename}.npz'):
        raise ValueError(
            'You are trying to overwrite the benchmark file at'
            f' {bench_filename}.npz.'
            'Please rename the new benchmark or delete the existing one.'
        )

    with open(f'{bench_filename}.yaml', 'w') as yaml_file:
        yaml.dump(cfg, yaml_file, default_flow_style=False)

    # save every array contained in _cov_obj
    covs_arrays_dict = {
        k: v for k, v in vars(_cov_obj).items() if isinstance(v, np.ndarray)
    }
    # remove the 'ind' arrays
    covs_arrays_dict.pop('ind')
    covs_arrays_dict.pop('ind_auto')
    covs_arrays_dict.pop('ind_cross')
    
    # make the keys consistent with the old benchmark files
    covs_arrays_dict_renamed = covs_arrays_dict.copy()
    for key in covs_arrays_dict:
        
        # key_new = key.replace('_tot_', '_TOT_')
        key_new = key.replace('_2d', '_2D')
        covs_arrays_dict_renamed[key_new] = covs_arrays_dict[key]
        covs_arrays_dict_renamed.pop(key)

    np.savez_compressed(
        bench_filename,
        backup_cfg=cfg,
        ind=ind,
        z_grid=z_grid,
        z_grid_trisp=z_grid_trisp,
        k_grid=k_grid,
        k_grid_sigma2_b=k_grid_s2b,
        nz_src=nz_src,
        nz_lns=nz_lns,
        bnt_matrix=_bnt_matrix,
        gal_bias_2d=ccl_obj.gal_bias_2d,
        mag_bias_2d=_mag_bias_2d,
        wf_delta=ccl_obj.wf_delta_arr,
        wf_gamma=ccl_obj.wf_gamma_arr,
        wf_ia=ccl_obj.wf_ia_arr,
        wf_mu=ccl_obj.wf_mu_arr,
        wf_lensing_arr=ccl_obj.wf_lensing_arr,
        cl_ll_3d=ccl_obj.cl_ll_3d,
        cl_gl_3d=ccl_obj.cl_gl_3d,
        cl_gg_3d=ccl_obj.cl_gg_3d,
        cl_3x2pt_5d=ccl_obj.cl_3x2pt_5d,
        sigma2_b=sigma2_b,
        dPmm_ddeltab=dPmm_ddeltab,
        dPgm_ddeltab=dPgm_ddeltab,
        dPgg_ddeltab=dPgg_ddeltab,
        d2CLL_dVddeltab=d2CLL_dVddeltab,
        d2CGL_dVddeltab=d2CGL_dVddeltab,
        d2CGG_dVddeltab=d2CGG_dVddeltab,
        **_ell_dict,
        **covs_arrays_dict_renamed,
        metadata=metadata,
    )


if (
    cfg['misc']['test_condition_number']
    or cfg['misc']['test_cholesky_decomposition']
    or cfg['misc']['test_numpy_inversion']
    or cfg['misc']['test_symmetry']
):
    key = list(cov_dict_tosave_2d.keys())[0] if len(cov_dict_tosave_2d) == 1 else 'TOT'
    cov = cov_dict_tosave_2d[key]
    print(f'Testing cov {cov_name}...\n')

    if cfg['misc']['test_condition_number']:
        cond_number = np.linalg.cond(cov)
        print(f'Condition number = {cond_number:.4e}')

    if cfg['misc']['test_cholesky_decomposition']:
        try:
            np.linalg.cholesky(cov)
            print('Cholesky decomposition successful')
        except np.linalg.LinAlgError:
            print(
                'Cholesky decomposition failed. Consider checking the condition'
                ' number or symmetry.'
            )

    if cfg['misc']['test_numpy_inversion']:
        try:
            inv_cov = np.linalg.inv(cov)
            print('Numpy inversion successful.')
            # Test correctness of inversion:
            identity_check = np.allclose(
                np.dot(cov, inv_cov), np.eye(cov.shape[0]), atol=1e-9, rtol=1e-7
            )
            if identity_check:
                print(
                    'Inverse test successfully (M @ M^{-1} is identity). '
                    'atol=1e-9, rtol=1e-7'
                )
            else:
                print(
                    f'Warning: Inverse test failed (M @ M^{-1} '
                    'deviates from identity). atol=0, rtol=1e-7'
                )
        except np.linalg.LinAlgError:
            print('Numpy inversion failed: Matrix is singular or near-singular.')

    if cfg['misc']['test_symmetry']:
        if not np.allclose(cov, cov.T, atol=0, rtol=1e-7):
            print('Warning: Matrix is not symmetric. atol=0, rtol=1e-7')
        else:
            print('Matrix is symmetric. atol=0, rtol=1e-7')

        print('')

# note that this is *not* compatible with %matplotlib inline in the interactive window!
if cfg['misc']['save_figs']:
    output_dir = f'{output_path}/figs'
    os.makedirs(output_dir, exist_ok=True)
    for i, fig_num in enumerate(plt.get_fignums()):
        fig = plt.figure(fig_num)
        fig.savefig(os.path.join(output_dir, f'fig_{i:03d}.png'))


print(f'Finished in {(time.perf_counter() - script_start_time) / 60:.2f} minutes')

# THIS CODE HAS BEEN COMMENTED OUT TO TEST AGAINST THE BENCHMARKS
"""
# BOOKMARK 2
# ! read OC files: list
oc_path = f'{output_path}/OneCovariance'

oc_output_covlist_fname = (
    f'{oc_path}/{cfg["OneCovariance"]["oc_output_filename"]}_list.dat'
)
cov_oc_dict_6d = oc_interface.process_cov_from_list_file(
    oc_output_covlist_fname,
    zbins=zbins,
    df_chunk_size=5_000_000,
)

# compare individual terms/probes
term = cov_rs_obj.terms_toloop[0]

term = 'mix'
for probe_sb in unique_probe_combs_rs:
    oc_interface.compare_sb_cov_to_oc_list(
        cov_rs_obj=cov_rs_obj,
        cov_oc_dict_6d=cov_oc_dict_6d,
        probe_sb=probe_sb,
        term=term,
        ind_auto=ind_auto,
        ind_cross=ind_cross,
        zpairs_auto=zpairs_auto,
        zpairs_cross=zpairs_cross,
        scale_bins=scale_bins,
        title=None,
    )

cov_sva_oc_3x2pt_8D = cov_oc_dict_6d['cov_sva_oc_3x2pt_8D']
cov_sn_oc_3x2pt_8D = cov_oc_dict_6d['cov_sn_oc_3x2pt_8D']
cov_mix_oc_3x2pt_8D = cov_oc_dict_6d['cov_mix_oc_3x2pt_8D']

cov_oc_list_8d = cov_sva_oc_3x2pt_8D + cov_sn_oc_3x2pt_8D + cov_mix_oc_3x2pt_8D

# TODO SB and OC MUST have same fmt so I can combine probes and terms with the same function!!!
cov_oc_dict_2d = {}
nbt = cfg['binning']['theta_bins']
for probe in const.RS_PROBE_NAME_TO_IX_DICT:
    # split_g_ix = (
    # cov_rs_obj.split_g_dict[term] if term in ['sva', 'sn', 'mix'] else 0
    # )

    # term_oc = (
    #     'gauss'
    #     if (len(cov_rs_obj.terms_toloop) > 1 or term == 'gauss_ell')
    #     else term
    # )

    probe_ab, probe_cd = sl.split_probe_name(probe)
    probe_ab_ix, probe_cd_ix = (
        const.RS_PROBE_NAME_TO_IX_DICT_SHORT[probe_ab],
        const.RS_PROBE_NAME_TO_IX_DICT_SHORT[probe_cd],
    )

    zpairs_ab = zpairs_cross if probe_ab_ix == 1 else zpairs_auto
    zpairs_cd = zpairs_cross if probe_cd_ix == 1 else zpairs_auto
    ind_ab = ind_cross if probe_ab_ix == 1 else ind_auto
    ind_cd = ind_cross if probe_cd_ix == 1 else ind_auto

    # no need to assign 6d and 4d to dedicated dictionary
    probe_oc = probe.replace('gt', 'gm')
    cov_oc_6d = cov_oc_list_8d[*cov_rs_obj.probe_idx_dict_short_oc[probe_oc], ...]

    # check theta simmetry
    if np.allclose(cov_oc_6d, cov_oc_6d.transpose(1, 0, 2, 3, 4, 5), atol=0, rtol=1e-5):
        print(f'probe {probe} is symmetric in theta_1, theta_2')

    # if probe in ['gtxip', 'gtxim']:
    #     print('I am manually transposing the OC blocks!!')
    #     warnings.warn('I am manually transposing the OC blocks!!', stacklevel=2)
    #     cov_oc_6d = cov_oc_6d.transpose(1, 0, 3, 2, 5, 4)

    cov_oc_4d = sl.cov_6D_to_4D_blocks(
        cov_oc_6d, nbt, zpairs_ab, zpairs_cd, ind_ab, ind_cd
    )

    cov_oc_dict_2d[probe] = sl.cov_4D_to_2D(
        cov_oc_4d, block_index='zpair', optimize=True
    )


cov_oc_list_2d = cov_real_space.stack_probe_blocks_deprecated(cov_oc_dict_2d)

# ! read OC files: mat
cov_oc_mat_2d = np.genfromtxt(
    oc_output_covlist_fname.replace('list.dat', 'matrix_gauss.mat')
)
cov_oc_mat_2d_2 = np.genfromtxt(
    oc_output_covlist_fname.replace('list.dat', 'matrix.mat')
)
np.testing.assert_allclose(cov_oc_mat_2d, cov_oc_mat_2d_2, atol=0, rtol=1e-5)

del cov_oc_mat_2d_2
gc.collect()

# compare OC list against mat - transposition issue is still present!
# sl.compare_2d_covs(
#     cov_oc_list_2d, cov_oc_mat_2d, 'list', 'mat', title=title, diff_threshold=1
# )

# ! compare full 2d SB against mat fmt
# I will compare SB against the mat fmt
cov_sb_2d = cov_rs_obj.cov_3x2pt_g_2d
cov_oc_2d = cov_oc_mat_2d

title = (
    f'integration {cfg["precision"]["cov_rs_int_method"]} - '
    f'ell_bins_rs {cfg["precision"]["ell_bins_rs"]} - '
    f'ell_max_rs {cfg["precision"]["ell_max_rs"]} - '
    f'theta bins fine {cfg["precision"]["theta_bins_fine"]}\n'
    f'n_sub {cfg["precision"]["n_sub"]} - '
    f'n_bisec_max {cfg["precision"]["n_bisec_max"]} - '
    f'rel_acc {cfg["precision"]["rel_acc"]}'
)


# # rearrange in OC 2D SB fmt
elem_auto = nbt * zpairs_auto
elem_cross = nbt * zpairs_cross
# these are the end indices
lim_1 = elem_auto
lim_2 = lim_1 + elem_cross
lim_3 = lim_2 + elem_auto
lim_4 = lim_3 + elem_auto

assert lim_4 == cov_oc_2d.shape[0]
assert lim_4 == cov_oc_2d.shape[1]

cov_oc_2d_dict = {
    # first OC row is gg
    'gggg': cov_oc_2d[:lim_1, :lim_1],
    'gggt': cov_oc_2d[:lim_1, lim_1:lim_2],
    'ggxip': cov_oc_2d[:lim_1, lim_2:lim_3],
    'ggxim': cov_oc_2d[:lim_1, lim_3:lim_4],
    'gtgg': cov_oc_2d[lim_1:lim_2, :lim_1],
    'gtgt': cov_oc_2d[lim_1:lim_2, lim_1:lim_2],
    'gtxip': cov_oc_2d[lim_1:lim_2, lim_2:lim_3],
    'gtxim': cov_oc_2d[lim_1:lim_2, lim_3:lim_4],
    'xipgg': cov_oc_2d[lim_2:lim_3, :lim_1],
    'xipgt': cov_oc_2d[lim_2:lim_3, lim_1:lim_2],
    'xipxip': cov_oc_2d[lim_2:lim_3, lim_2:lim_3],
    'xipxim': cov_oc_2d[lim_2:lim_3, lim_3:lim_4],
    'ximgg': cov_oc_2d[lim_3:lim_4, :lim_1],
    'ximgt': cov_oc_2d[lim_3:lim_4, lim_1:lim_2],
    'ximxip': cov_oc_2d[lim_3:lim_4, lim_2:lim_3],
    'ximxim': cov_oc_2d[lim_3:lim_4, lim_3:lim_4],
}

cov_oc_2d = cov_real_space.stack_probe_blocks_deprecated(cov_oc_2d_dict)


sl.compare_2d_covs(cov_sb_2d, cov_oc_2d, 'SB', 'OC', title=title, diff_threshold=5)

"""
print('Done')<|MERGE_RESOLUTION|>--- conflicted
+++ resolved
@@ -442,7 +442,6 @@
 if cfg['covariance']['cNG'] and cfg['covariance']['cNG_code'] == 'PyCCL':
     compute_ccl_cng = True
 
-<<<<<<< HEAD
 if compute_ccl_cng and 'GLGL' in req_probe_combs_2d:
     raise ValueError(
         'There seems to be some issue with the symmetry of the GLGL '
@@ -451,7 +450,7 @@
         'The LLLL and GGGG blocks are not affected, so you can still '
         'compute the single-probe cNG covariances.'
     )
-=======
+
 # ! set HS probes to compute depending on RS ones
 # Set HS probes depending on RS ones
 if obs_space != 'real':
@@ -471,7 +470,6 @@
     cfg['probe_selection']['GL'] = False
     cfg['probe_selection']['GG'] = False
 
->>>>>>> cf88b047
 
 if cfg['covariance']['use_KE_approximation']:
     cl_integral_convention_ssc = 'Euclid_KE_approximation'
@@ -2040,11 +2038,10 @@
     covs_arrays_dict.pop('ind')
     covs_arrays_dict.pop('ind_auto')
     covs_arrays_dict.pop('ind_cross')
-    
+
     # make the keys consistent with the old benchmark files
     covs_arrays_dict_renamed = covs_arrays_dict.copy()
     for key in covs_arrays_dict:
-        
         # key_new = key.replace('_tot_', '_TOT_')
         key_new = key.replace('_2d', '_2D')
         covs_arrays_dict_renamed[key_new] = covs_arrays_dict[key]
@@ -2147,165 +2144,4 @@
         fig.savefig(os.path.join(output_dir, f'fig_{i:03d}.png'))
 
 
-print(f'Finished in {(time.perf_counter() - script_start_time) / 60:.2f} minutes')
-
-# THIS CODE HAS BEEN COMMENTED OUT TO TEST AGAINST THE BENCHMARKS
-"""
-# BOOKMARK 2
-# ! read OC files: list
-oc_path = f'{output_path}/OneCovariance'
-
-oc_output_covlist_fname = (
-    f'{oc_path}/{cfg["OneCovariance"]["oc_output_filename"]}_list.dat'
-)
-cov_oc_dict_6d = oc_interface.process_cov_from_list_file(
-    oc_output_covlist_fname,
-    zbins=zbins,
-    df_chunk_size=5_000_000,
-)
-
-# compare individual terms/probes
-term = cov_rs_obj.terms_toloop[0]
-
-term = 'mix'
-for probe_sb in unique_probe_combs_rs:
-    oc_interface.compare_sb_cov_to_oc_list(
-        cov_rs_obj=cov_rs_obj,
-        cov_oc_dict_6d=cov_oc_dict_6d,
-        probe_sb=probe_sb,
-        term=term,
-        ind_auto=ind_auto,
-        ind_cross=ind_cross,
-        zpairs_auto=zpairs_auto,
-        zpairs_cross=zpairs_cross,
-        scale_bins=scale_bins,
-        title=None,
-    )
-
-cov_sva_oc_3x2pt_8D = cov_oc_dict_6d['cov_sva_oc_3x2pt_8D']
-cov_sn_oc_3x2pt_8D = cov_oc_dict_6d['cov_sn_oc_3x2pt_8D']
-cov_mix_oc_3x2pt_8D = cov_oc_dict_6d['cov_mix_oc_3x2pt_8D']
-
-cov_oc_list_8d = cov_sva_oc_3x2pt_8D + cov_sn_oc_3x2pt_8D + cov_mix_oc_3x2pt_8D
-
-# TODO SB and OC MUST have same fmt so I can combine probes and terms with the same function!!!
-cov_oc_dict_2d = {}
-nbt = cfg['binning']['theta_bins']
-for probe in const.RS_PROBE_NAME_TO_IX_DICT:
-    # split_g_ix = (
-    # cov_rs_obj.split_g_dict[term] if term in ['sva', 'sn', 'mix'] else 0
-    # )
-
-    # term_oc = (
-    #     'gauss'
-    #     if (len(cov_rs_obj.terms_toloop) > 1 or term == 'gauss_ell')
-    #     else term
-    # )
-
-    probe_ab, probe_cd = sl.split_probe_name(probe)
-    probe_ab_ix, probe_cd_ix = (
-        const.RS_PROBE_NAME_TO_IX_DICT_SHORT[probe_ab],
-        const.RS_PROBE_NAME_TO_IX_DICT_SHORT[probe_cd],
-    )
-
-    zpairs_ab = zpairs_cross if probe_ab_ix == 1 else zpairs_auto
-    zpairs_cd = zpairs_cross if probe_cd_ix == 1 else zpairs_auto
-    ind_ab = ind_cross if probe_ab_ix == 1 else ind_auto
-    ind_cd = ind_cross if probe_cd_ix == 1 else ind_auto
-
-    # no need to assign 6d and 4d to dedicated dictionary
-    probe_oc = probe.replace('gt', 'gm')
-    cov_oc_6d = cov_oc_list_8d[*cov_rs_obj.probe_idx_dict_short_oc[probe_oc], ...]
-
-    # check theta simmetry
-    if np.allclose(cov_oc_6d, cov_oc_6d.transpose(1, 0, 2, 3, 4, 5), atol=0, rtol=1e-5):
-        print(f'probe {probe} is symmetric in theta_1, theta_2')
-
-    # if probe in ['gtxip', 'gtxim']:
-    #     print('I am manually transposing the OC blocks!!')
-    #     warnings.warn('I am manually transposing the OC blocks!!', stacklevel=2)
-    #     cov_oc_6d = cov_oc_6d.transpose(1, 0, 3, 2, 5, 4)
-
-    cov_oc_4d = sl.cov_6D_to_4D_blocks(
-        cov_oc_6d, nbt, zpairs_ab, zpairs_cd, ind_ab, ind_cd
-    )
-
-    cov_oc_dict_2d[probe] = sl.cov_4D_to_2D(
-        cov_oc_4d, block_index='zpair', optimize=True
-    )
-
-
-cov_oc_list_2d = cov_real_space.stack_probe_blocks_deprecated(cov_oc_dict_2d)
-
-# ! read OC files: mat
-cov_oc_mat_2d = np.genfromtxt(
-    oc_output_covlist_fname.replace('list.dat', 'matrix_gauss.mat')
-)
-cov_oc_mat_2d_2 = np.genfromtxt(
-    oc_output_covlist_fname.replace('list.dat', 'matrix.mat')
-)
-np.testing.assert_allclose(cov_oc_mat_2d, cov_oc_mat_2d_2, atol=0, rtol=1e-5)
-
-del cov_oc_mat_2d_2
-gc.collect()
-
-# compare OC list against mat - transposition issue is still present!
-# sl.compare_2d_covs(
-#     cov_oc_list_2d, cov_oc_mat_2d, 'list', 'mat', title=title, diff_threshold=1
-# )
-
-# ! compare full 2d SB against mat fmt
-# I will compare SB against the mat fmt
-cov_sb_2d = cov_rs_obj.cov_3x2pt_g_2d
-cov_oc_2d = cov_oc_mat_2d
-
-title = (
-    f'integration {cfg["precision"]["cov_rs_int_method"]} - '
-    f'ell_bins_rs {cfg["precision"]["ell_bins_rs"]} - '
-    f'ell_max_rs {cfg["precision"]["ell_max_rs"]} - '
-    f'theta bins fine {cfg["precision"]["theta_bins_fine"]}\n'
-    f'n_sub {cfg["precision"]["n_sub"]} - '
-    f'n_bisec_max {cfg["precision"]["n_bisec_max"]} - '
-    f'rel_acc {cfg["precision"]["rel_acc"]}'
-)
-
-
-# # rearrange in OC 2D SB fmt
-elem_auto = nbt * zpairs_auto
-elem_cross = nbt * zpairs_cross
-# these are the end indices
-lim_1 = elem_auto
-lim_2 = lim_1 + elem_cross
-lim_3 = lim_2 + elem_auto
-lim_4 = lim_3 + elem_auto
-
-assert lim_4 == cov_oc_2d.shape[0]
-assert lim_4 == cov_oc_2d.shape[1]
-
-cov_oc_2d_dict = {
-    # first OC row is gg
-    'gggg': cov_oc_2d[:lim_1, :lim_1],
-    'gggt': cov_oc_2d[:lim_1, lim_1:lim_2],
-    'ggxip': cov_oc_2d[:lim_1, lim_2:lim_3],
-    'ggxim': cov_oc_2d[:lim_1, lim_3:lim_4],
-    'gtgg': cov_oc_2d[lim_1:lim_2, :lim_1],
-    'gtgt': cov_oc_2d[lim_1:lim_2, lim_1:lim_2],
-    'gtxip': cov_oc_2d[lim_1:lim_2, lim_2:lim_3],
-    'gtxim': cov_oc_2d[lim_1:lim_2, lim_3:lim_4],
-    'xipgg': cov_oc_2d[lim_2:lim_3, :lim_1],
-    'xipgt': cov_oc_2d[lim_2:lim_3, lim_1:lim_2],
-    'xipxip': cov_oc_2d[lim_2:lim_3, lim_2:lim_3],
-    'xipxim': cov_oc_2d[lim_2:lim_3, lim_3:lim_4],
-    'ximgg': cov_oc_2d[lim_3:lim_4, :lim_1],
-    'ximgt': cov_oc_2d[lim_3:lim_4, lim_1:lim_2],
-    'ximxip': cov_oc_2d[lim_3:lim_4, lim_2:lim_3],
-    'ximxim': cov_oc_2d[lim_3:lim_4, lim_3:lim_4],
-}
-
-cov_oc_2d = cov_real_space.stack_probe_blocks_deprecated(cov_oc_2d_dict)
-
-
-sl.compare_2d_covs(cov_sb_2d, cov_oc_2d, 'SB', 'OC', title=title, diff_threshold=5)
-
-"""
-print('Done')+print(f'Finished in {(time.perf_counter() - script_start_time) / 60:.2f} minutes')