# Example configuration file for Spaceborne. A further explanation of the different
# options can be found in the official documentation, at https://spaceborne.readthedocs.io/en/latest/
# The type of the different values is given in the comments, and is checked at runtime.
# Note: When not on the same line, comments always refer to the option/section immediately below.
# Note: `None` is `null` in YAML

<<<<<<< HEAD
=======
# ROOTS:
# pleiadi: /u/dsciotti/code
# local: /u/dsciotti/code

>>>>>>> 3ff8eec0
cosmology:
  Om: 0.32 # Type: float. Total matter density parameter Omega_m, at z=0
  Ob: 0.05 # Type: float. Baryonic density parameter Omega_b, at z=0
  wz: -1.0 # Type: float. Dark energy equation of state parameter (w0)
  wa: 0.0 # Type: float. Evolution of the dark energy equation of state parameter
  h: 0.6737 # Type: float. Dimensionless Hubble parameter (H0 / 100)
  ns: 0.966 # Type: float. Scalar spectral index of the primordial power spectrum
  s8: 0.816 # Type: float. Amplitude of matter density fluctuations on 8 Mpc/h scales
  ODE: 0.68 # Type: float. Dark energy density parameter Omega_DE, at z=0
  m_nu: 0.06 # Type: float. Total mass of neutrinos in eV
  N_eff: 3.046 # Type: float. Effective number of relativistic species
  Om_k0: 0 # Type: float. Curvature density parameter Omega_k, at z=0

intrinsic_alignment:
  Aia: 0.16 # Type: float.
  eIA: 1.66 # Type: float. \eta_{IA}
  bIA: 0.0 # Type: float. \beta_{IA}
  CIA: 0.0134 # Type: float.
  z_pivot_IA: 0 # Type: float.
  lumin_ratio_filename: null # Type: str | None. null if not used, otherwise path to the file (e.g. ./input/scaledmeanlum-E2Sa.dat)

# extra parameters to be passed to CCL cosmo object, eg CAMB extra parameters
# (see https://ccl.readthedocs.io/en/latest/api/pyccl.cosmology.html#pyccl.cosmology.Cosmology
# for the different options)
extra_parameters:
  camb:
    halofit_version: mead2020_feedback # Type: str
    kmax: 100 # Type: float | int
    HMCode_logT_AGN: 7.75 # Type: float
    num_massive_neutrinos: 1 # Type: int
    dark_energy_model: ppf # Type: str

# Halo model configuration using CCL classes (https://ccl.readthedocs.io/en/latest/api/pyccl.halos.html)
# Each parameter maps directly to a CCL class, and has exactly its name
halo_model:
  mass_def: MassDef200m # Type: str
  concentration: ConcentrationDuffy08 # Type: str
  mass_function: MassFuncTinker10 # Type: str
  halo_bias: HaloBiasTinker10 # Type: str
  halo_profile_dm: HaloProfileNFW # Type: str. 'dm' = 'dark matter'
  halo_profile_hod: HaloProfileHOD # Type: str.
<<<<<<< HEAD
=======

>>>>>>> 3ff8eec0

probe_selection:
<<<<<<< HEAD
  LL: True # Type: str. Whether to compute the weak lensing ('LL') covariance
  GL: True # Type: str. Whether to compute the galaxy-galaxy lensing ('GL') covariance
  GG: True # Type: str. Whether to compute the photometric clustering ('GG') covariance
=======
  LL: False # Type: str. Whether to compute the weak lensing ('LL') covariance
  GL: True # Type: str. Whether to compute the galaxy-galaxy lensing ('GL') covariance
  GG: False # Type: str. Whether to compute the photometric clustering ('GG') covariance
>>>>>>> 3ff8eec0
  cross_cov: True # Type: str. Whether to compute the cross-terms between the selected probes

C_ell:
  # Whether or not to read user-provided Cls for the computation of the Gaussian covariance.
  # These should be the theoretical, decoupled Cls.
  # Note: the multiplicative shear bias specified below will NOT be applied to the input Cls.
  # Note: if the non-Gaussian covariance is requested, the code will compute intermediate quantities
  # such as the radial kernels for lensing and clustering. The user should make sure that the cosmology
  # and n(z) used to generate the input Cls and the ones specified in this cfg file are compatible.
  # The Cls should be passed in a .txt, .dat or .ascii file with columns corresponding to
  # ell, zi, zj, Cl[ell, zi, zj]
  # with `ell` the ell value, zi the i-th tomographic bin index, and zj the j-th tomographic bin index.
  # OR
  # as .fits files, following the LE3/Heracles/euclidlib format
  # The Cls are then splined along the \ell axis and interpolated over the \ell values specified in the "ell_binning"
  # section of this cfg file.
  use_input_cls: False # Type: bool

  cl_LL_path: /u/dsciotti/code/Spaceborne_jobs/RR2_cov/input/cl_ll.txt # Type: str. Path to the shear-shear angular PS.
  cl_GL_path: /u/dsciotti/code/Spaceborne_jobs/RR2_cov/input/cl_gl.txt # Type: str. Path to the galaxy-shear angular PS.
  cl_GG_path: /u/dsciotti/code/Spaceborne_jobs/RR2_cov/input/cl_gg.txt # Type: str. Path to the galaxy-galaxy angular PS.

  # Which galaxy and magnification bias to use. Options:
  # - 'from_input': read the bias from the files specified in 'gal_bias_table_filename' and 'mag_bias_table_filename'.
  # - 'FS2_polynomial_fit': use the third-order polynomial fits to the galaxy and magnification bias from Flagship 2.
  #                         The actual values of these coefficients can be changed by modifying the values of
  #                         'galaxy_bias_fit_coeff' and 'magnification_bias_fit_coeff'.
  which_gal_bias: "FS2_polynomial_fit" # Type: str.
  which_mag_bias: "FS2_polynomial_fit" # Type: str.

  # Coefficients of the third-order polynomial galaxy and magnification bias.
  # The order is [z^0, z^1, z^2, z^3]
  galaxy_bias_fit_coeff: [1.33291, -0.72414, 1.0183, -0.14913] # Type: list[float]
  magnification_bias_fit_coeff: [-1.50685, 1.35034, 0.08321, 0.04279] # Type: list[float]

  # Input files for the galaxy and magnification bias. Should have shape (nz_points, zbins + 1), and sufficient
  # redshift support. These files are only used if `which_gal_bias` or `which_mag_bias` are set to 'from_input'.
  gal_bias_table_filename: /u/dsciotti/code/Spaceborne_jobs/RR2_cov/input/gal_bias.txt # Type: str
  mag_bias_table_filename: /u/dsciotti/code/Spaceborne_jobs/RR2_cov/input/mag_bias.txt # Type: str

  # Multiplicative shear bias per redshift bin.
  # This is NOT applied to the input Cls, in case they are provided.
  mult_shear_bias: [0.0, 0.0, 0.0] # Type: list[float]

  # Boolean flags for redshift-space distortions, intrinsic alignment and magnification bias
  has_rsd: False # Type: bool. Enable/disable redshift-space distortions.
  has_IA: True # Type: bool. Enable/disable intrinsic alignment.
  has_magnification_bias: False # Type: bool. Enable/disable magnification bias.

  # Keyword arguments for CCL Cl calculation (excluding `p_of_k_a`), described in
  # https://ccl.readthedocs.io/en/latest/api/pyccl.cosmology.html#pyccl.cosmology.Cosmology.angular_cl
  cl_CCL_kwargs:
    l_limber: -1 # Type: int
    limber_integration_method: spline # Type: str
    non_limber_integration_method: FKEM # Type: str

nz:
  # Paths to source (for WL) and lens (for GCph) redshift distributions.
  # These must have shape (z_points, zbins + 1) where z_points is the number of
  # redshift values over which the n(z) is measured, and format .txt or .dat
  # OR
  # as .fits files, following the LE3/Heracles/euclidlib format
  nz_sources_filename: /u/dsciotti/code/common_data/Spaceborne_jobs/develop/input/nzTab-EP03-zedMin02-zedMax25-mag245.dat # Type: str
  nz_lenses_filename: /u/dsciotti/code/common_data/Spaceborne_jobs/develop/input/nzTab-EP03-zedMin02-zedMax25-mag245.dat # Type: str

  # Number of galaxies per arcmin**2 for each redshift bin.
  # Should be of length 'zbins'
  # TODO get actual values
  ngal_sources: [8.09216, 8.09215, 8.09215] # Type: list[float]
  ngal_lenses: [8.09216, 8.09215, 8.09215] # Type: list[float]

  # [NOTE] while it can convenient to manipulate the n(z) at runtime, to guarantee consistent results, it is
  #        generally better to perform all of these steps outside of Spaceborne and to avoid any
  #        modification to the n(z) by setting shift_nz and smooth_nz to False.
  # [NOTE] The cuts defined by clip_zmin/zmax are only applied if shift_nz is True
  shift_nz: False # Type: bool. Whether to shift the redshift distributions as n_i(z) -> n_i(z - dz_i)
  dzWL: [-0.008848, 0.051368, 0.059484] # Type: list[float]. Per-bin shifts for WL (sources). Should be of length 'zbins'
  dzGC: [-0.008848, 0.051368, 0.059484] # Type: list[float]. Per-bin shifts for GCph (lenses). Should be of length 'zbins'
  normalize_shifted_nz: True # Type: bool. Whether to normalize the shifted n(z) distributions
  clip_zmin: 0 # Type: float. Minimum redshift to clip (cut) the shifted n_i(z) distributions
  clip_zmax: 3 # Type: float. Maximum redshift to clip (cut) the shifted n_i(z) distributions

  smooth_nz: False # Type: bool. Whether to smooth the input redshift distributions with a Gaussian kernel
  sigma_smoothing: 10 # Type: int | float. Standard deviation of the Gaussian kernel.

mask:
  load_mask: False # Type: bool. Whether to load the mask from a fits or npy file
  mask_path: ../input/mask.fits # Type: str. Path to the mask file (.FITS or .npy)
  generate_polar_cap: True # Type: bool. Whether to generate a polar cap mask on the fly.

  # Desired nside of the polar cap, or nside to which up/downgrade the reslution of the input mask.
  # If null (None), the nside of the input mask will be used, without up/downgrading.
  nside: 1024 # Type: int | None.

  survey_area_deg2: 13245 # Type: int
  apodize: False # Type: bool
  aposize: 0.1 # Type: float. Apodization scale in deg

ell_binning:
  binning_type: "log" # Type: str. Options: ['log', 'lin', 'unbinned', 'ref_cut']
<<<<<<< HEAD

  ell_min_WL: 10 # Type: int. Minimum ell for WL
  ell_max_WL: 1500 # Type: int. Maximum ell for WL
  ell_bins_WL: 32 # Type: int. Number of bins for WL. Not used in the 'unbinned' and 'ref_cut' cases

  ell_min_GC: 10 # Type: int. Minimum ell for GC
  ell_max_GC: 1500 # Type: int. Maximum ell for GC
  ell_bins_GC: 32 # Type: int. Number of bins for GC. Not used in the 'unbinned' and 'ref_cut' cases

  # ell binning for the reference case; only a subset of these bins, depending on the
  # desired ell range of WL and GC, will be used in the 'ref_cut' case.
  ell_min_ref: 10 # Type: int. Minimum ell for reference case
  ell_max_ref: 1500 # Type: int. Maximum ell for reference case
  ell_bins_ref: 32 # Type: int. Number of bins for reference case

BNT:
  cl_BNT_transform: False # Type: bool. Whether to BNT-transform the Cls
  cov_BNT_transform: False # Type: bool. Whether to BNT-transform the covariance

=======

  ell_min_WL: 10 # Type: int. Minimum ell for WL
  ell_max_WL: 1500 # Type: int. Maximum ell for WL
  ell_bins_WL: 32 # Type: int. Number of bins for WL. Not used in the 'unbinned' and 'ref_cut' cases

  ell_min_GC: 10 # Type: int. Minimum ell for GC
  ell_max_GC: 1500 # Type: int. Maximum ell for GC
  ell_bins_GC: 32 # Type: int. Number of bins for GC. Not used in the 'unbinned' and 'ref_cut' cases

  # ell binning for the reference case; only a subset of these bins, depending on the
  # desired ell range of WL and GC, will be used in the 'ref_cut' case.
  ell_min_ref: 10 # Type: int. Minimum ell for reference case
  ell_max_ref: 1500 # Type: int. Maximum ell for reference case
  ell_bins_ref: 32 # Type: int. Number of bins for reference case

BNT:
  cl_BNT_transform: False # Type: bool. Whether to BNT-transform the Cls
  cov_BNT_transform: False # Type: bool. Whether to BNT-transform the covariance

>>>>>>> 3ff8eec0
covariance:
  G: True # Type: bool. Enable/disable the Gaussian covariance term.
  SSC: False # Type: bool. Enable/disable the super-sample covariance (SSC) term
  cNG: True # Type: bool. Enable/disable the connected non-Gaussian (cNG) covariance term

  coupled_cov: False # Type: bool. Whether to compute the covariance of the coupled or decoupled Cls

  # Choose whether to use the upper ('triu') or lower ('tril') triangle
  # of the auto-spectra (LL, GG) zbins (C_{ij}(\ell)^AA = C_{ji}(\ell)^AA).
  triu_tril: triu # Type: str. Options: ['triu', 'tril']

  # Within the upper or lower triangle, count indices in
  # a row-major or column-major order.
  row_col_major: row-major # Type: str. Options: ['row-major', 'column-major']
  # Determines the ordering of the covariance matrix in 2D, with the outermost
  # loop corresponding to the leftmost index.
  # Options: [ell_probe_zpair, probe_ell_zpair, probe_zpair_ell, zpair_probe_ell]
  # Examples:
  # - ell_probe_zpair: Ordered by multipole (ell), then probe type, then redshift pair.
  # - probe_ell_zpair: Ordered by probe type, then multipole (ell), then redshift pair. This is the ordering used by CLOE
  covariance_ordering_2D: probe_ell_zpair # Type: str.

  # Whether to save the full 6D covariance matrix, without to any indices compression or reshaping.
  # In the case of the single probes, this is an array of shape
  # (ell_bins, ell_bins, zbins, zbins, zbins, zbins).
  save_full_cov: False # Type: bool

  # Whether to split the Gaussian covariance term into the
  # sample variance (SVA), sampling noise (SN) and mixed (MIX) terms
  split_gaussian_cov: False # Type: bool

  # Ellipticity dispersion *per component* = sigma_eps_i.
  # total ellipticity dispersion = sigma_eps
  # sigma_eps = (sigma_eps_i * np.sqrt(2))
  # Should be of length 'zbins'
  # TODO get actual values
  sigma_eps_i: [0.26, 0.26, 0.26] # Type: list[float]

  # Whether to include the noise power spectra in the computation of the
  # Gaussian covariance matrix.
  no_sampling_noise: False # Type: bool

  which_pk_responses: halo_model # Type: str. Options: ['halo_model', 'separate_universe']

  # Which first-order galaxy bias to use in the computation of the counterterms for the gm and gg responses.
  # Can be one of:
  # - 'from_HOD' (from the Halo Occupation Distribution previously initialized)
  # - 'from_input' (from the input tabulated galaxy bias values)/FS2 fit computed in SB
  which_b1g_in_resp: from_input # Type: str. Options: ['from_HOD', 'from_input']

  # Whether or not to include the second-order galaxy bias in the GCph SU responses
  include_b2g: True # Type: bool

  # Whether or not to include the additional terms of Terasawa et al [arXiv:2310.13330] in the halo model responses
  include_terasawa_terms: False # Type: bool

  # k grid used for power spectrum and trispectrum computation
  log10_k_min: -5 # Type: float
  log10_k_max: 2 # Type: float
  k_steps: 20 # Type: int. Around 100 should be enough

  z_min: 0.02 # Type: float
  z_max: 3.0 # Type: float
  z_steps: 100 # Type: int. Number of z steps used for the NG covariance projection. Should be quite high, e.g. 7000
  z_steps_trisp: 10 # Type: int. Number of z steps used to compute the trispectrum - around 50 should be enough

  use_KE_approximation: False # Type: bool. Whether or not to use the single-redshift integral approximation for the SSC

  # Name of the output covariance file. Change suffix to '.npy' to save as npy file.
  cov_filename: cov_{which_ng_cov:s}_{probe:s}_{ndim}.npz # Type: str.

namaster:
  use_namaster: False # Type: bool. Whether to use Namaster to compute the partial-sky Gaussian covariance
  spin0: False # Type: bool. Whether to approximate the shear field as a spin-0 field (faster but less accurate)
  use_INKA: True # Type: bool. Whether to use the improved Narrow Kernel Approximation (recommended)
  workspace_path: ... # Type: str. Path to the workspace, if already computed

sample_covariance:
  compute_sample_cov: False # Type: bool

  # Which code to use to compute the coupled Cls on the masked maps. The results are
  # essentially equivalent, but 'namaster' is a bit faster than 'healpy'.
  # In case the decoupled (sample) covariance is requested, for both choiches the
  # workspace.decouple_cell() function will be used.
  # Documentation:
  # https://namaster.readthedocs.io/en/latest/api/pymaster.workspaces.html#pymaster.workspaces.NmtWorkspaceFlat.decouple_cell
  # Options: ['namaster', 'healpy'].
  which_cls: namaster # Type: str.

  nreal: 5000 # Type: int. Number of realizations for the sample covariance matrix
  fix_seed: True # Type: bool. Whether to fix the random seed for reproducible results

PyCCL:
  # (from CCL docs): integration method to be used for the Limber integrals.
  # Options:
  # - 'qag_quad' (GSL's qag method backed up by quad when it fails)
  # - 'spline' (the integrand is splined and then integrated analytically).
  # DSnote: note that the former could give errors.
  cov_integration_method: spline # Type: str

  # Whether or not to load the previously computed trispectrum.
  load_cached_tkka: False # Type: bool.

  # Whether or not to use the default k and a grids used in CCL.
  # Setting this to True will make the computation of the cNG trispectrum slower
  # with respect to the default values.
  use_default_k_a_grids: False

  # (from CCL docs): number of points over which to compute the radial kernels (weight functions).
  # See e.g. documentation of https://ccl.readthedocs.io/en/latest/api/pyccl.tracers.html#pyccl.tracers.NumberCountsTracer
  n_samples_wf: 1000 # Type: int

  # precision parameters for splines and numerical integration, described in
  # https://ccl.readthedocs.io/en/latest/source/notation_and_other_cosmological_conventions.html#controlling-splines-and-numerical-accuracy.
  spline_params: # Type: dict | None
    A_SPLINE_NA_PK: 240 # Type: int
    K_MAX_SPLINE: 300 # Type: int
  gsl_params: null # Type: dict | None

precision:
  # Number of iterations when computing the alms of the input map. See
  # see https://namaster.readthedocs.io/en/latest/api/pymaster.field.html#pymaster.field.NmtField
  n_iter_nmt: null # Type: None | int.

misc:
<<<<<<< HEAD
  num_threads: 40 # Type: int. How many threads to use for the parallel computations

  # How many integrals to compute at once for the  numerical integration of
  # the sigma^2_b(z_1, z_2) function with pylevin.
  # IMPORTANT NOTE: in case of memory issues, (i.e., if you notice the code crashing
  # while computing sigma2_b), decrease this or num_threads.
  levin_batch_size: 1000 # Type: int.
=======
    num_threads: 40 # Type: int. How many threads to use for the parallel computations
>>>>>>> 3ff8eec0

  # some sanity checks on the covariance matrix. These could take a while to run.
  test_numpy_inversion: True # Type: bool. Test for errors in np.linalg.inv
  test_condition_number: True # Type: bool. Check if condition number is above 1e10
  test_cholesky_decomposition: True # Type: bool. Test if cholesky decomposition fails
  test_symmetry: True # Type: bool. Test if covariance matrix is symmetric (cov = cov.T)

<<<<<<< HEAD
  output_path: ./output # Type: str. Path to the output directory
  save_figs: True # Type: bool. Whether to save the figs in the folder f'{output_path}/figs'
=======
    # Whether to produce a triangle plot of the Cls, especially useful when using input
    # Cls for a quick visual comparison. Can be slow, set to False for a faster runtime.
    cl_triangle_plot: False # Type: bool. 
    
    save_figs: True # Type: bool. Whether to save the figs in the folder f'{output_path}/figs'
    output_path: ./output # Type: str. Path to the output directory
    
>>>>>>> 3ff8eec0
<|MERGE_RESOLUTION|>--- conflicted
+++ resolved
@@ -4,13 +4,10 @@
 # Note: When not on the same line, comments always refer to the option/section immediately below.
 # Note: `None` is `null` in YAML
 
-<<<<<<< HEAD
-=======
 # ROOTS:
 # pleiadi: /u/dsciotti/code
 # local: /u/dsciotti/code
 
->>>>>>> 3ff8eec0
 cosmology:
   Om: 0.32 # Type: float. Total matter density parameter Omega_m, at z=0
   Ob: 0.05 # Type: float. Baryonic density parameter Omega_b, at z=0
@@ -52,21 +49,12 @@
   halo_bias: HaloBiasTinker10 # Type: str
   halo_profile_dm: HaloProfileNFW # Type: str. 'dm' = 'dark matter'
   halo_profile_hod: HaloProfileHOD # Type: str.
-<<<<<<< HEAD
-=======
-
->>>>>>> 3ff8eec0
+
 
 probe_selection:
-<<<<<<< HEAD
   LL: True # Type: str. Whether to compute the weak lensing ('LL') covariance
   GL: True # Type: str. Whether to compute the galaxy-galaxy lensing ('GL') covariance
   GG: True # Type: str. Whether to compute the photometric clustering ('GG') covariance
-=======
-  LL: False # Type: str. Whether to compute the weak lensing ('LL') covariance
-  GL: True # Type: str. Whether to compute the galaxy-galaxy lensing ('GL') covariance
-  GG: False # Type: str. Whether to compute the photometric clustering ('GG') covariance
->>>>>>> 3ff8eec0
   cross_cov: True # Type: str. Whether to compute the cross-terms between the selected probes
 
 C_ell:
@@ -167,7 +155,6 @@
 
 ell_binning:
   binning_type: "log" # Type: str. Options: ['log', 'lin', 'unbinned', 'ref_cut']
-<<<<<<< HEAD
 
   ell_min_WL: 10 # Type: int. Minimum ell for WL
   ell_max_WL: 1500 # Type: int. Maximum ell for WL
@@ -187,27 +174,6 @@
   cl_BNT_transform: False # Type: bool. Whether to BNT-transform the Cls
   cov_BNT_transform: False # Type: bool. Whether to BNT-transform the covariance
 
-=======
-
-  ell_min_WL: 10 # Type: int. Minimum ell for WL
-  ell_max_WL: 1500 # Type: int. Maximum ell for WL
-  ell_bins_WL: 32 # Type: int. Number of bins for WL. Not used in the 'unbinned' and 'ref_cut' cases
-
-  ell_min_GC: 10 # Type: int. Minimum ell for GC
-  ell_max_GC: 1500 # Type: int. Maximum ell for GC
-  ell_bins_GC: 32 # Type: int. Number of bins for GC. Not used in the 'unbinned' and 'ref_cut' cases
-
-  # ell binning for the reference case; only a subset of these bins, depending on the
-  # desired ell range of WL and GC, will be used in the 'ref_cut' case.
-  ell_min_ref: 10 # Type: int. Minimum ell for reference case
-  ell_max_ref: 1500 # Type: int. Maximum ell for reference case
-  ell_bins_ref: 32 # Type: int. Number of bins for reference case
-
-BNT:
-  cl_BNT_transform: False # Type: bool. Whether to BNT-transform the Cls
-  cov_BNT_transform: False # Type: bool. Whether to BNT-transform the covariance
-
->>>>>>> 3ff8eec0
 covariance:
   G: True # Type: bool. Enable/disable the Gaussian covariance term.
   SSC: False # Type: bool. Enable/disable the super-sample covariance (SSC) term
@@ -333,17 +299,7 @@
   n_iter_nmt: null # Type: None | int.
 
 misc:
-<<<<<<< HEAD
   num_threads: 40 # Type: int. How many threads to use for the parallel computations
-
-  # How many integrals to compute at once for the  numerical integration of
-  # the sigma^2_b(z_1, z_2) function with pylevin.
-  # IMPORTANT NOTE: in case of memory issues, (i.e., if you notice the code crashing
-  # while computing sigma2_b), decrease this or num_threads.
-  levin_batch_size: 1000 # Type: int.
-=======
-    num_threads: 40 # Type: int. How many threads to use for the parallel computations
->>>>>>> 3ff8eec0
 
   # some sanity checks on the covariance matrix. These could take a while to run.
   test_numpy_inversion: True # Type: bool. Test for errors in np.linalg.inv
@@ -351,15 +307,10 @@
   test_cholesky_decomposition: True # Type: bool. Test if cholesky decomposition fails
   test_symmetry: True # Type: bool. Test if covariance matrix is symmetric (cov = cov.T)
 
-<<<<<<< HEAD
+  # Whether to produce a triangle plot of the Cls, especially useful when using input
+  # Cls for a quick visual comparison. Can be slow, set to False for a faster runtime.
+  cl_triangle_plot: False # Type: bool. 
+  
+  save_figs: True # Type: bool. Whether to save the figs in the folder f'{output_path}/figs'
   output_path: ./output # Type: str. Path to the output directory
-  save_figs: True # Type: bool. Whether to save the figs in the folder f'{output_path}/figs'
-=======
-    # Whether to produce a triangle plot of the Cls, especially useful when using input
-    # Cls for a quick visual comparison. Can be slow, set to False for a faster runtime.
-    cl_triangle_plot: False # Type: bool. 
-    
-    save_figs: True # Type: bool. Whether to save the figs in the folder f'{output_path}/figs'
-    output_path: ./output # Type: str. Path to the output directory
-    
->>>>>>> 3ff8eec0
+    