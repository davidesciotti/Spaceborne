--- conflicted
+++ resolved
@@ -7,12 +7,7 @@
 from copy import deepcopy
 from functools import partial
 from importlib.util import find_spec
-<<<<<<< HEAD
-import gc
-
-=======
 from scipy.ndimage import gaussian_filter1d
->>>>>>> 41f56e4a
 
 import matplotlib.cm as cm
 import matplotlib.pyplot as plt
@@ -749,16 +744,9 @@
 if cfg['C_ell']['use_input_cls']:
     # TODO NMT here you should ask the user for unbinned cls
 
-<<<<<<< HEAD
-    print('Loading input Cls')
-    cl_ll_tab = np.genfromtxt(cfg['C_ell']['cl_LL_path'])
-    cl_gl_tab = np.genfromtxt(cfg['C_ell']['cl_GL_path'])
-    cl_gg_tab = np.genfromtxt(cfg['C_ell']['cl_GG_path'])
-=======
     print(f'Using input Cls for LL from file\n{cfg["C_ell"]["cl_LL_path"]}')
     print(f'Using input Cls for GGL from file\n{cfg["C_ell"]["cl_GL_path"]}')
     print(f'Using input Cls for GG from file\n{cfg["C_ell"]["cl_GG_path"]}')
->>>>>>> 41f56e4a
 
     ells_WL_in, cl_ll_3d_in = io_obj.ells_WL_in, io_obj.cl_ll_3d_in
     ells_XC_in, cl_gl_3d_in = io_obj.ells_XC_in, io_obj.cl_gl_3d_in
